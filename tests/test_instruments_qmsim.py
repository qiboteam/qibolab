"""Test compilation of different pulse sequences using the Quantum Machines
simulator.

In order to run these tests, provide the following options through the ``pytest`` parser:
    address (str): token for the QM simulator
    simulation-duration (int): Duration for the simulation in ns.
    folder (str): Optional folder to save the generated waveforms for each test.
If a folder is provided the waveforms will be generated and saved during the first run.
For every other run, the generated waveforms will be compared with the saved ones and errors
will be raised if there is disagreement.
If an error is raised or a waveform is generated for the first time, a plot will also be
created so that the user can check if the waveform looks as expected.
"""

import os

import h5py
import matplotlib.pyplot as plt
import numpy as np
import pytest
from qibo import gates
from qibo.models import Circuit

from qibolab import AcquisitionType, AveragingMode, ExecutionParameters, create_platform
from qibolab.backends import QibolabBackend
<<<<<<< HEAD
from qibolab.instruments.qm import QMSim
from qibolab.pulses import SNZ, PulseSequence, Rectangular
=======
from qibolab.pulses import SNZ, FluxPulse, PulseSequence, Rectangular
>>>>>>> d123db5a
from qibolab.sweeper import Parameter, Sweeper

from .conftest import set_platform_profile


@pytest.fixture(scope="module")
def simulator(request):
    """Platform using the QM cloud simulator.

    Requires the address for connecting to the simulator, which is
    provided via command line. If an address is not provided these tests
    are skipped.
    """
    set_platform_profile()
    address = request.config.getoption("--address")
    if address is None:
        pytest.skip("Skipping QM simulator tests because address was not provided.")

    platform = create_platform("qm")
    controller = platform.instruments["qm"]
    controller.simulation_duration = request.config.getoption("--simulation-duration")
    controller.time_of_flight = 280
    # controller.cloud = True

    platform.connect()
    yield platform
    platform.disconnect()


@pytest.fixture(scope="module")
def folder(request):
    return request.config.getoption("--folder")


def assert_regression(samples, folder=None, filename=None):
    """Assert that simulated data agree with the saved regression.

    If a regression does not exist it is created and the corresponding
    waveforms are plotted, so that the user can confirm that they look
    as expected.

    Args:
        samples (dict): Dictionary holding the waveforms as returned by the QM simulator.
        filename (str): Name of the file that contains the regressions to compare with.
    """

    def plot():
        plt.figure()
        plt.title(filename)
        for con in ["con1", "con2", "con3"]:
            if hasattr(samples, con):
                sample = getattr(samples, con)
                sample.plot()
        plt.show()

    if folder is None:
        plot()
    else:
        path = os.path.join(folder, f"{filename}.hdf5")
        if os.path.exists(path):
            file = h5py.File(path, "r")
            for con, target_data in file.items():
                sample = getattr(samples, con)
                for port, target_waveform in target_data.items():
                    waveform = sample.analog[port]
                    try:
                        np.testing.assert_allclose(waveform, target_waveform[:])
                    except AssertionError as exception:
                        np.savetxt(os.path.join(folder, "waveform.txt"), waveform)
                        np.savetxt(
                            os.path.join(folder, "target_waveform.txt"),
                            target_waveform[:],
                        )
                        plot()
                        raise exception

        else:
            plot()
            if not os.path.exists(folder):
                os.mkdir(folder)
            file = h5py.File(path, "w")
            # TODO: Generalize for arbitrary number of controllers
            for con in ["con1", "con2", "con3"]:
                if hasattr(samples, con):
                    sample = getattr(samples, con)
                    group = file.create_group(con)
                    for port, waveform in sample.analog.items():
                        group.create_dataset(port, data=waveform, compression="gzip")


def test_qmsim_resonator_spectroscopy(simulator, folder):
    qubits = list(range(simulator.nqubits))
    sequence = PulseSequence()
    ro_pulses = {}
    for qubit in qubits:
        ro_pulses[qubit] = simulator.create_qubit_readout_pulse(qubit, start=0)
        sequence.append(ro_pulses[qubit])
    options = ExecutionParameters(nshots=1)
    result = simulator.execute_pulse_sequence(sequence, options)
    samples = result.get_simulated_samples()
    assert_regression(samples, folder, "resonator_spectroscopy")


def test_qmsim_qubit_spectroscopy(simulator, folder):
    qubits = list(range(simulator.nqubits))
    sequence = PulseSequence()
    qd_pulses = {}
    ro_pulses = {}
    for qubit in qubits:
        qd_pulses[qubit] = simulator.create_qubit_drive_pulse(
            qubit, start=0, duration=500
        )
        qd_pulses[qubit].amplitude = 0.05
        ro_pulses[qubit] = simulator.create_qubit_readout_pulse(
            qubit, start=qd_pulses[qubit].finish
        )
        sequence.append(qd_pulses[qubit])
        sequence.append(ro_pulses[qubit])
    options = ExecutionParameters(nshots=1)
    result = simulator.execute_pulse_sequence(sequence, options)
    samples = result.get_simulated_samples()
    assert_regression(samples, folder, "qubit_spectroscopy")


@pytest.mark.parametrize(
    "parameter,values",
    [
        (Parameter.frequency, np.array([0, 1e6])),
        (Parameter.amplitude, np.array([0.5, 1.0])),
        (Parameter.relative_phase, np.array([0, 1.0])),
    ],
)
def test_qmsim_sweep(simulator, folder, parameter, values):
    qubits = list(range(simulator.nqubits))
    sequence = PulseSequence()
    qd_pulses = {}
    ro_pulses = {}
    for qubit in qubits:
        qd_pulses[qubit] = simulator.create_RX_pulse(qubit, start=0)
        ro_pulses[qubit] = simulator.create_MZ_pulse(
            qubit, start=qd_pulses[qubit].finish
        )
        sequence.append(qd_pulses[qubit])
        sequence.append(ro_pulses[qubit])
    pulses = [qd_pulses[qubit] for qubit in qubits]
    sweeper = Sweeper(parameter, values, pulses)
    options = ExecutionParameters(
        nshots=1,
        relaxation_time=20,
        acquisition_type=AcquisitionType.INTEGRATION,
        averaging_mode=AveragingMode.CYCLIC,
    )
    result = simulator.sweep(sequence, options, sweeper)
    samples = result.get_simulated_samples()
    assert_regression(samples, folder, f"sweep_{parameter.name}")


def test_qmsim_sweep_bias(simulator, folder):
    qubits = list(range(simulator.nqubits))
    sequence = PulseSequence()
    ro_pulses = {}
    for qubit in qubits:
        ro_pulses[qubit] = simulator.create_MZ_pulse(qubit, start=0)
        sequence.append(ro_pulses[qubit])
    values = [0, 0.005]
    sweeper = Sweeper(
        Parameter.bias, values, qubits=[simulator.qubits[q] for q in qubits]
    )
    options = ExecutionParameters(
        nshots=1,
        relaxation_time=20,
        acquisition_type=AcquisitionType.INTEGRATION,
        averaging_mode=AveragingMode.CYCLIC,
    )
    result = simulator.sweep(sequence, options, sweeper)
    samples = result.get_simulated_samples()
    assert_regression(samples, folder, "sweep_bias")


def test_qmsim_sweep_start(simulator, folder):
    qubits = list(range(simulator.nqubits))
    sequence = PulseSequence()
    qd_pulses = {}
    ro_pulses = {}
    for qubit in qubits:
        qd_pulses[qubit] = simulator.create_RX_pulse(qubit, start=0)
        ro_pulses[qubit] = simulator.create_MZ_pulse(
            qubit, start=qd_pulses[qubit].finish
        )
        sequence.append(qd_pulses[qubit])
        sequence.append(ro_pulses[qubit])
    values = [20, 40]
    pulses = [ro_pulses[qubit] for qubit in qubits]
    sweeper = Sweeper(Parameter.start, values, pulses=pulses)
    options = ExecutionParameters(
        nshots=1,
        relaxation_time=0,
        acquisition_type=AcquisitionType.INTEGRATION,
        averaging_mode=AveragingMode.CYCLIC,
    )
    result = simulator.sweep(sequence, options, sweeper)
    samples = result.get_simulated_samples()
    assert_regression(samples, folder, "sweep_start")


def test_qmsim_sweep_start_two_pulses(simulator, folder):
    qubits = list(range(simulator.nqubits))
    sequence = PulseSequence()
    qd_pulses1 = {}
    qd_pulses2 = {}
    ro_pulses = {}
    for qubit in qubits:
        qd_pulses1[qubit] = simulator.create_RX_pulse(qubit, start=0)
        qd_pulses2[qubit] = simulator.create_RX_pulse(
            qubit, start=qd_pulses1[qubit].finish
        )
        ro_pulses[qubit] = simulator.create_MZ_pulse(
            qubit, start=qd_pulses2[qubit].finish
        )
        sequence.append(qd_pulses1[qubit])
        sequence.append(qd_pulses2[qubit])
        sequence.append(ro_pulses[qubit])
    values = [20, 60]
    pulses = [qd_pulses2[qubit] for qubit in qubits]
    sweeper = Sweeper(Parameter.start, values, pulses=pulses)
    options = ExecutionParameters(
        nshots=1,
        relaxation_time=0,
        acquisition_type=AcquisitionType.INTEGRATION,
        averaging_mode=AveragingMode.CYCLIC,
    )
    result = simulator.sweep(sequence, options, sweeper)
    samples = result.get_simulated_samples()
    assert_regression(samples, folder, "sweep_start_two_pulses")


def test_qmsim_sweep_duration(simulator, folder):
    controller = simulator.instruments["qmopx"]
    original_duration = controller.simulation_duration
    controller.simulation_duration = 1250
    qubits = list(range(simulator.nqubits))
    sequence = PulseSequence()
    qd_pulses = {}
    ro_pulses = {}
    for qubit in qubits:
        qd_pulses[qubit] = simulator.create_RX_pulse(qubit, start=0)
        ro_pulses[qubit] = simulator.create_MZ_pulse(
            qubit, start=qd_pulses[qubit].finish
        )
        sequence.append(qd_pulses[qubit])
        sequence.append(ro_pulses[qubit])
    values = [20, 60]
    pulses = [qd_pulses[qubit] for qubit in qubits]
    sweeper = Sweeper(Parameter.duration, values, pulses=pulses)
    options = ExecutionParameters(
        nshots=1,
        relaxation_time=0,
        acquisition_type=AcquisitionType.INTEGRATION,
        averaging_mode=AveragingMode.CYCLIC,
    )
    result = simulator.sweep(sequence, options, sweeper)
    samples = result.get_simulated_samples()
    assert_regression(samples, folder, "sweep_duration")
    controller.simulation_duration = original_duration


def test_qmsim_sweep_duration_two_pulses(simulator, folder):
    controller = simulator.instruments["qmopx"]
    original_duration = controller.simulation_duration
    controller.simulation_duration = 1250
    qubits = list(range(simulator.nqubits))
    sequence = PulseSequence()
    qd_pulses1 = {}
    qd_pulses2 = {}
    ro_pulses = {}
    for qubit in qubits:
        qd_pulses1[qubit] = simulator.create_RX_pulse(qubit, start=0)
        qd_pulses2[qubit] = simulator.create_RX_pulse(
            qubit, start=qd_pulses1[qubit].finish
        )
        ro_pulses[qubit] = simulator.create_MZ_pulse(
            qubit, start=qd_pulses2[qubit].finish
        )
        sequence.append(qd_pulses1[qubit])
        sequence.append(qd_pulses2[qubit])
        sequence.append(ro_pulses[qubit])
    values = [20, 60]
    pulses = [qd_pulses1[qubit] for qubit in qubits]
    sweeper = Sweeper(Parameter.duration, values, pulses=pulses)
    options = ExecutionParameters(
        nshots=1,
        relaxation_time=0,
        acquisition_type=AcquisitionType.INTEGRATION,
        averaging_mode=AveragingMode.CYCLIC,
    )
    result = simulator.sweep(sequence, options, sweeper)
    samples = result.get_simulated_samples()
    assert_regression(samples, folder, "sweep_duration_two_pulses")
    controller.simulation_duration = original_duration


gatelist = [
    ["I", "I"],
    ["RX(pi)", "RX(pi)"],
    ["RY(pi)", "RY(pi)"],
    ["RX(pi)", "RY(pi)"],
    ["RY(pi)", "RX(pi)"],
    ["RX(pi/2)", "I"],
    ["RY(pi/2)", "I"],
    ["RX(pi/2)", "RY(pi/2)"],
    ["RY(pi/2)", "RX(pi/2)"],
    ["RX(pi/2)", "RY(pi)"],
    ["RY(pi/2)", "RX(pi)"],
    ["RX(pi)", "RY(pi/2)"],
    ["RY(pi)", "RX(pi/2)"],
    ["RX(pi/2)", "RX(pi)"],
    ["RX(pi)", "RX(pi/2)"],
    ["RY(pi/2)", "RY(pi)"],
    ["RY(pi)", "RY(pi/2)"],
    ["RX(pi)", "I"],
    ["RY(pi)", "I"],
    ["RX(pi/2)", "RX(pi/2)"],
    ["RY(pi/2)", "RY(pi/2)"],
]


@pytest.mark.parametrize("count,gate_pair", enumerate(gatelist))
def test_qmsim_allxy(simulator, folder, count, gate_pair):
    qubits = [1, 2, 3, 4]
    allxy_pulses = {
        "I": lambda qubit, start: None,
        "RX(pi)": lambda qubit, start: simulator.create_RX_pulse(qubit, start=start),
        "RX(pi/2)": lambda qubit, start: simulator.create_RX90_pulse(
            qubit, start=start
        ),
        "RY(pi)": lambda qubit, start: simulator.create_RX_pulse(
            qubit, start=start, relative_phase=np.pi / 2
        ),
        "RY(pi/2)": lambda qubit, start: simulator.create_RX90_pulse(
            qubit, start=start, relative_phase=np.pi / 2
        ),
    }

    sequence = PulseSequence()
    for qubit in qubits:
        start = 0
        for gate in gate_pair:
            pulse = allxy_pulses[gate](qubit, start)
            if pulse is not None:
                sequence.append(pulse)
                start += pulse.duration
        sequence.append(simulator.create_MZ_pulse(qubit, start=start))

    options = ExecutionParameters(nshots=1)
    result = simulator.execute_pulse_sequence(sequence, options)
    samples = result.get_simulated_samples()
    assert_regression(samples, folder, f"allxy{count}")


@pytest.mark.parametrize("sweep", [None, "1D", "2D"])
def test_qmsim_chevron(simulator, folder, sweep):
    lowfreq, highfreq = 1, 2
    initialize_1 = simulator.create_RX_pulse(lowfreq, start=0, relative_phase=0)
    initialize_2 = simulator.create_RX_pulse(highfreq, start=0, relative_phase=0)
    flux_pulse = FluxPulse(
        start=initialize_2.finish,
        duration=31,
        amplitude=0.05,
        shape=Rectangular(),
        channel=simulator.qubits[highfreq].flux.name,
        qubit=highfreq,
    )
    measure_lowfreq = simulator.create_qubit_readout_pulse(
        lowfreq, start=flux_pulse.finish
    )
    measure_highfreq = simulator.create_qubit_readout_pulse(
        highfreq, start=flux_pulse.finish
    )
    sequence = PulseSequence()
    sequence.append(initialize_1)
    sequence.append(initialize_2)
    sequence.append(flux_pulse)
    sequence.append(measure_lowfreq)
    sequence.append(measure_highfreq)

    options = ExecutionParameters(
        nshots=1,
        relaxation_time=0,
        acquisition_type=AcquisitionType.INTEGRATION,
        averaging_mode=AveragingMode.CYCLIC,
    )
    if sweep is None:
        result = simulator.execute_pulse_sequence(sequence, options)
    elif sweep == "1D":
        sweeper = Sweeper(Parameter.duration, [10, 60], pulses=[flux_pulse])
        result = simulator.sweep(sequence, options, sweeper)
    elif sweep == "2D":
        duration_sweeper = Sweeper(Parameter.duration, [10, 40], pulses=[flux_pulse])
        amplitude_sweeper = Sweeper(Parameter.amplitude, [0.5, 2], pulses=[flux_pulse])
        result = simulator.sweep(sequence, options, duration_sweeper, amplitude_sweeper)
    samples = result.get_simulated_samples()
    if sweep is None:
        assert_regression(samples, folder, "chevron")
    else:
        assert_regression(samples, folder, f"chevron_sweep_{sweep}")


@pytest.mark.parametrize("qubits", [[1, 2], [2, 3]])
@pytest.mark.parametrize("use_flux_pulse", [True, False])
def test_qmsim_tune_landscape(simulator, folder, qubits, use_flux_pulse):
    lowfreq, highfreq = min(qubits), max(qubits)

    y90_pulse = simulator.create_RX90_pulse(lowfreq, start=0, relative_phase=np.pi / 2)
    x_pulse_start = simulator.create_RX_pulse(highfreq, start=0, relative_phase=0)
    if use_flux_pulse:
        flux_pulse = FluxPulse(
            start=y90_pulse.finish,
            duration=30,
            amplitude=0.055,
            shape=Rectangular(),
            channel=simulator.qubits[highfreq].flux.name,
            qubit=highfreq,
        )
        theta_pulse = simulator.create_RX90_pulse(
            lowfreq, start=flux_pulse.finish, relative_phase=np.pi / 3
        )
        x_pulse_end = simulator.create_RX_pulse(
            highfreq, start=flux_pulse.finish, relative_phase=0
        )
    else:
        theta_pulse = simulator.create_RX90_pulse(
            lowfreq, start=y90_pulse.finish, relative_phase=np.pi / 3
        )
        x_pulse_end = simulator.create_RX_pulse(
            highfreq, start=x_pulse_start.finish, relative_phase=0
        )

    measure_lowfreq = simulator.create_qubit_readout_pulse(
        lowfreq, start=theta_pulse.finish
    )
    measure_highfreq = simulator.create_qubit_readout_pulse(
        highfreq, start=x_pulse_end.finish
    )

    sequence = x_pulse_start + y90_pulse
    if use_flux_pulse:
        sequence += flux_pulse
    sequence += theta_pulse + x_pulse_end
    sequence += measure_lowfreq + measure_highfreq

    options = ExecutionParameters(nshots=1)
    result = simulator.execute_pulse_sequence(sequence, options)
    samples = result.get_simulated_samples()
    qubitstr = "".join(str(q) for q in qubits)
    if use_flux_pulse:
        assert_regression(samples, folder, f"tune_landscape_{qubitstr}")
    else:
        assert_regression(samples, folder, f"tune_landscape_noflux_{qubitstr}")


@pytest.mark.parametrize("qubit", [2, 3])
def test_qmsim_snz_pulse(simulator, folder, qubit):
    duration = 30
    amplitude = 0.01
    sequence = PulseSequence()
    shape = SNZ(t_half_flux_pulse=duration // 2, b_amplitude=2)
    channel = simulator.qubits[qubit].flux.name
    qd_pulse = simulator.create_RX_pulse(qubit, start=0)
    flux_pulse = FluxPulse(qd_pulse.finish, duration, amplitude, shape, channel, qubit)
    ro_pulse = simulator.create_MZ_pulse(qubit, start=flux_pulse.finish)
    sequence.append(qd_pulse)
    sequence.append(flux_pulse)
    sequence.append(ro_pulse)
    options = ExecutionParameters(nshots=1)
    result = simulator.execute_pulse_sequence(sequence, options)
    samples = result.get_simulated_samples()
    assert_regression(samples, folder, f"snz_pulse_{qubit}")


@pytest.mark.parametrize("qubits", [[1, 2], [2, 3]])
def test_qmsim_bell_circuit(simulator, folder, qubits):
    backend = QibolabBackend(simulator)
    circuit = Circuit(5)
    circuit.append(gates.H(qubits[0]))
    circuit.append(gates.CNOT(*qubits))
    circuit.append(gates.M(*qubits))
    result = backend.execute_circuit(circuit, nshots=1)
    result = result.execution_result
    samples = result.get_simulated_samples()
    qubitstr = "".join(str(q) for q in qubits)
    assert_regression(samples, folder, f"bell_circuit_{qubitstr}")


def test_qmsim_ghz_circuit(simulator, folder):
    backend = QibolabBackend(simulator)
    circuit = Circuit(5)
    circuit.append(gates.H(2))
    circuit.append(gates.CNOT(2, 1))
    circuit.append(gates.CNOT(2, 3))
    circuit.append(gates.M(1, 2, 3))
    result = backend.execute_circuit(circuit, nshots=1)
    result = result.execution_result
    samples = result.get_simulated_samples()
    assert_regression(samples, folder, "ghz_circuit_123")<|MERGE_RESOLUTION|>--- conflicted
+++ resolved
@@ -23,12 +23,7 @@
 
 from qibolab import AcquisitionType, AveragingMode, ExecutionParameters, create_platform
 from qibolab.backends import QibolabBackend
-<<<<<<< HEAD
-from qibolab.instruments.qm import QMSim
-from qibolab.pulses import SNZ, PulseSequence, Rectangular
-=======
-from qibolab.pulses import SNZ, FluxPulse, PulseSequence, Rectangular
->>>>>>> d123db5a
+from qibolab.pulses import SNZ, Pulse, PulseSequence, PulseType, Rectangular
 from qibolab.sweeper import Parameter, Sweeper
 
 from .conftest import set_platform_profile
@@ -393,12 +388,13 @@
     lowfreq, highfreq = 1, 2
     initialize_1 = simulator.create_RX_pulse(lowfreq, start=0, relative_phase=0)
     initialize_2 = simulator.create_RX_pulse(highfreq, start=0, relative_phase=0)
-    flux_pulse = FluxPulse(
+    flux_pulse = Pulse(
         start=initialize_2.finish,
         duration=31,
         amplitude=0.05,
         shape=Rectangular(),
         channel=simulator.qubits[highfreq].flux.name,
+        type=PulseType.FLUX,
         qubit=highfreq,
     )
     measure_lowfreq = simulator.create_qubit_readout_pulse(
