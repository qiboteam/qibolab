"""Tests :class:`qibolab.platforms.multiqubit.MultiqubitPlatform` and
:class:`qibolab.platforms.platform.DesignPlatform`.
"""
import os
import pathlib
import pickle
import shutil
import warnings

import numpy as np
import pytest
import yaml
from qibo.models import Circuit
from qibo.states import CircuitResult

<<<<<<< HEAD
from qibolab import create_platform
=======
from qibolab import ExecutionParameters, Platform
>>>>>>> 22cfe86b
from qibolab.backends import QibolabBackend
from qibolab.paths import qibolab_folder
from qibolab.platform import Platform
from qibolab.platforms.multiqubit import MultiqubitPlatform
from qibolab.pulses import PulseSequence

qubit = 0
nshots = 1024


@pytest.fixture
def platform(platform_name):
    test_runcard = pathlib.Path(__file__).parent / "test_platforms_multiqubit.yml"
    original_runcard = qibolab_folder / "runcards" / f"{platform_name}.yml"
    shutil.copyfile(str(original_runcard), test_runcard)
    _platform = create_platform(platform_name, test_runcard)
    _platform.connect()
    _platform.setup()
    _platform.start()
    yield _platform
    _platform.stop()
    _platform.disconnect()
    os.remove(test_runcard)


def test_platform_multiqubit(platform_name):
    platform = create_platform(platform_name)
    assert isinstance(platform, Platform)


def test_platform():
    with pytest.raises(ValueError):
        platform = create_platform("nonexistent")


def test_multiqubitplatform_init(platform_name):
    platform = create_platform(platform_name)
    with open(platform.runcard) as file:
        settings = yaml.safe_load(file)
    if not isinstance(platform, MultiqubitPlatform):
        pytest.skip(f"Skipping MultiqubitPlatform specific test for {platform_name}.")
    assert platform.name == platform_name
    assert platform.is_connected == False
    assert len(platform.instruments) == len(settings["instruments"])
    for name in settings["instruments"]:
        assert name in platform.instruments
        assert (
            str(type(platform.instruments[name]))
            == f"<class 'qibolab.instruments.{settings['instruments'][name]['lib']}.{settings['instruments'][name]['class']}'>"
        )


def test_abstractplatform_pickle(platform_name):
    platform = create_platform(platform_name)
    serial = pickle.dumps(platform)
    new_platform = pickle.loads(serial)
    assert new_platform.name == platform.name
    assert new_platform.runcard == platform.runcard
    assert new_platform.settings == platform.settings
    assert new_platform.is_connected == platform.is_connected


@pytest.mark.parametrize(
    "par",
    [
        "readout_frequency",
        "sweetspot",
        "threshold",
        "bare_resonator_frequency",
        "drive_frequency",
        "iq_angle",
        "mean_gnd_states",
        "classifiers_hpars",
    ],
)
def test_update(platform_name, par):
    platform = create_platform(platform_name)
    new_values = np.ones(platform.nqubits)
<<<<<<< HEAD
    updates = {par: {platform.qubits[i].name: new_values[i] for i in range(platform.nqubits)}}
    # TODO: fix the reload settings for MultiqubitPlatform
    if not isinstance(platform, MultiqubitPlatform):
=======
    updates = {par: {i: new_values[i] for i in range(platform.nqubits)}}
    # TODO: fix the reload settings for qili1q_os2
    if platform.name != "qili1q_os2":
>>>>>>> 22cfe86b
        platform.update(updates)
        for i in range(platform.nqubits):
            value = updates[par][i]
            if "frequency" in par:
                value *= 1e9
            assert value == float(platform.settings["characterization"]["single_qubit"][i][par])
            assert value == float(getattr(platform.qubits[i], par))


@pytest.mark.qpu
def test_abstractplatform_setup_start_stop(platform):
    pass


@pytest.mark.qpu
def test_platform_lo_drive_frequency(platform):
    with pytest.raises(NotImplementedError):
        platform.set_lo_drive_frequency(qubit, 1e9)
        assert platform.get_lo_drive_frequency(qubit) == 1e9


@pytest.mark.qpu
def test_platform_lo_readout_frequency(platform):
    with pytest.raises(NotImplementedError):
        platform.set_lo_readout_frequency(qubit, 1e9)
        assert platform.get_lo_readout_frequency(qubit) == 1e9


@pytest.mark.qpu
def test_platform_attenuation(platform):
    if isinstance(platform, MultiqubitPlatform):
        platform.set_attenuation(qubit, 0)
        assert platform.get_attenuation(qubit) == 0
    else:
        with pytest.raises(NotImplementedError):
            platform.set_attenuation(qubit, 0)
        with pytest.raises(NotImplementedError):
            platform.get_attenuation(qubit)


@pytest.mark.qpu
def test_platform_gain(platform):
    if isinstance(platform, MultiqubitPlatform):
        platform.set_gain(qubit, 0)
        assert platform.get_gain(qubit) == 0
    else:
        with pytest.raises(NotImplementedError):
            platform.set_gain(qubit, 0)
        with pytest.raises(NotImplementedError):
            platform.get_gain(qubit)


@pytest.mark.qpu
def test_platform_bias(platform):
    with pytest.raises(NotImplementedError):
        platform.set_bias(qubit, 0)
        assert platform.get_bias(qubit) == 0


@pytest.mark.qpu
def test_multiqubitplatform_execute_empty(platform):
    # an empty pulse sequence
    sequence = PulseSequence()
    platform.execute_pulse_sequence(sequence, ExecutionParameters(nshots=nshots))


@pytest.mark.qpu
def test_multiqubitplatform_execute_one_drive_pulse(platform):
    # One drive pulse
    sequence = PulseSequence()
    sequence.add(platform.create_qubit_drive_pulse(qubit, start=0, duration=200))
    platform.execute_pulse_sequence(sequence, ExecutionParameters(nshots=nshots))


@pytest.mark.qpu
def test_multiqubitplatform_execute_one_long_drive_pulse(platform):
    # Long duration
    if not isinstance(platform, MultiqubitPlatform):
        pytest.skip(f"Skipping extra long pulse test for {platform}.")
    sequence = PulseSequence()
    sequence.add(platform.create_qubit_drive_pulse(qubit, start=0, duration=8192 + 200))
    with pytest.raises(NotImplementedError):
        platform.execute_pulse_sequence(sequence, ExecutionParameters(nshots=nshots))


@pytest.mark.qpu
def test_multiqubitplatform_execute_one_extralong_drive_pulse(platform):
    # Extra Long duration
    if not isinstance(platform, MultiqubitPlatform):
        pytest.skip(f"Skipping extra long pulse test for {platform}.")
    sequence = PulseSequence()
    sequence.add(platform.create_qubit_drive_pulse(qubit, start=0, duration=2 * 8192 + 200))
    with pytest.raises(NotImplementedError):
        platform.execute_pulse_sequence(sequence, ExecutionParameters(nshots=nshots))


@pytest.mark.qpu
def test_multiqubitplatform_execute_one_drive_one_readout(platform):
    # One drive pulse and one readout pulse
    sequence = PulseSequence()
    sequence.add(platform.create_qubit_drive_pulse(qubit, start=0, duration=200))
    sequence.add(platform.create_qubit_readout_pulse(qubit, start=200))
    platform.execute_pulse_sequence(sequence, ExecutionParameters(nshots=nshots))


@pytest.mark.qpu
def test_multiqubitplatform_execute_multiple_drive_pulses_one_readout(platform):
    # Multiple qubit drive pulses and one readout pulse
    sequence = PulseSequence()
    sequence.add(platform.create_qubit_drive_pulse(qubit, start=0, duration=200))
    sequence.add(platform.create_qubit_drive_pulse(qubit, start=204, duration=200))
    sequence.add(platform.create_qubit_drive_pulse(qubit, start=408, duration=400))
    sequence.add(platform.create_qubit_readout_pulse(qubit, start=808))
    platform.execute_pulse_sequence(sequence, ExecutionParameters(nshots=nshots))


@pytest.mark.qpu
def test_multiqubitplatform_execute_multiple_drive_pulses_one_readout_no_spacing(
    platform,
):
    # Multiple qubit drive pulses and one readout pulse with no spacing between them
    sequence = PulseSequence()
    sequence.add(platform.create_qubit_drive_pulse(qubit, start=0, duration=200))
    sequence.add(platform.create_qubit_drive_pulse(qubit, start=200, duration=200))
    sequence.add(platform.create_qubit_drive_pulse(qubit, start=400, duration=400))
    sequence.add(platform.create_qubit_readout_pulse(qubit, start=800))
    platform.execute_pulse_sequence(sequence, ExecutionParameters(nshots=nshots))


@pytest.mark.qpu
def test_multiqubitplatform_execute_multiple_overlaping_drive_pulses_one_readout(
    platform,
):
    # Multiple overlapping qubit drive pulses and one readout pulse
    sequence = PulseSequence()
    sequence.add(platform.create_qubit_drive_pulse(qubit, start=0, duration=200))
    sequence.add(platform.create_qubit_drive_pulse(qubit, start=200, duration=200))
    sequence.add(platform.create_qubit_drive_pulse(qubit, start=50, duration=400))
    sequence.add(platform.create_qubit_readout_pulse(qubit, start=800))
    platform.execute_pulse_sequence(sequence, ExecutionParameters(nshots=nshots))


@pytest.mark.qpu
def test_multiqubitplatform_execute_multiple_readout_pulses(platform):
    # Multiple readout pulses
    sequence = PulseSequence()
    qd_pulse1 = platform.create_qubit_drive_pulse(qubit, start=0, duration=200)
    ro_pulse1 = platform.create_qubit_readout_pulse(qubit, start=200)
    qd_pulse2 = platform.create_qubit_drive_pulse(qubit, start=(ro_pulse1.start + ro_pulse1.duration), duration=400)
    ro_pulse2 = platform.create_qubit_readout_pulse(qubit, start=(ro_pulse1.start + ro_pulse1.duration + 400))
    sequence.add(qd_pulse1)
    sequence.add(ro_pulse1)
    sequence.add(qd_pulse2)
    sequence.add(ro_pulse2)
    platform.execute_pulse_sequence(sequence, ExecutionParameters(nshots=nshots))


@pytest.mark.qpu
@pytest.mark.xfail(raises=AssertionError, reason="Probabilities are not well calibrated")
def test_excited_state_probabilities_pulses(platform, qubit):
    backend = QibolabBackend(platform)
    qd_pulse = platform.create_RX_pulse(qubit)
    ro_pulse = platform.create_MZ_pulse(qubit, start=qd_pulse.duration)
    sequence = PulseSequence()
    sequence.add(qd_pulse)
    sequence.add(ro_pulse)
    result = platform.execute_pulse_sequence(sequence, ExecutionParameters(nshots=5000))

    cr = CircuitResult(backend, Circuit(platform.nqubits), result, nshots=5000)
    probs = backend.circuit_result_probabilities(cr, qubits=[qubit])
    warnings.warn(f"Excited state probabilities: {probs}")
    np.testing.assert_allclose(probs, [0, 1], atol=0.05)


@pytest.mark.qpu
@pytest.mark.parametrize("start_zero", [False, True])
@pytest.mark.xfail(raises=AssertionError, reason="Probabilities are not well calibrated")
def test_ground_state_probabilities_pulses(platform, qubit, start_zero):
    backend = QibolabBackend(platform)
    if start_zero:
        ro_pulse = platform.create_MZ_pulse(qubit, start=0)
    else:
        qd_pulse = platform.create_RX_pulse(qubit)
        ro_pulse = platform.create_MZ_pulse(qubit, start=qd_pulse.duration)
    sequence = PulseSequence()
    sequence.add(ro_pulse)
    result = platform.execute_pulse_sequence(sequence, ExecutionParameters(nshots=5000))

    cr = CircuitResult(backend, Circuit(platform.nqubits), result, nshots=5000)
    probs = backend.circuit_result_probabilities(cr, qubits=[qubit])
    warnings.warn(f"Ground state probabilities: {probs}")
    np.testing.assert_allclose(probs, [1, 0], atol=0.05)<|MERGE_RESOLUTION|>--- conflicted
+++ resolved
@@ -13,11 +13,7 @@
 from qibo.models import Circuit
 from qibo.states import CircuitResult
 
-<<<<<<< HEAD
 from qibolab import create_platform
-=======
-from qibolab import ExecutionParameters, Platform
->>>>>>> 22cfe86b
 from qibolab.backends import QibolabBackend
 from qibolab.paths import qibolab_folder
 from qibolab.platform import Platform
@@ -96,15 +92,9 @@
 def test_update(platform_name, par):
     platform = create_platform(platform_name)
     new_values = np.ones(platform.nqubits)
-<<<<<<< HEAD
-    updates = {par: {platform.qubits[i].name: new_values[i] for i in range(platform.nqubits)}}
-    # TODO: fix the reload settings for MultiqubitPlatform
-    if not isinstance(platform, MultiqubitPlatform):
-=======
     updates = {par: {i: new_values[i] for i in range(platform.nqubits)}}
     # TODO: fix the reload settings for qili1q_os2
-    if platform.name != "qili1q_os2":
->>>>>>> 22cfe86b
+    if not isinstance(platform, MultiqubitPlatform):
         platform.update(updates)
         for i in range(platform.nqubits):
             value = updates[par][i]
