--- conflicted
+++ resolved
@@ -32,18 +32,14 @@
         sampling_rate=5_000_000_000, repetition_duration=1_000, adc_trig_offset=150, max_gain=30_000
     )
 
-    instrument.setup(sampling_rate=5_000_000_000, repetition_duration=1_000, adc_trig_offset=150, max_gain=30_000)
+    instrument.setup(sampling_rate=5_000_000_000, relaxation_time=1_000, adc_trig_offset=150, max_gain=30_000)
 
     assert instrument.cfg == target_cfg
 
 
 def test_classify_shots():
     """Creates fake IQ values and check classification works as expected"""
-<<<<<<< HEAD
-    qubit0 = Qubit(name="q0", threshold=1, iq_angle=90)
-=======
     qubit0 = Qubit(name="q0", threshold=1, iq_angle=np.pi / 2)
->>>>>>> d47ed440
     qubit1 = Qubit(
         name="q1",
     )
