--- conflicted
+++ resolved
@@ -554,11 +554,7 @@
     Both for averaged results and not averaged results.
     """
     platform = connected_platform
-<<<<<<< HEAD
-    instrument = platform.instruments["tii_rfsoc4x2"]
-=======
-    instrument = platform.instruments[0]
->>>>>>> 06427edc
+    instrument = platform.instruments["tii_rfsoc4x2"]
 
     sequence = PulseSequence()
     sequence.add(platform.create_RX_pulse(qubit=0, start=0))
@@ -586,11 +582,7 @@
     Both for averaged results and not averaged results.
     """
     platform = connected_platform
-<<<<<<< HEAD
-    instrument = platform.instruments["tii_rfsoc4x2"]
-=======
-    instrument = platform.instruments[0]
->>>>>>> 06427edc
+    instrument = platform.instruments["tii_rfsoc4x2"]
 
     sequence = PulseSequence()
     sequence.add(platform.create_RX_pulse(qubit=0, start=0))
@@ -614,11 +606,7 @@
 def test_play_qpu(connected_platform, instrument):
     """Sends a PulseSequence using `play` and check results are what expected"""
     platform = connected_platform
-<<<<<<< HEAD
-    instrument = platform.instruments["tii_rfsoc4x2"]
-=======
-    instrument = platform.instruments[0]
->>>>>>> 06427edc
+    instrument = platform.instruments["tii_rfsoc4x2"]
 
     sequence = PulseSequence()
     sequence.add(platform.create_RX_pulse(qubit=0, start=0))
@@ -637,11 +625,7 @@
 def test_sweep_qpu(connected_platform, instrument):
     """Sends a PulseSequence using `sweep` and check results are what expected"""
     platform = connected_platform
-<<<<<<< HEAD
-    instrument = platform.instruments["tii_rfsoc4x2"]
-=======
-    instrument = platform.instruments[0]
->>>>>>> 06427edc
+    instrument = platform.instruments["tii_rfsoc4x2"]
 
     sequence = PulseSequence()
     sequence.add(platform.create_RX_pulse(qubit=0, start=0))
@@ -677,11 +661,7 @@
 def test_python_reqursive_sweep(connected_platform, instrument):
     """Sends a PulseSequence directly to `python_reqursive_sweep` and check results are what expected"""
     platform = connected_platform
-<<<<<<< HEAD
-    instrument = platform.instruments["tii_rfsoc4x2"]
-=======
-    instrument = platform.instruments[0]
->>>>>>> 06427edc
+    instrument = platform.instruments["tii_rfsoc4x2"]
 
     sequence = PulseSequence()
     sequence.add(platform.create_RX_pulse(qubit=0, start=0))
