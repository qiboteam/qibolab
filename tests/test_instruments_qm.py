--- conflicted
+++ resolved
@@ -9,12 +9,8 @@
 from qibolab.instruments.qm.acquisition import Acquisition, declare_acquisitions
 from qibolab.instruments.qm.controller import controllers_config
 from qibolab.instruments.qm.sequence import BakedPulse, QMPulse, Sequence
-<<<<<<< HEAD
 from qibolab.pulses import Pulse, PulseSequence, PulseType, Rectangular
-=======
-from qibolab.pulses import FluxPulse, Pulse, PulseSequence, ReadoutPulse, Rectangular
 from qibolab.qubits import Qubit
->>>>>>> d123db5a
 from qibolab.sweeper import Parameter, Sweeper
 
 from .conftest import set_platform_profile
@@ -23,11 +19,7 @@
 def test_qmpulse():
     pulse = Pulse(0, 40, 0.05, int(3e9), 0.0, Rectangular(), "ch0", qubit=0)
     qmpulse = QMPulse(pulse)
-<<<<<<< HEAD
-    assert qmpulse.operation == pulse.id
-=======
     assert qmpulse.operation == "drive(40, 0.05, Rectangular())"
->>>>>>> d123db5a
     assert qmpulse.relative_phase == 0
 
 
@@ -351,21 +343,8 @@
             },
         }
 
-<<<<<<< HEAD
-    opx.config.register_element(
-        platform.qubits[qubit], pulse, opx.time_of_flight, opx.smearing
-    )
-    opx.config.register_pulse(platform.qubits[qubit], pulse)
-    assert opx.config.pulses[str(pulse.id)] == target_pulse
-    assert target_pulse["waveforms"]["I"] in opx.config.waveforms
-    assert target_pulse["waveforms"]["Q"] in opx.config.waveforms
-    assert (
-        opx.config.elements[f"{pulse_type}{qubit}"]["operations"][str(pulse.id)]
-        == pulse.id
-=======
     controller.config.register_element(
         platform.qubits[qubit], pulse, controller.time_of_flight, controller.smearing
->>>>>>> d123db5a
     )
     qmpulse = QMPulse(pulse)
     controller.config.register_pulse(platform.qubits[qubit], qmpulse)
@@ -376,58 +355,43 @@
 
 def test_qm_register_flux_pulse(qmplatform):
     qubit = 2
-<<<<<<< HEAD
-    platform = create_platform("qm")
-    opx = platform.instruments["qmopx"]
-    pulse = Pulse.flux(
+    platform = qmplatform
+    controller = platform.instruments["qm"]
+    pulse = Pulse(
         0,
         30,
         0.005,
         Rectangular(),
-        channel=platform.qubits[qubit].flux.name,
-        qubit=qubit,
-=======
-    platform = qmplatform
-    controller = platform.instruments["qm"]
-    pulse = FluxPulse(
-        0, 30, 0.005, Rectangular(), platform.qubits[qubit].flux.name, qubit
->>>>>>> d123db5a
+        platform.qubits[qubit].flux.name,
+        PulseType.FLUX,
+        qubit,
     )
     target_pulse = {
         "operation": "control",
         "length": pulse.duration,
         "waveforms": {"single": "constant_wf0.005"},
     }
-<<<<<<< HEAD
-    opx.config.register_element(platform.qubits[qubit], pulse)
-    opx.config.register_pulse(platform.qubits[qubit], pulse)
-    assert opx.config.pulses[str(pulse.id)] == target_pulse
-    assert target_pulse["waveforms"]["single"] in opx.config.waveforms
-    assert opx.config.elements[f"flux{qubit}"]["operations"][str(pulse.id)] == pulse.id
-=======
     qmpulse = QMPulse(pulse)
     controller.config.register_element(platform.qubits[qubit], pulse)
     controller.config.register_pulse(platform.qubits[qubit], qmpulse)
     assert controller.config.pulses[qmpulse.operation] == target_pulse
     assert target_pulse["waveforms"]["single"] in controller.config.waveforms
->>>>>>> d123db5a
 
 
 @pytest.mark.parametrize("duration", [0, 30])
 def test_qm_register_baked_pulse(qmplatform, duration):
     platform = qmplatform
     qubit = platform.qubits[3]
-<<<<<<< HEAD
-    opx = platform.instruments["qmopx"]
-    opx.config.register_flux_element(qubit)
-    pulse = Pulse.flux(
-        3, duration, 0.05, Rectangular(), channel=qubit.flux.name, qubit=qubit.name
-=======
     controller = platform.instruments["qm"]
     controller.config.register_flux_element(qubit)
-    pulse = FluxPulse(
-        3, duration, 0.05, Rectangular(), qubit.flux.name, qubit=qubit.name
->>>>>>> d123db5a
+    pulse = Pulse(
+        3,
+        duration,
+        0.05,
+        Rectangular(),
+        qubit.flux.name,
+        PulseType.FLUX,
+        qubit=qubit.name,
     )
     qmpulse = BakedPulse(pulse)
     config = controller.config
