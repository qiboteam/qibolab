--- conflicted
+++ resolved
@@ -939,19 +939,13 @@
                 self.device.get_acquisition_state(sequencer_number, timeout=1)
             # store scope acquisition data with the first acquisition
             sequencer = self._sequencers[port][0]
-<<<<<<< HEAD
+            sequencer_number = sequencer.number
             assert (
                 sequencer_number == self.DEFAULT_SEQUENCERS[port]
             )  # The first sequencer should always be the default sequencer
-            sequencer_number = sequencer.number
             scope_acquisition_name = next(
                 iter(sequencer.acquisitions)
             )  # returns the first item in sequencer.acquisitions dict
-=======
-            sequencer_number = sequencer.number
-            assert sequencer_number == self.DEFAULT_SEQUENCERS[port]  # The first sequencer should always be the default sequencer
-            scope_acquisition_name = next(iter(sequencer.acquisitions)) # returns the first item in sequencer.acquisitions dict
->>>>>>> d17ffe56
             self.device.store_scope_acquisition(sequencer_number, scope_acquisition_name)
             #
             for sequencer in self._sequencers[port]:
