--- conflicted
+++ resolved
@@ -288,7 +288,6 @@
         else:
             self.device.sequencer0_sync_en(sync_en)
 
-<<<<<<< HEAD
     def translate(self, sequence):
         # Allocate only qubit pulses to PulsarQRM
         waveforms = self.generate_waveforms(sequence.qcm_pulses)
@@ -300,12 +299,11 @@
         program = self.generate_program(initial_delay, acquire_instruction, wait_time)
 
         return waveforms, program
-=======
+
     def connect(self, label, ip):
         if not self._connected:
             from pulsar_qcm.pulsar_qcm import pulsar_qcm # pylint: disable=E0401
             self.device = pulsar_qcm(label, ip)
             self._connected = True
         else:
-            raise(RuntimeError)
->>>>>>> 7bb3769e
+            raise(RuntimeError)