<<<<<<< HEAD
from typing import List, Tuple
=======
>>>>>>> 733565af
import json
import numpy as np
from qibo.config import raise_error
from qibolab.instruments.abstract import AbstractInstrument, InstrumentException
<<<<<<< HEAD
from qibolab.pulse import Pulse, PulseSequence, PulseShape

from qpysequence.program import Program
from qpysequence.library import long_wait, set_phase_rad, set_awg_gain_relative
from qpysequence.block import Block
from qpysequence.loop import Loop
from qpysequence.instructions.real_time import Play, Acquire, Wait
from qpysequence.instructions.control import Stop
from qpysequence.waveforms import Waveforms
from qpysequence.acquisitions import Acquisitions
from qpysequence.sequence import Sequence

from qblox_instruments import Cluster

cluster: Cluster = None
=======
from qblox_instruments import Cluster


cluster : Cluster = None
>>>>>>> 733565af


class QRM(AbstractInstrument):
    """
    Generic driver for Qblox Readout Modules.

    Args:
        name (str): unique name given to the instrument
        address (str): IP address (IPv4) of the instrument

    """

    def __init__(self, name, address):
        super().__init__(name, address)
        self.sequencers = []
        self.sequencer_channel_map = {}
        self.last_pulsequence_hash = "uninitialised"
        self.current_pulsesequence_hash = ""
        self.device_parameters = {}
        self.settable_frequency = SettableFrequency(self)
        self.lo = self

<<<<<<< HEAD
    rw_property_wrapper = lambda parameter: property(
        lambda self: self.device.get(parameter),
        lambda self, x: self.set_device_parameter(parameter, x),
    )
    frequency = rw_property_wrapper("out0_in0_lo_freq")

    in0_att = rw_property_wrapper("in0_att")
    out0_att = rw_property_wrapper("out0_att")
    out0_in0_lo_en = rw_property_wrapper("out0_in0_lo_en")
    out0_in0_lo_freq = rw_property_wrapper("out0_in0_lo_freq")
    out0_offset_path0 = rw_property_wrapper("out0_offset_path0")
    out0_offset_path1 = rw_property_wrapper("out0_offset_path1")
    scope_acq_avg_mode_en = rw_property_wrapper("scope_acq_avg_mode_en")
    scope_acq_sequencer_select = rw_property_wrapper("scope_acq_sequencer_select")
    scope_acq_trigger_level = rw_property_wrapper("scope_acq_trigger_level")
    scope_acq_trigger_mode = rw_property_wrapper("scope_acq_trigger_mode")
=======
    rw_property_wrapper = lambda parameter: property(lambda self: self.device.get(parameter), lambda self,x: self.set_device_parameter(parameter,x))
    frequency = rw_property_wrapper('out0_in0_lo_freq')
>>>>>>> 733565af

    def connect(self):
        """
        Connects to the instrument using the IP address set in the runcard.
        """
        global cluster
        if not self.is_connected:
            if not cluster:
                for attempt in range(3):
                    try:
<<<<<<< HEAD
                        cluster = self.device_class(
                            "cluster", self.address.split(":")[0]
                        )
                        self.cluster_connected = True
                        break
                    except KeyError as exc:
                        print(f"Unable to connect:\n{str(exc)}\nRetrying...")
                        self.name += f"_{str(attempt)}"
                    except Exception as exc:
                        print(f"Unable to connect:\n{str(exc)}\nRetrying...")
                if not self.cluster_connected:
                    raise InstrumentException(self, f"Unable to connect to {self.name}")
            self.device = cluster.modules[int(self.address.split(":")[1]) - 1]
=======
                        cluster = self.device_class('cluster', self.address.split(':')[0])
                        cluster.reset()
                        # DEBUG: Cluster Reset                
                        # print("Cluster reset. Status:")
                        # print(self.device.get_system_status())
                        cluster_connected = True
                        break
                    except KeyError as exc:
                        print(f"Unable to connect:\n{str(exc)}\nRetrying...")
                        self.name += '_' + str(attempt)
                    except Exception as exc:
                        print(f"Unable to connect:\n{str(exc)}\nRetrying...")
                if not cluster_connected:
                    raise InstrumentException(self, f'Unable to connect to {self.name}')
            self.device = cluster.modules[int(self.address.split(':')[1])-1]
>>>>>>> 733565af
            self.cluster = cluster
            self.is_connected = True

    def set_device_parameter(self, parameter: str, value):
<<<<<<< HEAD
        if (
            parameter in self.device_parameters
            and self.device_parameters[parameter] == value
        ):
            return
        if self.is_connected:
            target = self.device
            aux_parameter = parameter

            while "." in aux_parameter:
                if hasattr(target, aux_parameter.split(".")[0]):
                    target = target.__getattr__(aux_parameter.split(".")[0])
                    aux_parameter = aux_parameter.split(".")[1]
=======
        if not(parameter in self.device_parameters and self.device_parameters[parameter] == value):
            if self.is_connected:
                target = self.device
                aux_parameter = parameter

                while '.' in aux_parameter:
                    if hasattr(target, aux_parameter.split('.')[0]):
                        target = target.__getattr__(aux_parameter.split('.')[0])
                        aux_parameter = aux_parameter.split('.')[1]
                    else:
                        raise_error(Exception, f'The instrument {self.name} does not have parameter {parameter}')

                if hasattr(target, aux_parameter):
                    target.set(aux_parameter, value)
                    # target.__setattr__(aux_parameter, value)
                    self.device_parameters[parameter] = value
                    # DEBUG: QRM Parameter Setting Printing
                    # print(f"Setting {self.name} {parameter} = {value}")
>>>>>>> 733565af
                else:
                    raise_error(
                        Exception,
                        f"The instrument {self.name} does not have parameter {parameter}",
                    )

            if hasattr(target, aux_parameter):
                target.set(aux_parameter, value)
                # target.__setattr__(aux_parameter, value)
                self.device_parameters[parameter] = value
                # DEBUG: QRM Parameter Setting Printing
                # print(f"Setting {self.name} {parameter} = {value}")
            else:
                raise_error(
                    Exception,
                    f"The instrument {self.name} does not have parameter {parameter}",
                )
        else:
            raise_error(
                Exception, "There is no connection to the instrument  {self.name}"
            )

    def setup(self, **kwargs):
        """
        Sets up the instrument using the parameters of the runcard.
        A connection needs to be established before calling this method.

        Args:
            ref_clock (str): {'internal', 'external'} the source of the instrument clock
            sync_en (bool): {True, False} syncronise with other instruments
            scope_acq_avg_mode_en (bool): {True, False} average the results of the multiple acquisitions
            scope_acq_trigger_mode (str): {'sequencer', 'level'}
            gain (float): {0 .. 1} the gain applied to all sequencers on their output paths
            acquisition_start (int): the delay between playing the readout pulse and the start of the acquisition (minimum 4ns)
            acquisition_duration (int): the duration of the acquisition in ns.
            mode: ssb
            channel_port_map (dict): a dictionary of {channel (int): port (str) {'o1', 'o2', ...}}
        """
        # Load settings
<<<<<<< HEAD
        self.hardware_avg = kwargs["hardware_avg"]
        self.sampling_rate = kwargs["sampling_rate"]
        self.num_bins = kwargs["num_bins"]
        self.repetition_duration = kwargs["repetition_duration"]
        self.minimum_delay_between_instructions = kwargs[
            "minimum_delay_between_instructions"
        ]

        self.in0_att = kwargs["in0_att"]
        self.out0_att = kwargs["out0_att"]
        self.out0_in0_lo_en = kwargs["out0_in0_lo_en"]
        self.out0_in0_lo_freq = kwargs["out0_in0_lo_freq"]
        self.out0_offset_path0 = kwargs["out0_offset_path0"]
        self.out0_offset_path1 = kwargs["out0_offset_path1"]
        self.scope_acq_avg_mode_en = kwargs["scope_acq_avg_mode_en"]
        self.scope_acq_sequencer_select = kwargs["scope_acq_sequencer_select"]
        self.scope_acq_trigger_level = kwargs["scope_acq_trigger_level"]
        self.scope_acq_trigger_mode = kwargs["scope_acq_trigger_mode"]

        self.channel_map_path0_out0_en = kwargs["channel_map_path0_out0_en"]
        self.channel_map_path1_out1_en = kwargs["channel_map_path1_out1_en"]
        self.cont_mode_en_awg = kwargs["cont_mode_en_awg"]
        self.cont_mode_waveform_idx_awg = kwargs["cont_mode_waveform_idx_awg"]
        self.demod_en_acq = kwargs["demod_en_acq"]
        self.discretization_threshold_acq = kwargs["discretization_threshold_acq"]
        self.gain_awg = kwargs["gain_awg"]
        self.integration_length_acq = kwargs["integration_length_acq"]
        self.marker_ovr_en = kwargs["marker_ovr_en"]
        self.marker_ovr_value = kwargs["marker_ovr_value"]
        self.mixer_corr_gain_ratio = kwargs["mixer_corr_gain_ratio"]
        self.mixer_corr_phase_offset_degree = kwargs["mixer_corr_phase_offset_degree"]
        self.mod_en_awg = kwargs["mod_en_awg"]
        self.nco_freq = kwargs["nco_freq"]
        self.nco_phase_offs = kwargs["nco_phase_offs"]
        self.offset_awg_path0 = kwargs["offset_awg_path0"]
        self.offset_awg_path1 = kwargs["offset_awg_path1"]
        self.phase_rotation_acq = kwargs["phase_rotation_acq"]
        self.sync_en = kwargs["sync_en"]
        self.upsample_rate_awg = kwargs["upsample_rate_awg"]

        self.acquisition_start = kwargs["acquisition_start"]
        self.acquisition_duration = kwargs["acquisition_duration"]
        self.channel_port_map = kwargs["channel_port_map"]

        # Hardcoded values used to generate sequence program
        self.wait_loop_step = 1000
        self.waveform_max_length = (
            16384 // 2
        )  # maximum length of the combination of waveforms, per sequencer, in number of samples (defined by the sequencer memory).
=======
        self.hardware_avg = kwargs['hardware_avg']
        self.sampling_rate = kwargs['sampling_rate']
        self.repetition_duration = kwargs['repetition_duration']
        self.minimum_delay_between_instructions = kwargs['minimum_delay_between_instructions']

        self.in0_att = kwargs['in0_att']
        self.out0_att = kwargs['out0_att']
        self.out0_in0_lo_en = kwargs['out0_in0_lo_en']
        self.out0_in0_lo_freq = kwargs['out0_in0_lo_freq']
        self.out0_offset_path0 = kwargs['out0_offset_path0']
        self.out0_offset_path1 = kwargs['out0_offset_path1']
        self.scope_acq_avg_mode_en = kwargs['scope_acq_avg_mode_en']
        self.scope_acq_sequencer_select = kwargs['scope_acq_sequencer_select']
        self.scope_acq_trigger_level = kwargs['scope_acq_trigger_level']
        self.scope_acq_trigger_mode = kwargs['scope_acq_trigger_mode']

        self.channel_map_path0_out0_en = kwargs['channel_map_path0_out0_en']
        self.channel_map_path1_out1_en = kwargs['channel_map_path1_out1_en']
        self.cont_mode_en_awg = kwargs['cont_mode_en_awg']
        self.cont_mode_waveform_idx_awg = kwargs['cont_mode_waveform_idx_awg']
        self.demod_en_acq = kwargs['demod_en_acq']
        self.discretization_threshold_acq = kwargs['discretization_threshold_acq']
        self.gain_awg = kwargs['gain_awg']
        self.integration_length_acq = kwargs['integration_length_acq']
        self.marker_ovr_en = kwargs['marker_ovr_en']
        self.marker_ovr_value = kwargs['marker_ovr_value']
        self.mixer_corr_gain_ratio = kwargs['mixer_corr_gain_ratio']
        self.mixer_corr_phase_offset_degree = kwargs['mixer_corr_phase_offset_degree']
        self.mod_en_awg = kwargs['mod_en_awg']
        self.nco_freq = kwargs['nco_freq']
        self.nco_phase_offs = kwargs['nco_phase_offs']
        self.offset_awg_path0 = kwargs['offset_awg_path0']
        self.offset_awg_path1 = kwargs['offset_awg_path1']
        self.phase_rotation_acq = kwargs['phase_rotation_acq']
        self.sync_en = kwargs['sync_en']
        self.upsample_rate_awg = kwargs['upsample_rate_awg']

        self.acquisition_start = kwargs['acquisition_start']
        self.acquisition_duration = kwargs['acquisition_duration']
        self.channel_port_map = kwargs['channel_port_map']

        # Hardcoded values used to generate sequence program
        self.wait_loop_step = 1000
        self.waveform_max_length = 16384//2 # maximum length of the combination of waveforms, per sequencer, in number of samples (defined by the sequencer memory).
>>>>>>> 733565af
        self.device_num_sequencers = len(self.device.sequencers)
        self.device_num_ports = 1
        if self.is_connected:
            # Reset
            if self.current_pulsesequence_hash != self.last_pulsequence_hash:
                # print(f"Resetting {self.name}")
                # self.cluster.reset() # FIXME: this needs to clear the cahes of the rest of the modules
<<<<<<< HEAD
=======
                self.cluster.reference_source('external')
>>>>>>> 733565af
                self.device_parameters = {}
                # DEBUG: QRM Log device Reset
                # print("QRM reset. Status:")
                # print(self.device.get_system_status())
<<<<<<< HEAD
            self.set_device_parameter("in0_att", self.in0_att)
            self.set_device_parameter("out0_att", self.out0_att)
            self.set_device_parameter("out0_in0_lo_en", self.out0_in0_lo_en)
            self.set_device_parameter("out0_in0_lo_freq", self.out0_in0_lo_freq)
            self.set_device_parameter("out0_offset_path0", self.out0_offset_path0)
            self.set_device_parameter("out0_offset_path1", self.out0_offset_path1)
            self.set_device_parameter(
                "scope_acq_avg_mode_en_path0", self.scope_acq_avg_mode_en
            )
            self.set_device_parameter(
                "scope_acq_avg_mode_en_path1", self.scope_acq_avg_mode_en
            )
            self.set_device_parameter(
                "scope_acq_sequencer_select", self.scope_acq_sequencer_select
            )
            self.set_device_parameter(
                "scope_acq_trigger_level_path0", self.scope_acq_trigger_level
            )
            self.set_device_parameter(
                "scope_acq_trigger_level_path1", self.scope_acq_trigger_level
            )
            self.set_device_parameter(
                "scope_acq_trigger_mode_path0", self.scope_acq_trigger_mode
            )
            self.set_device_parameter(
                "scope_acq_trigger_mode_path1", self.scope_acq_trigger_mode
            )

            for sequencer in range(self.device_num_sequencers):
                self.set_device_parameter(
                    f"sequencer{sequencer}.channel_map_path0_out0_en",
                    self.channel_map_path0_out0_en,
                )
                self.set_device_parameter(
                    f"sequencer{sequencer}.channel_map_path1_out1_en",
                    self.channel_map_path1_out1_en,
                )
                self.set_device_parameter(
                    f"sequencer{sequencer}.cont_mode_en_awg_path0",
                    self.cont_mode_en_awg,
                )
                self.set_device_parameter(
                    f"sequencer{sequencer}.cont_mode_en_awg_path1",
                    self.cont_mode_en_awg,
                )
                self.set_device_parameter(
                    f"sequencer{sequencer}.cont_mode_waveform_idx_awg_path0",
                    self.cont_mode_waveform_idx_awg,
                )
                self.set_device_parameter(
                    f"sequencer{sequencer}.cont_mode_waveform_idx_awg_path1",
                    self.cont_mode_waveform_idx_awg,
                )
                self.set_device_parameter(
                    f"sequencer{sequencer}.demod_en_acq", self.demod_en_acq
                )
                self.set_device_parameter(
                    f"sequencer{sequencer}.discretization_threshold_acq",
                    self.discretization_threshold_acq,
                )
                self.set_device_parameter(
                    f"sequencer{sequencer}.gain_awg_path0", self.gain_awg
                )
                self.set_device_parameter(
                    f"sequencer{sequencer}.gain_awg_path1", self.gain_awg
                )
                self.set_device_parameter(
                    f"sequencer{sequencer}.integration_length_acq",
                    self.integration_length_acq,
                )
                self.set_device_parameter(
                    f"sequencer{sequencer}.marker_ovr_en", self.marker_ovr_en
                )
                self.set_device_parameter(
                    f"sequencer{sequencer}.marker_ovr_value", self.marker_ovr_value
                )
                self.set_device_parameter(
                    f"sequencer{sequencer}.mixer_corr_gain_ratio",
                    self.mixer_corr_gain_ratio,
                )
                self.set_device_parameter(
                    f"sequencer{sequencer}.mixer_corr_phase_offset_degree",
                    self.mixer_corr_phase_offset_degree,
                )
                self.set_device_parameter(
                    f"sequencer{sequencer}.mod_en_awg", self.mod_en_awg
                )
                self.set_device_parameter(
                    f"sequencer{sequencer}.nco_freq", self.nco_freq
                )
                self.set_device_parameter(
                    f"sequencer{sequencer}.nco_phase_offs", self.nco_phase_offs
                )
                self.set_device_parameter(
                    f"sequencer{sequencer}.offset_awg_path0", self.offset_awg_path0
                )
                self.set_device_parameter(
                    f"sequencer{sequencer}.offset_awg_path1", self.offset_awg_path1
                )
                self.set_device_parameter(
                    f"sequencer{sequencer}.phase_rotation_acq", self.phase_rotation_acq
                )
                self.set_device_parameter(f"sequencer{sequencer}.sync_en", self.sync_en)
                self.set_device_parameter(
                    f"sequencer{sequencer}.upsample_rate_awg_path0",
                    self.upsample_rate_awg,
                )
                self.set_device_parameter(
                    f"sequencer{sequencer}.upsample_rate_awg_path1",
                    self.upsample_rate_awg,
                )

            # The mapping of sequencers to ports is done in upload() as the number of sequencers needed
            # can only be determined after examining the pulse sequence
        else:
            raise_error(Exception, "There is no connection to the instrument")

    def _generate_waveforms(self, pulse_sequence: PulseSequence):
        """Generate I and Q waveforms from a PulseSequence object.
        Args:
            pulse_sequence (PulseSequence): PulseSequence object.
        Returns:
            Waveforms: Waveforms object containing the generated waveforms.
        """
        waveforms = Waveforms()

        unique_pulses: List[Tuple[int, PulseShape]] = []

        for pulse in pulse_sequence:
            if (pulse.duration, pulse.pulse_shape) not in unique_pulses:
                unique_pulses.append((pulse.duration, pulse.pulse_shape))
                envelope = pulse.envelope(amplitude=1)
                real = np.real(envelope) + self.offset_i
                imag = np.imag(envelope) + self.offset_q
                waveforms.add_pair((real, imag), name=str(pulse))

        return waveforms

    def _generate_program(
        self,
        pulses: List[Pulse],
        waveforms: Waveforms,
        nshots: int,
        repetition_duration: int,
    ):
        """Generate Q1ASM program
        Args:
            pulse_sequence (PulseSequence): Pulse sequence.
            waveforms (Waveforms): Waveforms.
        Returns:
            Program: Q1ASM program.
        """
        # Define program's blocks
        program = Program()
        bin_loop = Loop(name="binning", iterations=int(self.num_bins))
        avg_loop = Loop(name="average", iterations=nshots)
        bin_loop.append_block(block=avg_loop, bot_position=1)
        stop = Block(name="stop")
        stop.append_component(Stop())
        program.append_block(block=bin_loop)
        program.append_block(block=stop)
        if (
            pulses[0].start != 0
        ):  # TODO: Make sure that start time of Pulse is 0 or bigger than 4
            avg_loop.append_component(Wait(wait_time=int(pulses[0].start)))

        for i, pulse in enumerate(pulses):
            waveform_pair = waveforms.find_pair_by_name(str(pulse))
            wait_time = (
                pulses[i + 1].start - pulse.start
                if (i < (len(pulses) - 1))
                else self.final_wait_time
            )
            avg_loop.append_component(set_phase_rad(rads=pulse.phase))
            avg_loop.append_component(
                set_awg_gain_relative(gain_0=pulse.amplitude, gain_1=pulse.amplitude)
            )
            avg_loop.append_component(
                Play(
                    waveform_0=waveform_pair.waveform_i.index,
                    waveform_1=waveform_pair.waveform_q.index,
                    wait_time=int(wait_time),
                )
            )
        self._append_acquire_instruction(loop=avg_loop, register="TR10")
        avg_loop.append_block(
            long_wait(wait_time=repetition_duration - avg_loop.duration_iter),
            bot_position=1,
        )
        return program

    def _generate_acquisitions(self) -> Acquisitions:
        """Generate Acquisitions object, currently containing a single acquisition named "single", with num_bins = 1
        and index = 0.
        Args:
            nshots (int): Number of hardware shots.
        Returns:
            Acquisitions: Acquisitions object.
        """
        acquisitions = Acquisitions()
        acquisitions.add(name="single", num_bins=1)
        acquisitions.add(
            name="binning", num_bins=int(self.num_bins) + 1
        )  # binned acquisition
        return acquisitions

    def _translate_pulse_sequence(
        self, pulses: List[Pulse], nshots: int, repetition_duration: int
    ):
        """Translate a pulse sequence into a Q1ASM program and a waveform dictionary.
        Args:
            pulse_sequence (PulseSequence): Pulse sequence to translate.
        Returns:
            Sequence: Qblox Sequence object containing the program and waveforms.
        """
        waveforms = self._generate_waveforms(pulses=pulses)
        acquisitions = self._generate_acquisitions()
        program = self._generate_program(
            pulses=pulses,
            waveforms=waveforms,
            nshots=nshots,
            repetition_duration=repetition_duration,
        )
        weights = self._generate_weights()
        return Sequence(
            program=program,
            waveforms=waveforms,
            acquisitions=acquisitions,
            weights=weights,
        )

    def _generate_weights(self) -> dict:
        """Generate acquisition weights.
        Returns:
            dict: Acquisition weights.
        """
        return {}

    def _append_acquire_instruction(self, loop: Loop, register: str):
        """Append an acquire instruction to the loop."""
        acquisition_idx = (
            0 if self.hardware_avg else 1
        )  # use binned acquisition if averaging is false
        loop.append_component(
            Acquire(
                acq_index=acquisition_idx,
                bin_index=register,
                wait_time=self._MIN_WAIT_TIME,
            )
        )

    def process_pulse_sequence(self, channel_pulses: dict[int, List], nshots):
=======
            self.frequency = self.out0_in0_lo_freq

            self.set_device_parameter('in0_att', self.in0_att) 
            self.set_device_parameter('out0_att', self.out0_att) 
            self.set_device_parameter('out0_in0_lo_en', self.out0_in0_lo_en) 
            self.set_device_parameter('out0_in0_lo_freq', self.out0_in0_lo_freq) 
            self.set_device_parameter('out0_offset_path0', self.out0_offset_path0) 
            self.set_device_parameter('out0_offset_path1', self.out0_offset_path1) 
            self.set_device_parameter('scope_acq_avg_mode_en_path0', self.scope_acq_avg_mode_en)
            self.set_device_parameter('scope_acq_avg_mode_en_path1', self.scope_acq_avg_mode_en)
            self.set_device_parameter('scope_acq_sequencer_select', self.scope_acq_sequencer_select) 
            self.set_device_parameter('scope_acq_trigger_level_path0', self.scope_acq_trigger_level) 
            self.set_device_parameter('scope_acq_trigger_level_path1', self.scope_acq_trigger_level) 
            self.set_device_parameter('scope_acq_trigger_mode_path0', self.scope_acq_trigger_mode) 
            self.set_device_parameter('scope_acq_trigger_mode_path1', self.scope_acq_trigger_mode)

            for sequencer in range(self.device_num_sequencers):
                self.set_device_parameter(f"sequencer{sequencer}.channel_map_path0_out0_en", self.channel_map_path0_out0_en)
                self.set_device_parameter(f"sequencer{sequencer}.channel_map_path1_out1_en", self.channel_map_path1_out1_en)
                self.set_device_parameter(f"sequencer{sequencer}.cont_mode_en_awg_path0", self.cont_mode_en_awg)
                self.set_device_parameter(f"sequencer{sequencer}.cont_mode_en_awg_path1", self.cont_mode_en_awg)
                self.set_device_parameter(f"sequencer{sequencer}.cont_mode_waveform_idx_awg_path0", self.cont_mode_waveform_idx_awg)
                self.set_device_parameter(f"sequencer{sequencer}.cont_mode_waveform_idx_awg_path1", self.cont_mode_waveform_idx_awg)
                self.set_device_parameter(f"sequencer{sequencer}.demod_en_acq", self.demod_en_acq)
                self.set_device_parameter(f"sequencer{sequencer}.discretization_threshold_acq", self.discretization_threshold_acq)
                self.set_device_parameter(f"sequencer{sequencer}.gain_awg_path0", self.gain_awg)
                self.set_device_parameter(f"sequencer{sequencer}.gain_awg_path1", self.gain_awg)
                self.set_device_parameter(f"sequencer{sequencer}.integration_length_acq", self.integration_length_acq)
                self.set_device_parameter(f"sequencer{sequencer}.marker_ovr_en", self.marker_ovr_en)
                self.set_device_parameter(f"sequencer{sequencer}.marker_ovr_value", self.marker_ovr_value)
                self.set_device_parameter(f"sequencer{sequencer}.mixer_corr_gain_ratio", self.mixer_corr_gain_ratio)
                self.set_device_parameter(f"sequencer{sequencer}.mixer_corr_phase_offset_degree", self.mixer_corr_phase_offset_degree)
                self.set_device_parameter(f"sequencer{sequencer}.mod_en_awg", self.mod_en_awg)
                self.set_device_parameter(f"sequencer{sequencer}.nco_freq", self.nco_freq)
                self.set_device_parameter(f"sequencer{sequencer}.nco_phase_offs", self.nco_phase_offs)
                self.set_device_parameter(f"sequencer{sequencer}.offset_awg_path0", self.offset_awg_path0)
                self.set_device_parameter(f"sequencer{sequencer}.offset_awg_path1", self.offset_awg_path1)
                self.set_device_parameter(f"sequencer{sequencer}.phase_rotation_acq", self.phase_rotation_acq)
                self.set_device_parameter(f"sequencer{sequencer}.sync_en", self.sync_en)
                self.set_device_parameter(f"sequencer{sequencer}.upsample_rate_awg_path0", self.upsample_rate_awg)
                self.set_device_parameter(f"sequencer{sequencer}.upsample_rate_awg_path1", self.upsample_rate_awg)

            # The mapping of sequencers to ports is done in upload() as the number of sequencers needed 
            # can only be determined after examining the pulse sequence
        else:
            raise_error(Exception,'There is no connection to the instrument')

    def process_pulse_sequence(self, channel_pulses, nshots):
>>>>>>> 733565af
        """
        Processes a list of pulses, generating the waveforms and sequence program required by the instrument to synthesise them.

        Args:
        channel_pulses (dict): a dictionary of {channel (int): pulses (list)}
        nshots (int): the number of times the sequence of pulses will be repeated
        """
        # Load the channels to which the instrument is connected
        channels = self.channel_port_map.keys()

        # Check if the sequence to be processed is the same as the last one. If so, there is no need to generate waveforms and program
        self.current_pulsesequence_hash = ""
        for channel in channels:
            for pulse in channel_pulses[channel]:
                self.current_pulsesequence_hash += pulse.serial
        if self.current_pulsesequence_hash != self.last_pulsequence_hash:
            # Sort pulses by their start time
            for channel in channels:
                channel_pulses[channel].sort(key=lambda pulse: pulse.start)

            # Check if pulses on the same channel overlap
            for channel in channels:
                for m in range(1, len(channel_pulses[channel])):
                    channel_pulses[channel][m].overlaps = []
                    for n in range(m):
                        if (
                            channel_pulses[channel][m].start
                            - channel_pulses[channel][n].start
                            < channel_pulses[channel][n].duration
                        ):
                            channel_pulses[channel][m].overlaps.append(n)
                for m in range(1, len(channel_pulses[channel])):
                    if len(channel_pulses[channel][m].overlaps) > 0:
                        # TODO: Urgently needed in order to implement multiplexed readout
                        raise_error(
                            NotImplementedError,
                            "Overlaping pulses on the same channel are not yet supported.",
                        )

            # Allocate channel pulses to sequencers.
            #   At least one sequencer is needed for each channel
            #   If the memory required for the sequence of pulses exceeds 16384/2,
            #   additional sequencers are used to synthesise it
            self.sequencers = []  # a list of sequencers (int) used
            sequencer_pulses = {}  # a dictionary of {sequencer (int): pulses (list)}
            sequencer = (
                -1
            )  # initialised to -1 so that in the first iteration it becomes 0, the first sequencer number
            self.waveforms = {}
            for channel in channels:
                if len(channel_pulses[channel]) > 0:
                    # Select a sequencer and add it to the sequencer_channel_map
                    sequencer += 1
                    if sequencer > self.device_num_sequencers:
<<<<<<< HEAD
                        raise_error(
                            Exception,
                            f"The number of sequencers requried to play the sequence exceeds the number available {self.device._num_sequencers}.",
                        )
                    # Initialise the corresponding variables
=======
                        raise_error(Exception, f"The number of sequencers requried to play the sequence exceeds the number available {self.device_num_sequencers}.")
                    # Initialise the corresponding variables 
>>>>>>> 733565af
                    self.sequencers.append(sequencer)
                    self.sequencer_channel_map[sequencer] = channel
                    sequencer_pulses[sequencer] = []
                    self.waveforms[sequencer] = {}
                    unique_pulses = (
                        {}
                    )  # a dictionary of {unique pulse IDs (str): and their I & Q indices (int)}
                    wc = 0  # unique waveform counter
                    waveforms_length = (
                        0  # accumulates the length of unique pulses per sequencer
                    )

                    # Iterate over the list of pulses to check if they are unique and if the overal length of the waveform exceeds the memory available
                    n = 0
                    while n < len(channel_pulses[channel]):
                        pulse = channel_pulses[channel][n]
                        pulse_serial = pulse.serial[
                            pulse.serial.find(",", pulse.serial.find(",") + 1) + 2 : -1
                        ]  # removes the channel and start information from Pulse.serial to compare between pulses
                        if pulse_serial not in unique_pulses.keys():
                            # If the pulse is unique (it hasn't been saved before):
                            I, Q = self.generate_waveforms_from_pulse(pulse)
                            # Check if the overall length of the waveform exceeds memory size (waveform_max_length) and split it if necessary
                            is_split = False
                            part = 0
                            while (
                                waveforms_length + pulse.duration
                                > self.waveform_max_length
                            ):
                                if pulse.type == "ro":
                                    raise_error(
                                        NotImplementedError,
                                        f"Readout pulses longer than the memory available for a sequencer ({self.waveform_max_length}) are not supported.",
                                    )
                                import copy

                                first_part = copy.deepcopy(pulse)
                                first_part.duration = (
                                    self.waveform_max_length - waveforms_length
                                )
                                channel_pulses[channel].insert(n, first_part)
                                n += 1
                                sequencer_pulses[sequencer].append(first_part)
                                first_part.waveform_indexes = [0 + wc, 1 + wc]
                                self.waveforms[sequencer][
                                    f"{self.name}_{pulse}_{part}_pulse_I"
                                ] = {"data": I[: first_part.duration], "index": 0 + wc}
                                self.waveforms[sequencer][
                                    f"{self.name}_{pulse}_{part}_pulse_Q"
                                ] = {"data": Q[: first_part.duration], "index": 1 + wc}

                                pulse = copy.deepcopy(pulse)
                                I, Q = (
                                    I[first_part.duration :],
                                    Q[first_part.duration :],
                                )
                                pulse.start = (
                                    pulse.start
                                    + self.waveform_max_length
                                    - waveforms_length
                                )
                                pulse.duration = pulse.duration - (
                                    self.waveform_max_length - waveforms_length
                                )
                                is_split = True
                                part += 1

                                # Select a new sequencer
                                sequencer += 1
<<<<<<< HEAD
                                if sequencer > self.device._num_sequencers:
                                    raise_error(
                                        Exception,
                                        f"The number of sequencers requried to play the sequence exceeds the number available {self.device._num_sequencers}.",
                                    )
                                # Initialise the corresponding variables
=======
                                if sequencer > self.device_num_sequencers:
                                        raise_error(Exception, f"The number of sequencers requried to play the sequence exceeds the number available {self.device_num_sequencers}.")
                                # Initialise the corresponding variables 
>>>>>>> 733565af
                                self.sequencers.append(sequencer)
                                self.sequencer_channel_map[sequencer] = channel
                                sequencer_pulses[sequencer] = []
                                self.waveforms[sequencer] = {}
                                unique_pulses = {}
                                wc = 0
                                waveforms_length = 0

                            # Add the pulse to the list of pulses for the current sequencer and save the waveform indexes
                            sequencer_pulses[sequencer].append(pulse)
                            pulse.waveform_indexes = [0 + wc, 1 + wc]
                            if not is_split:
                                unique_pulses[pulse_serial] = [0 + wc, 1 + wc]
                            waveforms_length += pulse.duration
                            self.waveforms[sequencer][
                                f"{self.name}_{pulse}_{part}_pulse_I"
                            ] = {"data": I, "index": 0 + wc}
                            self.waveforms[sequencer][
                                f"{self.name}_{pulse}_{part}_pulse_Q"
                            ] = {"data": Q, "index": 1 + wc}
                            wc += 2

                        else:
                            sequencer_pulses[sequencer].append(pulse)
                            pulse.waveform_indexes = unique_pulses[pulse_serial]
                        n += 1

            # Generate programs for each sequencer
            pulses = sequencer_pulses
            self.acquisitions = {}
            self.program = {}
            self.weights = {}

            for sequencer in self.sequencers:
                # Acquisitions & weights
                self.acquisitions[sequencer] = {}
                self.weights[sequencer] = {}
                ac = 0  # Acquisition counter
                for pulse in pulses[sequencer]:
                    if pulse.type == "ro":
                        pulse.acquisition_index = ac
                        pulse.num_bins = 1
                        self.acquisitions[sequencer][pulse.serial] = {
                            "num_bins": pulse.num_bins,
                            "index": pulse.acquisition_index,
                        }
                        ac += 1

                # Program
                program = Program()
                sequence_total_duration = (
                    pulses[sequencer][-1].start
                    + pulses[sequencer][-1].duration
                    + self.minimum_delay_between_instructions
                )  # the minimum delay between instructions is 4ns
                time_between_repetitions = (
                    self.repetition_duration - sequence_total_duration
                )
                assert time_between_repetitions > 0

                body = Loop("body", nshots)

                initial_wait_block = long_wait(pulses[sequencer][0].start, "down")
                body.append_component(initial_wait_block)

                footer_wait_block = long_wait(
                    time_between_repetitions, round_type="down"
                )

                for n in range(len(pulses[sequencer])):
                    if pulses[sequencer][n].type == "ro":
                        delay_after_play = (
                            self.minimum_delay_between_instructions
                        )  # self.acquisition_start #FIXME: This would not work for split pulses

                        if len(pulses[sequencer]) > n + 1:
                            # If there are more pulses to be played, the delay is the time between the pulse end and the next pulse start
                            delay_after_acquire = (
                                pulses[sequencer][n + 1].start
                                - pulses[sequencer][n].start
                                - self.minimum_delay_between_instructions
                            )  # self.acquisition_start
                        else:
                            delay_after_acquire = (
                                sequence_total_duration
                                - pulses[sequencer][n].start
                                - self.minimum_delay_between_instructions
                            )  # self.acquisition_start

                        if (
                            delay_after_acquire
                            < self.minimum_delay_between_instructions
                        ):
                            raise_error(
                                Exception,
                                f"The minimum delay before starting acquisition is {self.minimum_delay_between_instructions}ns.",
                            )

                        play_instruction = Play(
                            pulses[sequencer][n].waveform_indexes[0],
                            pulses[sequencer][n].waveform_indexes[1],
                            delay_after_play,
                        )
                        # Add the serial of the pulse as a comment (qpysequence still doesn't support the addition of comments, will be added if necessary)
                        play_comment = f"play waveforms {pulses[sequencer][n]}"
                        body.append_component(play_instruction)

                        acquire_instruction = Acquire(
                            pulses[sequencer][n].acquisition_index,
                            0,
                            delay_after_acquire,
                        )
                        body.append_component(acquire_instruction)

                    else:
                        # Calculate the delay_after_play that is to be used as an argument to the play instruction
                        if len(pulses[sequencer]) > n + 1:
                            # If there are more pulses to be played, the delay is the time between the pulse end and the next pulse start
                            delay_after_play = (
                                pulses[sequencer][n + 1].start
                                - pulses[sequencer][n].start
                            )
                        else:
                            delay_after_play = (
                                sequence_total_duration - pulses[sequencer][n].start
                            )

                        if delay_after_play < self.minimum_delay_between_instructions:
                            raise_error(
                                Exception,
                                f"The minimum delay between pulses is {self.minimum_delay_between_instructions}ns.",
                            )

                        play_instruction = Play(
                            pulses[sequencer][n].waveform_indexes[0],
                            pulses[sequencer][n].waveform_indexes[1],
                            delay_after_play,
                        )
                        # Add the serial of the pulse as a comment (qpysequence still doesn't support the addition of comments, will be added if necessary)
                        play_comment = f"play waveforms {pulses[sequencer][n]}"
                        body.append_component(play_instruction)

                body.append_component(footer_wait_block)

                cleanup_block = Block("cleanup").append_component(Stop())
                program.append_block(body)
                program.append_block(cleanup_block)

                self.program[sequencer] = repr(program)

                # DEBUG: QRM print sequencer program
                # print(f"{self.name} sequencer {sequencer} program:\n" + self.program[sequencer])

    def generate_waveforms_from_pulse(self, pulse, software_modulation: bool = False):
        """
        Generates I & Q waveforms for the pulse passed as a parameter.

        Args:
        pulse (Pulse): a Pulse object
        modulate (bool): {True, False} module the waveform with the pulse frequency

        Returns:
        envelope_i (list) of (float), envelope_q (list) of (float): a tuple with I & Q waveform samples
        """
        envelope_i = pulse.envelope_i
        envelope_q = pulse.envelope_q
        assert len(envelope_i) == len(envelope_q)
        if software_modulation:
            return self.software_modulation(pulse)
        else:
            return envelope_i, envelope_q

    def software_modulation(self, pulse):
        envelope_i = pulse.envelope_i
        envelope_q = pulse.envelope_q

        time = np.arange(pulse.duration) / self.sampling_rate
        cosalpha = np.cos(2 * np.pi * pulse.frequency * time + pulse.phase)
        sinalpha = np.sin(2 * np.pi * pulse.frequency * time + pulse.phase)
        mod_matrix = np.array([[cosalpha, sinalpha], [-sinalpha, cosalpha]])

        # DEBUG: QRM plot envelopes
        # import matplotlib.pyplot as plt
        # plt.plot(mod_signals[:, 0] + pulse.offset_i)
        # plt.plot(mod_signals[:, 1] + pulse.offset_q)
        # plt.show()

        result = [
            mod_matrix[:, :, it] @ np.array([ii, qq])
            for it, t, ii, qq in zip(
                np.arange(pulse.duration), time, envelope_i, envelope_q
            )
        ]

        mod_signals = np.array(result)

        return mod_signals[:, 0] + pulse.offset_i, mod_signals[:, 1] + pulse.offset_q

    def upload(self):
        """Uploads waveforms and programs all sequencers and arms them in preparation for execution."""
        # Setup
        for sequencer in range(self.device_num_sequencers):
            if sequencer in self.sequencers:
                # Route sequencers to specific outputs.
<<<<<<< HEAD
                port = (
                    int(
                        self.channel_port_map[self.sequencer_channel_map[sequencer]][1:]
                    )
                    - 1
                )
                self.set_device_parameter(
                    f"sequencer{sequencer}.channel_map_path0_out{2*port}_en", True
                )
                self.set_device_parameter(
                    f"sequencer{sequencer}.channel_map_path1_out{2*port+1}_en", True
                )
                # Enable sequencer syncronisation
                self.set_device_parameter(f"sequencer{sequencer}.sync_en", self.sync_en)
                # Set gain
                self.set_device_parameter(
                    f"sequencer{sequencer}.gain_awg_path0", self.gain_awg
                )
                self.set_device_parameter(
                    f"sequencer{sequencer}.gain_awg_path1", self.gain_awg
                )
=======
                port = int(self.channel_port_map[self.sequencer_channel_map[sequencer]][1:])-1
                self.set_device_parameter(f"sequencer{sequencer}.channel_map_path0_out{2*port}_en", True)
                self.set_device_parameter(f"sequencer{sequencer}.channel_map_path1_out{2*port+1}_en", True)
                # Enable sequencer syncronisation
                self.set_device_parameter(f"sequencer{sequencer}.sync_en", self.sync_en)
                # Set gain
                self.set_device_parameter(f"sequencer{sequencer}.gain_awg_path0", self.gain_awg)
                self.set_device_parameter(f"sequencer{sequencer}.gain_awg_path1", self.gain_awg)
>>>>>>> 733565af
            else:
                # Configure the sequencers synchronization.
                self.set_device_parameter(f"sequencer{sequencer}.sync_en", False)
                # Disable all sequencer - port connections
<<<<<<< HEAD
                for out in range(2 * self.device_num_ports):
                    self.set_device_parameter(
                        f"sequencer{sequencer}.channel_map_path{out%2}_out{out}_en",
                        False,
                    )

=======
                for out in range(0, 2 * self.device_num_ports):
                    self.set_device_parameter(f"sequencer{sequencer}.channel_map_path{out%2}_out{out}_en", False)
    
>>>>>>> 733565af
        # Upload
        if self.current_pulsesequence_hash != self.last_pulsequence_hash:
            self.last_pulsequence_hash = self.current_pulsesequence_hash
            # Upload waveforms and program
            qblox_dict = {}
            for sequencer in self.sequencers:
                # Reformat waveforms to lists
                for name, waveform in self.waveforms[sequencer].items():
                    if isinstance(waveform["data"], np.ndarray):
                        self.waveforms[sequencer][name]["data"] = self.waveforms[
                            sequencer
                        ][name][
                            "data"
                        ].tolist()  # JSON only supports lists

                # Add sequence program and waveforms to single dictionary and write to JSON file
                filename = f"{self.name}_sequencer{sequencer}_sequence.json"
                qblox_dict[sequencer] = {
                    "waveforms": self.waveforms[sequencer],
                    "weights": {},  # self.weights,
                    "acquisitions": self.acquisitions[sequencer],
                    "program": self.program[sequencer],
                }
                with open(self.data_folder / filename, "w", encoding="utf-8") as file:
                    json.dump(qblox_dict[sequencer], file, indent=4)

                # Upload json file to the device sequencers
<<<<<<< HEAD
                self.device.sequencers[sequencer].sequence(
                    str(self.data_folder / filename)
                )

=======
                self.device.sequencers[sequencer].sequence(str(self.data_folder / filename))
        
>>>>>>> 733565af
        # Arm
        for sequencer in self.sequencers:
            # Arm sequencer
            self.device.arm_sequencer(sequencer)

        # DEBUG: QRM Print Readable Snapshot
        # print(self.name)
        # self.device.print_readable_snapshot(update=True)

    def play_sequence(self):
        """Executes the sequence of instructions."""
        # Start playing sequences in all sequencers
        for sequencer in self.sequencers:
            self.device.start_sequencer(sequencer)

    def play_sequence_and_acquire(self):
        """Executes the sequence of instructions and retrieves the readout results."""
        # Start playing sequences in all sequencers
        for sequencer in self.sequencers:
            self.device.start_sequencer(sequencer)

        acquisition_results = {}
        # Retrieve data
        for sequencer in self.sequencers:
            # Wait for the sequencer to stop with a timeout period of one minute.
            self.device.get_sequencer_state(sequencer, timeout=1)
            # Wait for the acquisition to finish with a timeout period of one second.
            self.device.get_acquisition_state(sequencer, timeout=1)
            acquisition_results[sequencer] = {}
            for acquisition in self.acquisitions[sequencer]:
                # Move acquisition data from temporary memory to acquisition list.
                self.device.store_scope_acquisition(sequencer, acquisition)
                # Get acquisitions from instrument.
                raw_results = self.device.get_acquisitions(sequencer)
                i, q = self._demodulate_and_integrate(raw_results, acquisition)
                acquisition_results[sequencer][acquisition] = (
                    np.sqrt(i**2 + q**2),
                    np.arctan2(q, i),
                    i,
                    q,
                )
                # DEBUG: QRM Plot Incomming Pulses
                # import qibolab.instruments.debug.incomming_pulse_plotting as pp
                # pp.plot(raw_results)
        return acquisition_results

    def _demodulate_and_integrate(self, raw_results, acquisition):
        acquisition_name = acquisition
        acquisition_frequency = 20_000_000
        # TODO: obtain from acquisition info
        # DOWN Conversion
        n0 = self.acquisition_start  # 0
        n1 = (
            self.acquisition_start + self.acquisition_duration
        )  # self.acquisition_duration #
        input_vec_I = np.array(
            raw_results[acquisition_name]["acquisition"]["scope"]["path0"]["data"][
                n0:n1
            ]
        )
        input_vec_Q = np.array(
            raw_results[acquisition_name]["acquisition"]["scope"]["path1"]["data"][
                n0:n1
            ]
        )
        input_vec_I -= np.mean(input_vec_I)
        input_vec_Q -= np.mean(input_vec_Q)

        modulated_i = input_vec_I
        modulated_q = input_vec_Q
<<<<<<< HEAD
        time = np.arange(modulated_i.shape[0]) * 1e-9
        cosalpha = np.cos(2 * np.pi * acquisition_frequency * time)
        sinalpha = np.sin(2 * np.pi * acquisition_frequency * time)
        demod_matrix = 2 * np.array([[cosalpha, -sinalpha], [sinalpha, cosalpha]])
        result = [
            demod_matrix[:, :, it] @ np.array([ii, qq])
            for it, t, ii, qq in zip(
                np.arange(modulated_i.shape[0]), time, modulated_i, modulated_q
            )
        ]

        demodulated_signal = np.array(result)
        return np.mean(demodulated_signal, axis=0)
=======
        time = np.arange(modulated_i.shape[0])*1e-9
        cosalpha = np.cos(2 * np.pi * acquisition_frequency * time)
        sinalpha = np.sin(2 * np.pi * acquisition_frequency * time)
        demod_matrix = 2 * np.array([[cosalpha, -sinalpha], [sinalpha, cosalpha]])
        result = []
        for it, t, ii, qq in zip(np.arange(modulated_i.shape[0]), time,modulated_i, modulated_q):
            result.append(demod_matrix[:,:,it] @ np.array([ii, qq]))
        demodulated_signal = np.array(result)
        integrated_signal = np.mean(demodulated_signal,axis=0)

        return integrated_signal

>>>>>>> 733565af

    def start(self):
        pass

    def stop(self):
        """Stops all sequencers"""
        self.device.stop_sequencer()

    def disconnect(self):
        """Disconnects from the instrument."""
        if self.is_connected:
            self.cluster.close()
            self.is_connected = False

    def __del__(self):
        self.disconnect()


class QCM(AbstractInstrument):
    """
    Generic driver for Qblox Control Modules.

    Args:
        name (str): unique name given to the instrument
        address (str): IP address (IPv4) of the instrument

    """

    def __init__(self, name, address):
        super().__init__(name, address)
        self.sequencers = []
        self.sequencer_channel_map = {}
        self.last_pulsequence_hash = "uninitialised"
        self.current_pulsesequence_hash = ""
        self.device_parameters = {}
        self.settable_frequency = SettableFrequency(self)
        self.lo = self

<<<<<<< HEAD
    rw_property_wrapper = lambda parameter: property(
        lambda self: self.device.get(parameter),
        lambda self, x: self.set_device_parameter(parameter, x),
    )
    frequency = rw_property_wrapper("out0_lo_freq")
=======
    rw_property_wrapper = lambda parameter: property(lambda self: self.device.get(parameter), lambda self,x: self.set_device_parameter(parameter,x))
    frequency = rw_property_wrapper('out0_lo_freq')
>>>>>>> 733565af

    def connect(self):
        """
        Connect to the instrument using the IP address set in the runcard.
        """
        global cluster
        if not self.is_connected:
            if not cluster:
                from pyvisa.errors import VisaIOError
<<<<<<< HEAD

                for attempt in range(3):
                    try:
                        cluster = self.device_class(
                            "cluster", self.address.split(":")[0]
                        )
=======
                for attempt in range(3):
                    try:
                        cluster = self.device_class('cluster', self.address.split(':')[0])
>>>>>>> 733565af
                        self.cluster_connected = True
                        break
                    except KeyError as exc:
                        print(f"Unable to connect:\n{str(exc)}\nRetrying...")
<<<<<<< HEAD
                        self.name += f"_{str(attempt)}"
                    except Exception as exc:
                        print(f"Unable to connect:\n{str(exc)}\nRetrying...")
                if not self.cluster_connected:
                    raise InstrumentException(self, f"Unable to connect to {self.name}")
            self.device = cluster.modules[int(self.address.split(":")[1]) - 1]
=======
                        self.name += '_' + str(attempt)
                    except Exception as exc:
                        print(f"Unable to connect:\n{str(exc)}\nRetrying...")
                if not self.cluster_connected:
                    raise InstrumentException(self, f'Unable to connect to {self.name}')
            self.device = cluster.modules[int(self.address.split(':')[1])-1]
>>>>>>> 733565af
            self.cluster = cluster
            self.is_connected = True

    def set_device_parameter(self, parameter: str, value):
<<<<<<< HEAD
        if (
            parameter in self.device_parameters
            and self.device_parameters[parameter] == value
        ):
            return
        if self.is_connected:
            target = self.device
            aux_parameter = parameter

            while "." in aux_parameter:
                if hasattr(target, aux_parameter.split(".")[0]):
                    target = target.__getattr__(aux_parameter.split(".")[0])
                    aux_parameter = aux_parameter.split(".")[1]
=======
        if not(parameter in self.device_parameters and self.device_parameters[parameter] == value):
            if self.is_connected:
                target = self.device
                aux_parameter = parameter

                while '.' in aux_parameter:
                    if hasattr(target, aux_parameter.split('.')[0]):
                        target = target.__getattr__(aux_parameter.split('.')[0])
                        aux_parameter = aux_parameter.split('.')[1]
                    else:
                        raise_error(Exception, f'The instrument {self.name} does not have parameter {parameter}')

                if hasattr(target, aux_parameter):
                    # target.__setattr__(aux_parameter, value)
                    target.set(aux_parameter, value)
                    self.device_parameters[parameter] = value
                    # DEBUG: QRM Parameter Setting Printing
                    # print(f"Setting {self.name} {parameter} = {value}")
>>>>>>> 733565af
                else:
                    raise_error(
                        Exception,
                        f"The instrument {self.name} does not have parameter {parameter}",
                    )

            if hasattr(target, aux_parameter):
                # target.__setattr__(aux_parameter, value)
                target.set(aux_parameter, value)
                self.device_parameters[parameter] = value
                # DEBUG: QRM Parameter Setting Printing
                # print(f"Setting {self.name} {parameter} = {value}")
            else:
                raise_error(
                    Exception,
                    f"The instrument {self.name} does not have parameter {parameter}",
                )
        else:
            raise_error(
                Exception, "There is no connection to the instrument  {self.name}"
            )

    def setup(self, **kwargs):
        """
        Sets up the instrument using the parameters of the runcard.
        A connection needs to be established before calling this method.

        Args:
            ref_clock (str): {'internal', 'external'} the source of the instrument clock
            sync_en (bool): {True, False} syncronise with other instruments
            gain (float): {0 .. 1} the gain applied to all sequencers on their output paths
            channel_port_map (dict): a dictionary of {channel (int): port (str) {'o1', 'o2', ...}}
        """
<<<<<<< HEAD
        self.hardware_avg = kwargs["hardware_avg"]
        self.sampling_rate = kwargs["sampling_rate"]
        self.repetition_duration = kwargs["repetition_duration"]
        self.minimum_delay_between_instructions = kwargs[
            "minimum_delay_between_instructions"
        ]

        self.out0_att = kwargs["out0_att"]
        self.out0_lo_en = kwargs["out0_lo_en"]
        self.out0_lo_freq = kwargs["out0_lo_freq"]
        self.out0_offset_path0 = kwargs["out0_offset_path0"]
        self.out0_offset_path1 = kwargs["out0_offset_path1"]
        self.out1_att = kwargs["out1_att"]
        self.out1_lo_en = kwargs["out1_lo_en"]
        self.out1_lo_freq = kwargs["out1_lo_freq"]
        self.out1_offset_path0 = kwargs["out1_offset_path0"]
        self.out1_offset_path1 = kwargs["out1_offset_path1"]

        self.channel_map_path0_out0_en = kwargs["channel_map_path0_out0_en"]
        self.channel_map_path1_out1_en = kwargs["channel_map_path1_out1_en"]
        self.channel_map_path0_out2_en = kwargs["channel_map_path0_out0_en"]
        self.channel_map_path1_out3_en = kwargs["channel_map_path1_out1_en"]
        self.cont_mode_en_awg = kwargs["cont_mode_en_awg"]
        self.cont_mode_waveform_idx_awg = kwargs["cont_mode_waveform_idx_awg"]
        self.gain_awg = kwargs["gain_awg"]
        self.marker_ovr_en = kwargs["marker_ovr_en"]
        self.marker_ovr_value = kwargs["marker_ovr_value"]
        self.mixer_corr_gain_ratio = kwargs["mixer_corr_gain_ratio"]
        self.mixer_corr_phase_offset_degree = kwargs["mixer_corr_phase_offset_degree"]
        self.mod_en_awg = kwargs["mod_en_awg"]
        self.nco_freq = kwargs["nco_freq"]
        self.nco_phase_offs = kwargs["nco_phase_offs"]
        self.offset_awg_path0 = kwargs["offset_awg_path0"]
        self.offset_awg_path1 = kwargs["offset_awg_path1"]
        self.sync_en = kwargs["sync_en"]
        self.upsample_rate_awg = kwargs["upsample_rate_awg"]

        self.channel_port_map = kwargs["channel_port_map"]

        # Hardcoded values used to generate sequence program
        self.wait_loop_step = 1000
        self.waveform_max_length = (
            16384 // 2
        )  # maximum length of the combination of waveforms, per sequencer, in number of samples (defined by the sequencer memory).
=======
        self.hardware_avg = kwargs['hardware_avg']
        self.sampling_rate = kwargs['sampling_rate']
        self.repetition_duration = kwargs['repetition_duration']
        self.minimum_delay_between_instructions = kwargs['minimum_delay_between_instructions']

        self.out0_att = kwargs['out0_att']
        self.out0_lo_en = kwargs['out0_lo_en']
        self.out0_lo_freq = kwargs['out0_lo_freq']
        self.out0_offset_path0 = kwargs['out0_offset_path0']
        self.out0_offset_path1 = kwargs['out0_offset_path1']
        self.out1_att = kwargs['out1_att']
        self.out1_lo_en = kwargs['out1_lo_en']
        self.out1_lo_freq = kwargs['out1_lo_freq']
        self.out1_offset_path0 = kwargs['out1_offset_path0']
        self.out1_offset_path1 = kwargs['out1_offset_path1']

        self.channel_map_path0_out0_en = kwargs['channel_map_path0_out0_en']
        self.channel_map_path1_out1_en = kwargs['channel_map_path1_out1_en']
        self.channel_map_path0_out2_en = kwargs['channel_map_path0_out0_en']
        self.channel_map_path1_out3_en = kwargs['channel_map_path1_out1_en']
        self.cont_mode_en_awg = kwargs['cont_mode_en_awg']
        self.cont_mode_waveform_idx_awg = kwargs['cont_mode_waveform_idx_awg']
        self.gain_awg = kwargs['gain_awg']
        self.marker_ovr_en = kwargs['marker_ovr_en']
        self.marker_ovr_value = kwargs['marker_ovr_value']
        self.mixer_corr_gain_ratio = kwargs['mixer_corr_gain_ratio']
        self.mixer_corr_phase_offset_degree = kwargs['mixer_corr_phase_offset_degree']
        self.mod_en_awg = kwargs['mod_en_awg']
        self.nco_freq = kwargs['nco_freq']
        self.nco_phase_offs = kwargs['nco_phase_offs']
        self.offset_awg_path0 = kwargs['offset_awg_path0']
        self.offset_awg_path1 = kwargs['offset_awg_path1']
        self.sync_en = kwargs['sync_en']
        self.upsample_rate_awg = kwargs['upsample_rate_awg']

        self.channel_port_map = kwargs['channel_port_map']

        # Hardcoded values used to generate sequence program
        self.wait_loop_step = 1000
        self.waveform_max_length = 16384//2 # maximum length of the combination of waveforms, per sequencer, in number of samples (defined by the sequencer memory).
>>>>>>> 733565af
        self.device_num_sequencers = len(self.device.sequencers)
        self.device_num_ports = 2
        if self.is_connected:
            # Reset
            if self.current_pulsesequence_hash != self.last_pulsequence_hash:
                # print(f"Resetting {self.name}")
                # self.cluster.reset() # FIXME: this needs to clear the cahes of the rest of the modules
                self.device_parameters = {}
                # DEBUG: QCM Log device Reset
                # print("QCM reset. Status:")
                # print(self.device.get_system_status())
<<<<<<< HEAD
            self.set_device_parameter("out0_att", self.out0_att)
            self.set_device_parameter("out0_lo_en", self.out0_lo_en)
            self.set_device_parameter("out0_lo_freq", self.out0_lo_freq)
            self.set_device_parameter("out0_offset_path0", self.out0_offset_path0)
            self.set_device_parameter("out0_offset_path1", self.out0_offset_path1)
            self.set_device_parameter("out1_att", self.out1_att)
            self.set_device_parameter("out1_lo_en", self.out1_lo_en)
            self.set_device_parameter("out1_lo_freq", self.out1_lo_freq)
            self.set_device_parameter("out1_offset_path0", self.out1_offset_path0)
            self.set_device_parameter("out1_offset_path1", self.out1_offset_path1)

            for sequencer in range(self.device_num_sequencers):
                self.set_device_parameter(
                    f"sequencer{sequencer}.channel_map_path0_out0_en",
                    self.channel_map_path0_out0_en,
                )
                self.set_device_parameter(
                    f"sequencer{sequencer}.channel_map_path0_out2_en",
                    self.channel_map_path0_out2_en,
                )
                self.set_device_parameter(
                    f"sequencer{sequencer}.channel_map_path1_out1_en",
                    self.channel_map_path1_out1_en,
                )
                self.set_device_parameter(
                    f"sequencer{sequencer}.channel_map_path1_out3_en",
                    self.channel_map_path1_out3_en,
                )
                self.set_device_parameter(
                    f"sequencer{sequencer}.cont_mode_en_awg_path0",
                    self.cont_mode_en_awg,
                )
                self.set_device_parameter(
                    f"sequencer{sequencer}.cont_mode_en_awg_path1",
                    self.cont_mode_en_awg,
                )
                self.set_device_parameter(
                    f"sequencer{sequencer}.cont_mode_waveform_idx_awg_path0",
                    self.cont_mode_waveform_idx_awg,
                )
                self.set_device_parameter(
                    f"sequencer{sequencer}.cont_mode_waveform_idx_awg_path1",
                    self.cont_mode_waveform_idx_awg,
                )
                self.set_device_parameter(
                    f"sequencer{sequencer}.gain_awg_path0", self.gain_awg
                )
                self.set_device_parameter(
                    f"sequencer{sequencer}.gain_awg_path1", self.gain_awg
                )
                self.set_device_parameter(
                    f"sequencer{sequencer}.marker_ovr_en", self.marker_ovr_en
                )
                self.set_device_parameter(
                    f"sequencer{sequencer}.marker_ovr_value", self.marker_ovr_value
                )
                self.set_device_parameter(
                    f"sequencer{sequencer}.mixer_corr_gain_ratio",
                    self.mixer_corr_gain_ratio,
                )
                self.set_device_parameter(
                    f"sequencer{sequencer}.mod_en_awg", self.mod_en_awg
                )
                self.set_device_parameter(
                    f"sequencer{sequencer}.nco_freq", self.nco_freq
                )
                self.set_device_parameter(
                    f"sequencer{sequencer}.nco_phase_offs", self.nco_phase_offs
                )
                self.set_device_parameter(
                    f"sequencer{sequencer}.offset_awg_path0", self.offset_awg_path0
                )
                self.set_device_parameter(
                    f"sequencer{sequencer}.offset_awg_path1", self.offset_awg_path1
                )
                self.set_device_parameter(f"sequencer{sequencer}.sync_en", self.sync_en)
                self.set_device_parameter(
                    f"sequencer{sequencer}.upsample_rate_awg_path0",
                    self.upsample_rate_awg,
                )
                self.set_device_parameter(
                    f"sequencer{sequencer}.upsample_rate_awg_path1",
                    self.upsample_rate_awg,
                )
=======
            # The mapping of sequencers to ports is done in upload() as the number of sequencers needed 
            # can only be determined after examining the pulse sequence
            self.frequency = self.out0_lo_freq

            self.set_device_parameter('out0_att', self.out0_att) 
            self.set_device_parameter('out0_lo_en', self.out0_lo_en) 
            self.set_device_parameter('out0_lo_freq', self.out0_lo_freq) 
            self.set_device_parameter('out0_offset_path0', self.out0_offset_path0) 
            self.set_device_parameter('out0_offset_path1', self.out0_offset_path1) 
            self.set_device_parameter('out1_att', self.out1_att) 
            self.set_device_parameter('out1_lo_en', self.out1_lo_en)
            self.set_device_parameter('out1_lo_freq', self.out1_lo_freq)
            self.set_device_parameter('out1_offset_path0', self.out1_offset_path0) 
            self.set_device_parameter('out1_offset_path1', self.out1_offset_path1) 

            for sequencer in range(self.device_num_sequencers):
                self.set_device_parameter(f"sequencer{sequencer}.channel_map_path0_out0_en", self.channel_map_path0_out0_en)
                self.set_device_parameter(f"sequencer{sequencer}.channel_map_path0_out2_en", self.channel_map_path0_out2_en)
                self.set_device_parameter(f"sequencer{sequencer}.channel_map_path1_out1_en", self.channel_map_path1_out1_en)
                self.set_device_parameter(f"sequencer{sequencer}.channel_map_path1_out3_en", self.channel_map_path1_out3_en)
                self.set_device_parameter(f"sequencer{sequencer}.cont_mode_en_awg_path0", self.cont_mode_en_awg)
                self.set_device_parameter(f"sequencer{sequencer}.cont_mode_en_awg_path1", self.cont_mode_en_awg)
                self.set_device_parameter(f"sequencer{sequencer}.cont_mode_waveform_idx_awg_path0", self.cont_mode_waveform_idx_awg)
                self.set_device_parameter(f"sequencer{sequencer}.cont_mode_waveform_idx_awg_path1", self.cont_mode_waveform_idx_awg)
                self.set_device_parameter(f"sequencer{sequencer}.gain_awg_path0", self.gain_awg)
                self.set_device_parameter(f"sequencer{sequencer}.gain_awg_path1", self.gain_awg)
                self.set_device_parameter(f"sequencer{sequencer}.marker_ovr_en", self.marker_ovr_en)
                self.set_device_parameter(f"sequencer{sequencer}.marker_ovr_value", self.marker_ovr_value)
                self.set_device_parameter(f"sequencer{sequencer}.mixer_corr_gain_ratio", self.mixer_corr_gain_ratio)
                self.set_device_parameter(f"sequencer{sequencer}.mod_en_awg", self.mod_en_awg)
                self.set_device_parameter(f"sequencer{sequencer}.nco_freq", self.nco_freq)
                self.set_device_parameter(f"sequencer{sequencer}.nco_phase_offs", self.nco_phase_offs)
                self.set_device_parameter(f"sequencer{sequencer}.offset_awg_path0", self.offset_awg_path0)
                self.set_device_parameter(f"sequencer{sequencer}.offset_awg_path1", self.offset_awg_path1)
                self.set_device_parameter(f"sequencer{sequencer}.sync_en", self.sync_en)
                self.set_device_parameter(f"sequencer{sequencer}.upsample_rate_awg_path0", self.upsample_rate_awg)
                self.set_device_parameter(f"sequencer{sequencer}.upsample_rate_awg_path1", self.upsample_rate_awg)
>>>>>>> 733565af
        else:
            raise_error(Exception, "There is no connection to the instrument")

    def process_pulse_sequence(self, channel_pulses, nshots):
        """
        Processes a list of pulses, generating the waveforms and sequence program required by the instrument to synthesise them.

        Args:
        channel_pulses (dict): a dictionary of {channel (int): pulses (list)}
        nshots (int): the number of times the sequence of pulses will be repeated
        """
        # Load the channels to which the instrument is connected
        channels = self.channel_port_map.keys()

        # Check if the sequence to be processed is the same as the last one. If so, there is no need to generate waveforms and program
        self.current_pulsesequence_hash = ""
        for channel in channels:
            for pulse in channel_pulses[channel]:
                self.current_pulsesequence_hash += pulse.serial
        if self.current_pulsesequence_hash != self.last_pulsequence_hash:
            # Sort pulses by their start time
            for channel in channels:
                channel_pulses[channel].sort(key=lambda pulse: pulse.start)

            # Check if pulses on the same channel overlap
            for channel in channels:
                for m in range(1, len(channel_pulses[channel])):
                    channel_pulses[channel][m].overlaps = []
                    for n in range(m):
                        if (
                            channel_pulses[channel][m].start
                            - channel_pulses[channel][n].start
                            < channel_pulses[channel][n].duration
                        ):
                            channel_pulses[channel][m].overlaps.append(n)
                for m in range(1, len(channel_pulses[channel])):
                    if len(channel_pulses[channel][m].overlaps) > 0:
                        raise_error(
                            NotImplementedError,
                            "Overlaping pulses on the same channel are not yet supported.",
                        )

            # Allocate channel pulses to sequencers.
            #   At least one sequencer is needed for each channel
            #   If the memory required for the sequence of pulses exceeds 16384/2,
            #   additional sequencers are used to synthesise it
            self.sequencers = []  # a list of sequencers (int) used
            sequencer_pulses = {}  # a dictionary of {sequencer (int): pulses (list)}
            sequencer = (
                -1
            )  # initialised to -1 so that in the first iteration it becomes 0, the first sequencer number
            self.waveforms = {}
            for channel in channels:
                if len(channel_pulses[channel]) > 0:
                    # Select a sequencer and add it to the sequencer_channel_map
                    sequencer += 1
                    if sequencer > self.device_num_sequencers:
<<<<<<< HEAD
                        raise_error(
                            Exception,
                            f"The number of sequencers requried to play the sequence exceeds the number available {self.device._num_sequencers}.",
                        )
                    # Initialise the corresponding variables
=======
                        raise_error(Exception, f"The number of sequencers requried to play the sequence exceeds the number available {self.device_num_sequencers}.")
                    # Initialise the corresponding variables 
>>>>>>> 733565af
                    self.sequencers.append(sequencer)
                    self.sequencer_channel_map[sequencer] = channel
                    sequencer_pulses[sequencer] = []
                    self.waveforms[sequencer] = {}
                    unique_pulses = (
                        {}
                    )  # a dictionary of {unique pulse IDs (str): and their I & Q indices (int)}
                    wc = 0  # unique waveform counter
                    waveforms_length = (
                        0  # accumulates the length of unique pulses per sequencer
                    )

                    # Iterate over the list of pulses to check if they are unique and if the overal length of the waveform exceeds the memory available
                    n = 0
                    while n < len(channel_pulses[channel]):
                        pulse = channel_pulses[channel][n]
                        pulse_serial = pulse.serial[
                            pulse.serial.find(",", pulse.serial.find(",") + 1) + 2 : -1
                        ]  # removes the channel and start information from Pulse.serial to compare between pulses
                        if pulse_serial not in unique_pulses.keys():
                            # If the pulse is unique (it hasn't been saved before):
                            I, Q = self.generate_waveforms_from_pulse(pulse)
                            # Check if the overall length of the waveform exceeds memory size (waveform_max_length) and split it if necessary
                            is_split = False
                            part = 0
                            while (
                                waveforms_length + pulse.duration
                                > self.waveform_max_length
                            ):
                                import copy

                                first_part = copy.deepcopy(pulse)
                                first_part.duration = (
                                    self.waveform_max_length - waveforms_length
                                )
                                channel_pulses[channel].insert(n, first_part)
                                n += 1
                                sequencer_pulses[sequencer].append(first_part)
                                first_part.waveform_indexes = [0 + wc, 1 + wc]
                                self.waveforms[sequencer][
                                    f"{self.name}_{pulse}_{part}_pulse_I"
                                ] = {"data": I[: first_part.duration], "index": 0 + wc}
                                self.waveforms[sequencer][
                                    f"{self.name}_{pulse}_{part}_pulse_Q"
                                ] = {"data": Q[: first_part.duration], "index": 1 + wc}

                                pulse = copy.deepcopy(pulse)
                                I, Q = (
                                    I[first_part.duration :],
                                    Q[first_part.duration :],
                                )
                                pulse.start = (
                                    pulse.start
                                    + self.waveform_max_length
                                    - waveforms_length
                                )
                                pulse.duration = pulse.duration - (
                                    self.waveform_max_length - waveforms_length
                                )
                                is_split = True
                                part += 1

                                # Select a new sequencer
                                sequencer += 1
<<<<<<< HEAD
                                if sequencer > self.device._num_sequencers:
                                    raise_error(
                                        Exception,
                                        f"The number of sequencers requried to play the sequence exceeds the number available {self.device._num_sequencers}.",
                                    )
                                # Initialise the corresponding variables
=======
                                if sequencer > self.device_num_sequencers:
                                        raise_error(Exception, f"The number of sequencers requried to play the sequence exceeds the number available {self.device_num_sequencers}.")
                                # Initialise the corresponding variables 
>>>>>>> 733565af
                                self.sequencers.append(sequencer)
                                self.sequencer_channel_map[sequencer] = channel
                                sequencer_pulses[sequencer] = []
                                self.waveforms[sequencer] = {}
                                unique_pulses = {}
                                wc = 0
                                waveforms_length = 0

                            # Add the pulse to the list of pulses for the current sequencer and save the waveform indexes
                            sequencer_pulses[sequencer].append(pulse)
                            pulse.waveform_indexes = [0 + wc, 1 + wc]
                            if not is_split:
                                unique_pulses[pulse_serial] = [0 + wc, 1 + wc]
                            waveforms_length += pulse.duration
                            self.waveforms[sequencer][
                                f"{self.name}_{pulse}_{part}_pulse_I"
                            ] = {"data": I, "index": 0 + wc}
                            self.waveforms[sequencer][
                                f"{self.name}_{pulse}_{part}_pulse_Q"
                            ] = {"data": Q, "index": 1 + wc}
                            wc += 2

                        else:
                            sequencer_pulses[sequencer].append(pulse)
                            pulse.waveform_indexes = unique_pulses[pulse_serial]
                        n += 1

            # Generate programs for each sequencer
            pulses = sequencer_pulses
            self.program = {}

            for sequencer in self.sequencers:
                # Program
                sequence_total_duration = (
                    pulses[sequencer][-1].start
                    + pulses[sequencer][-1].duration
                    + self.minimum_delay_between_instructions
                )  # the minimum delay between instructions is 4ns
                time_between_repetitions = (
                    self.repetition_duration - sequence_total_duration
                )
                assert time_between_repetitions > 0

                wait_time = time_between_repetitions
                extra_wait = wait_time % self.wait_loop_step
                while wait_time > 0 and extra_wait < 4:
                    self.wait_loop_step += 1
                    extra_wait = wait_time % self.wait_loop_step
                num_wait_loops = (wait_time - extra_wait) // self.wait_loop_step

                header = f"""
                move {nshots},R0 # nshots
                nop
                wait_sync {self.minimum_delay_between_instructions}
                loop:"""
                body = ""

                footer = f"""
                    # wait {wait_time} ns"""
                if num_wait_loops > 0:
                    footer += f"""
                    move {num_wait_loops},R2
                    nop
                    waitloop2:
                        wait {self.wait_loop_step}
                        loop R2,@waitloop2"""
                if extra_wait > 0:
                    footer += f"""
                        wait {extra_wait}"""
                else:
                    footer += """
                        # wait 0"""

                footer += """
                loop R0,@loop
                stop 
                """

                # Add an initial wait instruction for the first pulse of the sequence
                wait_time = pulses[sequencer][0].start
                extra_wait = wait_time % self.wait_loop_step
                while wait_time > 0 and extra_wait < 4:
                    self.wait_loop_step += 1
                    extra_wait = wait_time % self.wait_loop_step
                num_wait_loops = (wait_time - extra_wait) // self.wait_loop_step

                if wait_time > 0:
                    initial_wait_instruction = f"""
                    # wait {wait_time} ns"""
                    if num_wait_loops > 0:
                        initial_wait_instruction += f"""
                    move {num_wait_loops},R1
                    nop
                    waitloop1:
                        wait {self.wait_loop_step}
                        loop R1,@waitloop1"""
                    if extra_wait > 0:
                        initial_wait_instruction += f"""
                    wait {extra_wait}"""
                    else:
                        initial_wait_instruction += """
                    # wait 0"""
                else:
                    initial_wait_instruction = """
                    # wait 0"""

                body += initial_wait_instruction

                for n in range(len(pulses[sequencer])):
                    # Calculate the delay_after_play that is to be used as an argument to the play instruction
                    if len(pulses[sequencer]) > n + 1:
                        # If there are more pulses to be played, the delay is the time between the pulse end and the next pulse start
                        delay_after_play = (
                            pulses[sequencer][n + 1].start - pulses[sequencer][n].start
                        )
                    else:
                        delay_after_play = (
                            sequence_total_duration - pulses[sequencer][n].start
                        )

                    if delay_after_play < self.minimum_delay_between_instructions:
                        raise_error(
                            Exception,
                            f"The minimum delay between pulses is {self.minimum_delay_between_instructions}ns.",
                        )

                    # Prepare play instruction: play arg0, arg1, arg2.
                    #   arg0 is the index of the I waveform
                    #   arg1 is the index of the Q waveform
                    #   arg2 is the delay between starting the instruction and the next instruction
                    play_instruction = f"                    play {pulses[sequencer][n].waveform_indexes[0]},{pulses[sequencer][n].waveform_indexes[1]},{delay_after_play}"
                    # Add the serial of the pulse as a comment
                    play_instruction += (
                        " " * (34 - len(play_instruction))
                        + f"# play waveforms {pulses[sequencer][n]}"
                    )  # TODO: change for split pulses
                    body += "\n" + play_instruction

                self.program[sequencer] = header + body + footer

                # DEBUG: QCM print sequencer program
                # print(f"{self.name} sequencer {sequencer} program:\n" + self.program[sequencer])

    def generate_waveforms_from_pulse(self, pulse, modulate=True):
        """
        Generates I & Q waveforms for the pulse passed as a parameter.

        Args:
        pulse (Pulse): a Pulse object
        modulate (bool): {True, False} module the waveform with the pulse frequency

        Returns:
        envelope_i (list) of (float), envelope_q (list) of (float): a tuple with I & Q waveform samples
        """
        envelope_i = pulse.envelope_i
        envelope_q = pulse.envelope_q
        assert len(envelope_i) == len(envelope_q)
        envelopes = np.array([envelope_i, envelope_q])
        if not modulate:
            return envelope_i, envelope_q
        time = np.arange(pulse.duration) / self.sampling_rate
        cosalpha = np.cos(2 * np.pi * pulse.frequency * time + pulse.phase)
        sinalpha = np.sin(2 * np.pi * pulse.frequency * time + pulse.phase)
        mod_matrix = np.array([[cosalpha, sinalpha], [-sinalpha, cosalpha]])
        # mod_signals = np.einsum("abt,bt->ta", mod_matrix, envelopes)
        result = [
            mod_matrix[:, :, it] @ np.array([ii, qq])
            for it, t, ii, qq in zip(
                np.arange(pulse.duration), time, envelope_i, envelope_q
            )
        ]

        mod_signals = np.array(result)

        # DEBUG: QCM plot envelopes
        # import matplotlib.pyplot as plt
        # plt.plot(mod_signals[:, 0] + pulse.offset_i)
        # plt.plot(mod_signals[:, 1] + pulse.offset_q)
        # plt.show()

        return (
            mod_signals[:, 0] + pulse.offset_i,
            mod_signals[:, 1] + pulse.offset_q,
        )

    def upload(self):
        """Uploads waveforms and programs all sequencers and arms them in preparation for execution."""
        # Setup
        for sequencer in range(self.device_num_sequencers):
            if sequencer in self.sequencers:
                # Route sequencers to specific outputs.
<<<<<<< HEAD
                port = (
                    int(
                        self.channel_port_map[self.sequencer_channel_map[sequencer]][1:]
                    )
                    - 1
                )
                self.set_device_parameter(
                    f"sequencer{sequencer}.channel_map_path0_out{2*port}_en", True
                )
                self.set_device_parameter(
                    f"sequencer{sequencer}.channel_map_path1_out{2*port+1}_en", True
                )
                # Enable sequencer syncronisation
                self.set_device_parameter(f"sequencer{sequencer}.sync_en", self.sync_en)
                # Set gain
                self.set_device_parameter(
                    f"sequencer{sequencer}.gain_awg_path0", self.gain_awg
                )
                self.set_device_parameter(
                    f"sequencer{sequencer}.gain_awg_path1", self.gain_awg
                )
=======
                port = int(self.channel_port_map[self.sequencer_channel_map[sequencer]][1:])-1
                self.set_device_parameter(f"sequencer{sequencer}.channel_map_path0_out{2*port}_en", True)
                self.set_device_parameter(f"sequencer{sequencer}.channel_map_path1_out{2*port+1}_en", True)
                # Enable sequencer syncronisation
                self.set_device_parameter(f"sequencer{sequencer}.sync_en", self.sync_en)
                # Set gain
                self.set_device_parameter(f"sequencer{sequencer}.gain_awg_path0", self.gain_awg)
                self.set_device_parameter(f"sequencer{sequencer}.gain_awg_path1", self.gain_awg)
>>>>>>> 733565af
            else:
                # Configure the sequencers synchronization.
                self.set_device_parameter(f"sequencer{sequencer}.sync_en", False)
                # Disable all sequencer - port connections
<<<<<<< HEAD
                for out in range(2 * self.device_num_ports):
                    self.set_device_parameter(
                        f"sequencer{sequencer}.channel_map_path{out%2}_out{out}_en",
                        False,
                    )
=======
                for out in range(0, 2 * self.device_num_ports):
                    self.set_device_parameter(f"sequencer{sequencer}.channel_map_path{out%2}_out{out}_en", False)
>>>>>>> 733565af

        # Upload
        if self.current_pulsesequence_hash != self.last_pulsequence_hash:
            self.last_pulsequence_hash = self.current_pulsesequence_hash
            # TODO: dont upload if the same
            # Upload waveforms and program
            qblox_dict = {}
            for sequencer in self.sequencers:
                # Reformat waveforms to lists
                for name, waveform in self.waveforms[sequencer].items():
                    if isinstance(waveform["data"], np.ndarray):
                        self.waveforms[sequencer][name]["data"] = self.waveforms[
                            sequencer
                        ][name][
                            "data"
                        ].tolist()  # JSON only supports lists

                # Add sequence program and waveforms to single dictionary and write to JSON file
                filename = f"{self.name}_sequencer{sequencer}_sequence.json"
                qblox_dict[sequencer] = {
                    "waveforms": self.waveforms[sequencer],
                    "weights": {},  # self.weights,
                    "acquisitions": {},  # self.acquisitions,
                    "program": self.program[sequencer],
                }
                with open(self.data_folder / filename, "w", encoding="utf-8") as file:
                    json.dump(qblox_dict[sequencer], file, indent=4)
                # Upload json file to the device sequencers
<<<<<<< HEAD
                self.device.sequencers[sequencer].sequence(
                    str(self.data_folder / filename)
                )
=======
                self.device.sequencers[sequencer].sequence(str(self.data_folder / filename))
>>>>>>> 733565af

        # Arm
        for sequencer in self.sequencers:
            # Arm sequencer
            self.device.arm_sequencer(sequencer)

        # DEBUG: QCM Print Readable Snapshot
        # print(self.name)
        # self.device.print_readable_snapshot(update=True)


    def play_sequence(self):
        """Executes the sequence of instructions."""
        for sequencer in self.sequencers:
            # Start sequencer
            self.device.start_sequencer(sequencer)

    def start(self):
        pass

    def stop(self):
        """Stops all sequencers"""
        self.device.stop_sequencer()

    def disconnect(self):
        """Disconnects from the instrument."""
        if self.is_connected:
            self.cluster.close()
            self.is_connected = False

    def __del__(self):
        self.disconnect()


class ClusterQRM_RF(QRM):
<<<<<<< HEAD
    def __init__(self, name, address):
        super().__init__(name, address)
        from qblox_instruments import Cluster

=======
    
    def __init__(self, name, address):
        super().__init__(name, address)
        from qblox_instruments import Cluster
>>>>>>> 733565af
        self.device_class = Cluster


class ClusterQCM_RF(QCM):
<<<<<<< HEAD
    def __init__(self, name, address):
        super().__init__(name, address)
        from qblox_instruments import Cluster

        self.device_class = Cluster


=======
    
    def __init__(self, name, address):
        super().__init__(name, address)
        from qblox_instruments import Cluster
        self.device_class = Cluster



>>>>>>> 733565af
class ClusterQRM(QRM):
    def __init__(self, name, address):
        super().__init__(name, address)
        from qblox_instruments import Cluster
<<<<<<< HEAD

=======
>>>>>>> 733565af
        self.device_class = Cluster


class PulsarQRM(QRM):
    def __init__(self, name, address):
        super().__init__(name, address)
        from qblox_instruments import Pulsar
<<<<<<< HEAD

=======
>>>>>>> 733565af
        self.device_class = Pulsar


class ClusterQCM(QCM):
    def __init__(self, name, address):
        super().__init__(name, address)
        from qblox_instruments import Cluster
<<<<<<< HEAD

=======
>>>>>>> 733565af
        self.device_class = Cluster


class PulsarQCM(QCM):
    def __init__(self, name, address):
        super().__init__(name, address)
        from qblox_instruments import Pulsar
<<<<<<< HEAD

        self.device_class = Pulsar


class SettableFrequency:
    label = "Frequency"
    unit = "Hz"
    name = "frequency"

    def __init__(self, outter_class_instance):
        self.outter_class_instance = outter_class_instance

    def set(self, value):
        self.outter_class_instance.frequency = value
=======
        self.device_class = Pulsar


class SettableFrequency():
        label = 'Frequency'
        unit = 'Hz'
        name = 'frequency'
        
        def __init__(self, outter_class_instance):
            self.outter_class_instance = outter_class_instance

        def set(self, value):
            self.outter_class_instance.frequency =  value
>>>>>>> 733565af
<|MERGE_RESOLUTION|>--- conflicted
+++ resolved
@@ -1,12 +1,11 @@
-<<<<<<< HEAD
+
 from typing import List, Tuple
-=======
->>>>>>> 733565af
+
 import json
 import numpy as np
 from qibo.config import raise_error
 from qibolab.instruments.abstract import AbstractInstrument, InstrumentException
-<<<<<<< HEAD
+
 from qibolab.pulse import Pulse, PulseSequence, PulseShape
 
 from qpysequence.program import Program
@@ -21,13 +20,8 @@
 
 from qblox_instruments import Cluster
 
-cluster: Cluster = None
-=======
-from qblox_instruments import Cluster
-
-
 cluster : Cluster = None
->>>>>>> 733565af
+
 
 
 class QRM(AbstractInstrument):
@@ -50,27 +44,8 @@
         self.settable_frequency = SettableFrequency(self)
         self.lo = self
 
-<<<<<<< HEAD
-    rw_property_wrapper = lambda parameter: property(
-        lambda self: self.device.get(parameter),
-        lambda self, x: self.set_device_parameter(parameter, x),
-    )
-    frequency = rw_property_wrapper("out0_in0_lo_freq")
-
-    in0_att = rw_property_wrapper("in0_att")
-    out0_att = rw_property_wrapper("out0_att")
-    out0_in0_lo_en = rw_property_wrapper("out0_in0_lo_en")
-    out0_in0_lo_freq = rw_property_wrapper("out0_in0_lo_freq")
-    out0_offset_path0 = rw_property_wrapper("out0_offset_path0")
-    out0_offset_path1 = rw_property_wrapper("out0_offset_path1")
-    scope_acq_avg_mode_en = rw_property_wrapper("scope_acq_avg_mode_en")
-    scope_acq_sequencer_select = rw_property_wrapper("scope_acq_sequencer_select")
-    scope_acq_trigger_level = rw_property_wrapper("scope_acq_trigger_level")
-    scope_acq_trigger_mode = rw_property_wrapper("scope_acq_trigger_mode")
-=======
     rw_property_wrapper = lambda parameter: property(lambda self: self.device.get(parameter), lambda self,x: self.set_device_parameter(parameter,x))
     frequency = rw_property_wrapper('out0_in0_lo_freq')
->>>>>>> 733565af
 
     def connect(self):
         """
@@ -81,21 +56,6 @@
             if not cluster:
                 for attempt in range(3):
                     try:
-<<<<<<< HEAD
-                        cluster = self.device_class(
-                            "cluster", self.address.split(":")[0]
-                        )
-                        self.cluster_connected = True
-                        break
-                    except KeyError as exc:
-                        print(f"Unable to connect:\n{str(exc)}\nRetrying...")
-                        self.name += f"_{str(attempt)}"
-                    except Exception as exc:
-                        print(f"Unable to connect:\n{str(exc)}\nRetrying...")
-                if not self.cluster_connected:
-                    raise InstrumentException(self, f"Unable to connect to {self.name}")
-            self.device = cluster.modules[int(self.address.split(":")[1]) - 1]
-=======
                         cluster = self.device_class('cluster', self.address.split(':')[0])
                         cluster.reset()
                         # DEBUG: Cluster Reset                
@@ -111,26 +71,10 @@
                 if not cluster_connected:
                     raise InstrumentException(self, f'Unable to connect to {self.name}')
             self.device = cluster.modules[int(self.address.split(':')[1])-1]
->>>>>>> 733565af
             self.cluster = cluster
             self.is_connected = True
 
     def set_device_parameter(self, parameter: str, value):
-<<<<<<< HEAD
-        if (
-            parameter in self.device_parameters
-            and self.device_parameters[parameter] == value
-        ):
-            return
-        if self.is_connected:
-            target = self.device
-            aux_parameter = parameter
-
-            while "." in aux_parameter:
-                if hasattr(target, aux_parameter.split(".")[0]):
-                    target = target.__getattr__(aux_parameter.split(".")[0])
-                    aux_parameter = aux_parameter.split(".")[1]
-=======
         if not(parameter in self.device_parameters and self.device_parameters[parameter] == value):
             if self.is_connected:
                 target = self.device
@@ -149,7 +93,6 @@
                     self.device_parameters[parameter] = value
                     # DEBUG: QRM Parameter Setting Printing
                     # print(f"Setting {self.name} {parameter} = {value}")
->>>>>>> 733565af
                 else:
                     raise_error(
                         Exception,
@@ -189,57 +132,6 @@
             channel_port_map (dict): a dictionary of {channel (int): port (str) {'o1', 'o2', ...}}
         """
         # Load settings
-<<<<<<< HEAD
-        self.hardware_avg = kwargs["hardware_avg"]
-        self.sampling_rate = kwargs["sampling_rate"]
-        self.num_bins = kwargs["num_bins"]
-        self.repetition_duration = kwargs["repetition_duration"]
-        self.minimum_delay_between_instructions = kwargs[
-            "minimum_delay_between_instructions"
-        ]
-
-        self.in0_att = kwargs["in0_att"]
-        self.out0_att = kwargs["out0_att"]
-        self.out0_in0_lo_en = kwargs["out0_in0_lo_en"]
-        self.out0_in0_lo_freq = kwargs["out0_in0_lo_freq"]
-        self.out0_offset_path0 = kwargs["out0_offset_path0"]
-        self.out0_offset_path1 = kwargs["out0_offset_path1"]
-        self.scope_acq_avg_mode_en = kwargs["scope_acq_avg_mode_en"]
-        self.scope_acq_sequencer_select = kwargs["scope_acq_sequencer_select"]
-        self.scope_acq_trigger_level = kwargs["scope_acq_trigger_level"]
-        self.scope_acq_trigger_mode = kwargs["scope_acq_trigger_mode"]
-
-        self.channel_map_path0_out0_en = kwargs["channel_map_path0_out0_en"]
-        self.channel_map_path1_out1_en = kwargs["channel_map_path1_out1_en"]
-        self.cont_mode_en_awg = kwargs["cont_mode_en_awg"]
-        self.cont_mode_waveform_idx_awg = kwargs["cont_mode_waveform_idx_awg"]
-        self.demod_en_acq = kwargs["demod_en_acq"]
-        self.discretization_threshold_acq = kwargs["discretization_threshold_acq"]
-        self.gain_awg = kwargs["gain_awg"]
-        self.integration_length_acq = kwargs["integration_length_acq"]
-        self.marker_ovr_en = kwargs["marker_ovr_en"]
-        self.marker_ovr_value = kwargs["marker_ovr_value"]
-        self.mixer_corr_gain_ratio = kwargs["mixer_corr_gain_ratio"]
-        self.mixer_corr_phase_offset_degree = kwargs["mixer_corr_phase_offset_degree"]
-        self.mod_en_awg = kwargs["mod_en_awg"]
-        self.nco_freq = kwargs["nco_freq"]
-        self.nco_phase_offs = kwargs["nco_phase_offs"]
-        self.offset_awg_path0 = kwargs["offset_awg_path0"]
-        self.offset_awg_path1 = kwargs["offset_awg_path1"]
-        self.phase_rotation_acq = kwargs["phase_rotation_acq"]
-        self.sync_en = kwargs["sync_en"]
-        self.upsample_rate_awg = kwargs["upsample_rate_awg"]
-
-        self.acquisition_start = kwargs["acquisition_start"]
-        self.acquisition_duration = kwargs["acquisition_duration"]
-        self.channel_port_map = kwargs["channel_port_map"]
-
-        # Hardcoded values used to generate sequence program
-        self.wait_loop_step = 1000
-        self.waveform_max_length = (
-            16384 // 2
-        )  # maximum length of the combination of waveforms, per sequencer, in number of samples (defined by the sequencer memory).
-=======
         self.hardware_avg = kwargs['hardware_avg']
         self.sampling_rate = kwargs['sampling_rate']
         self.repetition_duration = kwargs['repetition_duration']
@@ -284,7 +176,6 @@
         # Hardcoded values used to generate sequence program
         self.wait_loop_step = 1000
         self.waveform_max_length = 16384//2 # maximum length of the combination of waveforms, per sequencer, in number of samples (defined by the sequencer memory).
->>>>>>> 733565af
         self.device_num_sequencers = len(self.device.sequencers)
         self.device_num_ports = 1
         if self.is_connected:
@@ -292,268 +183,11 @@
             if self.current_pulsesequence_hash != self.last_pulsequence_hash:
                 # print(f"Resetting {self.name}")
                 # self.cluster.reset() # FIXME: this needs to clear the cahes of the rest of the modules
-<<<<<<< HEAD
-=======
                 self.cluster.reference_source('external')
->>>>>>> 733565af
                 self.device_parameters = {}
                 # DEBUG: QRM Log device Reset
                 # print("QRM reset. Status:")
                 # print(self.device.get_system_status())
-<<<<<<< HEAD
-            self.set_device_parameter("in0_att", self.in0_att)
-            self.set_device_parameter("out0_att", self.out0_att)
-            self.set_device_parameter("out0_in0_lo_en", self.out0_in0_lo_en)
-            self.set_device_parameter("out0_in0_lo_freq", self.out0_in0_lo_freq)
-            self.set_device_parameter("out0_offset_path0", self.out0_offset_path0)
-            self.set_device_parameter("out0_offset_path1", self.out0_offset_path1)
-            self.set_device_parameter(
-                "scope_acq_avg_mode_en_path0", self.scope_acq_avg_mode_en
-            )
-            self.set_device_parameter(
-                "scope_acq_avg_mode_en_path1", self.scope_acq_avg_mode_en
-            )
-            self.set_device_parameter(
-                "scope_acq_sequencer_select", self.scope_acq_sequencer_select
-            )
-            self.set_device_parameter(
-                "scope_acq_trigger_level_path0", self.scope_acq_trigger_level
-            )
-            self.set_device_parameter(
-                "scope_acq_trigger_level_path1", self.scope_acq_trigger_level
-            )
-            self.set_device_parameter(
-                "scope_acq_trigger_mode_path0", self.scope_acq_trigger_mode
-            )
-            self.set_device_parameter(
-                "scope_acq_trigger_mode_path1", self.scope_acq_trigger_mode
-            )
-
-            for sequencer in range(self.device_num_sequencers):
-                self.set_device_parameter(
-                    f"sequencer{sequencer}.channel_map_path0_out0_en",
-                    self.channel_map_path0_out0_en,
-                )
-                self.set_device_parameter(
-                    f"sequencer{sequencer}.channel_map_path1_out1_en",
-                    self.channel_map_path1_out1_en,
-                )
-                self.set_device_parameter(
-                    f"sequencer{sequencer}.cont_mode_en_awg_path0",
-                    self.cont_mode_en_awg,
-                )
-                self.set_device_parameter(
-                    f"sequencer{sequencer}.cont_mode_en_awg_path1",
-                    self.cont_mode_en_awg,
-                )
-                self.set_device_parameter(
-                    f"sequencer{sequencer}.cont_mode_waveform_idx_awg_path0",
-                    self.cont_mode_waveform_idx_awg,
-                )
-                self.set_device_parameter(
-                    f"sequencer{sequencer}.cont_mode_waveform_idx_awg_path1",
-                    self.cont_mode_waveform_idx_awg,
-                )
-                self.set_device_parameter(
-                    f"sequencer{sequencer}.demod_en_acq", self.demod_en_acq
-                )
-                self.set_device_parameter(
-                    f"sequencer{sequencer}.discretization_threshold_acq",
-                    self.discretization_threshold_acq,
-                )
-                self.set_device_parameter(
-                    f"sequencer{sequencer}.gain_awg_path0", self.gain_awg
-                )
-                self.set_device_parameter(
-                    f"sequencer{sequencer}.gain_awg_path1", self.gain_awg
-                )
-                self.set_device_parameter(
-                    f"sequencer{sequencer}.integration_length_acq",
-                    self.integration_length_acq,
-                )
-                self.set_device_parameter(
-                    f"sequencer{sequencer}.marker_ovr_en", self.marker_ovr_en
-                )
-                self.set_device_parameter(
-                    f"sequencer{sequencer}.marker_ovr_value", self.marker_ovr_value
-                )
-                self.set_device_parameter(
-                    f"sequencer{sequencer}.mixer_corr_gain_ratio",
-                    self.mixer_corr_gain_ratio,
-                )
-                self.set_device_parameter(
-                    f"sequencer{sequencer}.mixer_corr_phase_offset_degree",
-                    self.mixer_corr_phase_offset_degree,
-                )
-                self.set_device_parameter(
-                    f"sequencer{sequencer}.mod_en_awg", self.mod_en_awg
-                )
-                self.set_device_parameter(
-                    f"sequencer{sequencer}.nco_freq", self.nco_freq
-                )
-                self.set_device_parameter(
-                    f"sequencer{sequencer}.nco_phase_offs", self.nco_phase_offs
-                )
-                self.set_device_parameter(
-                    f"sequencer{sequencer}.offset_awg_path0", self.offset_awg_path0
-                )
-                self.set_device_parameter(
-                    f"sequencer{sequencer}.offset_awg_path1", self.offset_awg_path1
-                )
-                self.set_device_parameter(
-                    f"sequencer{sequencer}.phase_rotation_acq", self.phase_rotation_acq
-                )
-                self.set_device_parameter(f"sequencer{sequencer}.sync_en", self.sync_en)
-                self.set_device_parameter(
-                    f"sequencer{sequencer}.upsample_rate_awg_path0",
-                    self.upsample_rate_awg,
-                )
-                self.set_device_parameter(
-                    f"sequencer{sequencer}.upsample_rate_awg_path1",
-                    self.upsample_rate_awg,
-                )
-
-            # The mapping of sequencers to ports is done in upload() as the number of sequencers needed
-            # can only be determined after examining the pulse sequence
-        else:
-            raise_error(Exception, "There is no connection to the instrument")
-
-    def _generate_waveforms(self, pulse_sequence: PulseSequence):
-        """Generate I and Q waveforms from a PulseSequence object.
-        Args:
-            pulse_sequence (PulseSequence): PulseSequence object.
-        Returns:
-            Waveforms: Waveforms object containing the generated waveforms.
-        """
-        waveforms = Waveforms()
-
-        unique_pulses: List[Tuple[int, PulseShape]] = []
-
-        for pulse in pulse_sequence:
-            if (pulse.duration, pulse.pulse_shape) not in unique_pulses:
-                unique_pulses.append((pulse.duration, pulse.pulse_shape))
-                envelope = pulse.envelope(amplitude=1)
-                real = np.real(envelope) + self.offset_i
-                imag = np.imag(envelope) + self.offset_q
-                waveforms.add_pair((real, imag), name=str(pulse))
-
-        return waveforms
-
-    def _generate_program(
-        self,
-        pulses: List[Pulse],
-        waveforms: Waveforms,
-        nshots: int,
-        repetition_duration: int,
-    ):
-        """Generate Q1ASM program
-        Args:
-            pulse_sequence (PulseSequence): Pulse sequence.
-            waveforms (Waveforms): Waveforms.
-        Returns:
-            Program: Q1ASM program.
-        """
-        # Define program's blocks
-        program = Program()
-        bin_loop = Loop(name="binning", iterations=int(self.num_bins))
-        avg_loop = Loop(name="average", iterations=nshots)
-        bin_loop.append_block(block=avg_loop, bot_position=1)
-        stop = Block(name="stop")
-        stop.append_component(Stop())
-        program.append_block(block=bin_loop)
-        program.append_block(block=stop)
-        if (
-            pulses[0].start != 0
-        ):  # TODO: Make sure that start time of Pulse is 0 or bigger than 4
-            avg_loop.append_component(Wait(wait_time=int(pulses[0].start)))
-
-        for i, pulse in enumerate(pulses):
-            waveform_pair = waveforms.find_pair_by_name(str(pulse))
-            wait_time = (
-                pulses[i + 1].start - pulse.start
-                if (i < (len(pulses) - 1))
-                else self.final_wait_time
-            )
-            avg_loop.append_component(set_phase_rad(rads=pulse.phase))
-            avg_loop.append_component(
-                set_awg_gain_relative(gain_0=pulse.amplitude, gain_1=pulse.amplitude)
-            )
-            avg_loop.append_component(
-                Play(
-                    waveform_0=waveform_pair.waveform_i.index,
-                    waveform_1=waveform_pair.waveform_q.index,
-                    wait_time=int(wait_time),
-                )
-            )
-        self._append_acquire_instruction(loop=avg_loop, register="TR10")
-        avg_loop.append_block(
-            long_wait(wait_time=repetition_duration - avg_loop.duration_iter),
-            bot_position=1,
-        )
-        return program
-
-    def _generate_acquisitions(self) -> Acquisitions:
-        """Generate Acquisitions object, currently containing a single acquisition named "single", with num_bins = 1
-        and index = 0.
-        Args:
-            nshots (int): Number of hardware shots.
-        Returns:
-            Acquisitions: Acquisitions object.
-        """
-        acquisitions = Acquisitions()
-        acquisitions.add(name="single", num_bins=1)
-        acquisitions.add(
-            name="binning", num_bins=int(self.num_bins) + 1
-        )  # binned acquisition
-        return acquisitions
-
-    def _translate_pulse_sequence(
-        self, pulses: List[Pulse], nshots: int, repetition_duration: int
-    ):
-        """Translate a pulse sequence into a Q1ASM program and a waveform dictionary.
-        Args:
-            pulse_sequence (PulseSequence): Pulse sequence to translate.
-        Returns:
-            Sequence: Qblox Sequence object containing the program and waveforms.
-        """
-        waveforms = self._generate_waveforms(pulses=pulses)
-        acquisitions = self._generate_acquisitions()
-        program = self._generate_program(
-            pulses=pulses,
-            waveforms=waveforms,
-            nshots=nshots,
-            repetition_duration=repetition_duration,
-        )
-        weights = self._generate_weights()
-        return Sequence(
-            program=program,
-            waveforms=waveforms,
-            acquisitions=acquisitions,
-            weights=weights,
-        )
-
-    def _generate_weights(self) -> dict:
-        """Generate acquisition weights.
-        Returns:
-            dict: Acquisition weights.
-        """
-        return {}
-
-    def _append_acquire_instruction(self, loop: Loop, register: str):
-        """Append an acquire instruction to the loop."""
-        acquisition_idx = (
-            0 if self.hardware_avg else 1
-        )  # use binned acquisition if averaging is false
-        loop.append_component(
-            Acquire(
-                acq_index=acquisition_idx,
-                bin_index=register,
-                wait_time=self._MIN_WAIT_TIME,
-            )
-        )
-
-    def process_pulse_sequence(self, channel_pulses: dict[int, List], nshots):
-=======
             self.frequency = self.out0_in0_lo_freq
 
             self.set_device_parameter('in0_att', self.in0_att) 
@@ -599,10 +233,143 @@
             # The mapping of sequencers to ports is done in upload() as the number of sequencers needed 
             # can only be determined after examining the pulse sequence
         else:
-            raise_error(Exception,'There is no connection to the instrument')
-
-    def process_pulse_sequence(self, channel_pulses, nshots):
->>>>>>> 733565af
+            raise_error(Exception, "There is no connection to the instrument")
+
+    def _generate_waveforms(self, pulse_sequence: PulseSequence):
+        """Generate I and Q waveforms from a PulseSequence object.
+        Args:
+            pulse_sequence (PulseSequence): PulseSequence object.
+        Returns:
+            Waveforms: Waveforms object containing the generated waveforms.
+        """
+        waveforms = Waveforms()
+
+        unique_pulses: List[Tuple[int, PulseShape]] = []
+
+        for pulse in pulse_sequence:
+            if (pulse.duration, pulse.pulse_shape) not in unique_pulses:
+                unique_pulses.append((pulse.duration, pulse.pulse_shape))
+                envelope = pulse.envelope(amplitude=1)
+                real = np.real(envelope) + self.offset_i
+                imag = np.imag(envelope) + self.offset_q
+                waveforms.add_pair((real, imag), name=str(pulse))
+
+        return waveforms
+
+    def _generate_program(
+        self,
+        pulses: List[Pulse],
+        waveforms: Waveforms,
+        nshots: int,
+        repetition_duration: int,
+    ):
+        """Generate Q1ASM program
+        Args:
+            pulse_sequence (PulseSequence): Pulse sequence.
+            waveforms (Waveforms): Waveforms.
+        Returns:
+            Program: Q1ASM program.
+        """
+        # Define program's blocks
+        program = Program()
+        bin_loop = Loop(name="binning", iterations=int(self.num_bins))
+        avg_loop = Loop(name="average", iterations=nshots)
+        bin_loop.append_block(block=avg_loop, bot_position=1)
+        stop = Block(name="stop")
+        stop.append_component(Stop())
+        program.append_block(block=bin_loop)
+        program.append_block(block=stop)
+        if (
+            pulses[0].start != 0
+        ):  # TODO: Make sure that start time of Pulse is 0 or bigger than 4
+            avg_loop.append_component(Wait(wait_time=int(pulses[0].start)))
+
+        for i, pulse in enumerate(pulses):
+            waveform_pair = waveforms.find_pair_by_name(str(pulse))
+            wait_time = (
+                pulses[i + 1].start - pulse.start
+                if (i < (len(pulses) - 1))
+                else self.final_wait_time
+            )
+            avg_loop.append_component(set_phase_rad(rads=pulse.phase))
+            avg_loop.append_component(
+                set_awg_gain_relative(gain_0=pulse.amplitude, gain_1=pulse.amplitude)
+            )
+            avg_loop.append_component(
+                Play(
+                    waveform_0=waveform_pair.waveform_i.index,
+                    waveform_1=waveform_pair.waveform_q.index,
+                    wait_time=int(wait_time),
+                )
+            )
+        self._append_acquire_instruction(loop=avg_loop, register="TR10")
+        avg_loop.append_block(
+            long_wait(wait_time=repetition_duration - avg_loop.duration_iter),
+            bot_position=1,
+        )
+        return program
+
+    def _generate_acquisitions(self) -> Acquisitions:
+        """Generate Acquisitions object, currently containing a single acquisition named "single", with num_bins = 1
+        and index = 0.
+        Args:
+            nshots (int): Number of hardware shots.
+        Returns:
+            Acquisitions: Acquisitions object.
+        """
+        acquisitions = Acquisitions()
+        acquisitions.add(name="single", num_bins=1)
+        acquisitions.add(
+            name="binning", num_bins=int(self.num_bins) + 1
+        )  # binned acquisition
+        return acquisitions
+
+    def _translate_pulse_sequence(
+        self, pulses: List[Pulse], nshots: int, repetition_duration: int
+    ):
+        """Translate a pulse sequence into a Q1ASM program and a waveform dictionary.
+        Args:
+            pulse_sequence (PulseSequence): Pulse sequence to translate.
+        Returns:
+            Sequence: Qblox Sequence object containing the program and waveforms.
+        """
+        waveforms = self._generate_waveforms(pulses=pulses)
+        acquisitions = self._generate_acquisitions()
+        program = self._generate_program(
+            pulses=pulses,
+            waveforms=waveforms,
+            nshots=nshots,
+            repetition_duration=repetition_duration,
+        )
+        weights = self._generate_weights()
+        return Sequence(
+            program=program,
+            waveforms=waveforms,
+            acquisitions=acquisitions,
+            weights=weights,
+        )
+
+    def _generate_weights(self) -> dict:
+        """Generate acquisition weights.
+        Returns:
+            dict: Acquisition weights.
+        """
+        return {}
+
+    def _append_acquire_instruction(self, loop: Loop, register: str):
+        """Append an acquire instruction to the loop."""
+        acquisition_idx = (
+            0 if self.hardware_avg else 1
+        )  # use binned acquisition if averaging is false
+        loop.append_component(
+            Acquire(
+                acq_index=acquisition_idx,
+                bin_index=register,
+                wait_time=self._MIN_WAIT_TIME,
+            )
+        )
+
+    def process_pulse_sequence(self, channel_pulses: dict[int, List], nshots):
         """
         Processes a list of pulses, generating the waveforms and sequence program required by the instrument to synthesise them.
 
@@ -657,16 +424,8 @@
                     # Select a sequencer and add it to the sequencer_channel_map
                     sequencer += 1
                     if sequencer > self.device_num_sequencers:
-<<<<<<< HEAD
-                        raise_error(
-                            Exception,
-                            f"The number of sequencers requried to play the sequence exceeds the number available {self.device._num_sequencers}.",
-                        )
-                    # Initialise the corresponding variables
-=======
                         raise_error(Exception, f"The number of sequencers requried to play the sequence exceeds the number available {self.device_num_sequencers}.")
                     # Initialise the corresponding variables 
->>>>>>> 733565af
                     self.sequencers.append(sequencer)
                     self.sequencer_channel_map[sequencer] = channel
                     sequencer_pulses[sequencer] = []
@@ -736,18 +495,9 @@
 
                                 # Select a new sequencer
                                 sequencer += 1
-<<<<<<< HEAD
-                                if sequencer > self.device._num_sequencers:
-                                    raise_error(
-                                        Exception,
-                                        f"The number of sequencers requried to play the sequence exceeds the number available {self.device._num_sequencers}.",
-                                    )
-                                # Initialise the corresponding variables
-=======
                                 if sequencer > self.device_num_sequencers:
                                         raise_error(Exception, f"The number of sequencers requried to play the sequence exceeds the number available {self.device_num_sequencers}.")
                                 # Initialise the corresponding variables 
->>>>>>> 733565af
                                 self.sequencers.append(sequencer)
                                 self.sequencer_channel_map[sequencer] = channel
                                 sequencer_pulses[sequencer] = []
@@ -952,29 +702,6 @@
         for sequencer in range(self.device_num_sequencers):
             if sequencer in self.sequencers:
                 # Route sequencers to specific outputs.
-<<<<<<< HEAD
-                port = (
-                    int(
-                        self.channel_port_map[self.sequencer_channel_map[sequencer]][1:]
-                    )
-                    - 1
-                )
-                self.set_device_parameter(
-                    f"sequencer{sequencer}.channel_map_path0_out{2*port}_en", True
-                )
-                self.set_device_parameter(
-                    f"sequencer{sequencer}.channel_map_path1_out{2*port+1}_en", True
-                )
-                # Enable sequencer syncronisation
-                self.set_device_parameter(f"sequencer{sequencer}.sync_en", self.sync_en)
-                # Set gain
-                self.set_device_parameter(
-                    f"sequencer{sequencer}.gain_awg_path0", self.gain_awg
-                )
-                self.set_device_parameter(
-                    f"sequencer{sequencer}.gain_awg_path1", self.gain_awg
-                )
-=======
                 port = int(self.channel_port_map[self.sequencer_channel_map[sequencer]][1:])-1
                 self.set_device_parameter(f"sequencer{sequencer}.channel_map_path0_out{2*port}_en", True)
                 self.set_device_parameter(f"sequencer{sequencer}.channel_map_path1_out{2*port+1}_en", True)
@@ -983,23 +710,13 @@
                 # Set gain
                 self.set_device_parameter(f"sequencer{sequencer}.gain_awg_path0", self.gain_awg)
                 self.set_device_parameter(f"sequencer{sequencer}.gain_awg_path1", self.gain_awg)
->>>>>>> 733565af
             else:
                 # Configure the sequencers synchronization.
                 self.set_device_parameter(f"sequencer{sequencer}.sync_en", False)
                 # Disable all sequencer - port connections
-<<<<<<< HEAD
-                for out in range(2 * self.device_num_ports):
-                    self.set_device_parameter(
-                        f"sequencer{sequencer}.channel_map_path{out%2}_out{out}_en",
-                        False,
-                    )
-
-=======
                 for out in range(0, 2 * self.device_num_ports):
                     self.set_device_parameter(f"sequencer{sequencer}.channel_map_path{out%2}_out{out}_en", False)
     
->>>>>>> 733565af
         # Upload
         if self.current_pulsesequence_hash != self.last_pulsequence_hash:
             self.last_pulsequence_hash = self.current_pulsesequence_hash
@@ -1027,15 +744,8 @@
                     json.dump(qblox_dict[sequencer], file, indent=4)
 
                 # Upload json file to the device sequencers
-<<<<<<< HEAD
-                self.device.sequencers[sequencer].sequence(
-                    str(self.data_folder / filename)
-                )
-
-=======
                 self.device.sequencers[sequencer].sequence(str(self.data_folder / filename))
         
->>>>>>> 733565af
         # Arm
         for sequencer in self.sequencers:
             # Arm sequencer
@@ -1106,21 +816,6 @@
 
         modulated_i = input_vec_I
         modulated_q = input_vec_Q
-<<<<<<< HEAD
-        time = np.arange(modulated_i.shape[0]) * 1e-9
-        cosalpha = np.cos(2 * np.pi * acquisition_frequency * time)
-        sinalpha = np.sin(2 * np.pi * acquisition_frequency * time)
-        demod_matrix = 2 * np.array([[cosalpha, -sinalpha], [sinalpha, cosalpha]])
-        result = [
-            demod_matrix[:, :, it] @ np.array([ii, qq])
-            for it, t, ii, qq in zip(
-                np.arange(modulated_i.shape[0]), time, modulated_i, modulated_q
-            )
-        ]
-
-        demodulated_signal = np.array(result)
-        return np.mean(demodulated_signal, axis=0)
-=======
         time = np.arange(modulated_i.shape[0])*1e-9
         cosalpha = np.cos(2 * np.pi * acquisition_frequency * time)
         sinalpha = np.sin(2 * np.pi * acquisition_frequency * time)
@@ -1133,7 +828,8 @@
 
         return integrated_signal
 
->>>>>>> 733565af
+        demodulated_signal = np.array(result)
+        return np.mean(demodulated_signal, axis=0)
 
     def start(self):
         pass
@@ -1172,16 +868,8 @@
         self.settable_frequency = SettableFrequency(self)
         self.lo = self
 
-<<<<<<< HEAD
-    rw_property_wrapper = lambda parameter: property(
-        lambda self: self.device.get(parameter),
-        lambda self, x: self.set_device_parameter(parameter, x),
-    )
-    frequency = rw_property_wrapper("out0_lo_freq")
-=======
     rw_property_wrapper = lambda parameter: property(lambda self: self.device.get(parameter), lambda self,x: self.set_device_parameter(parameter,x))
     frequency = rw_property_wrapper('out0_lo_freq')
->>>>>>> 733565af
 
     def connect(self):
         """
@@ -1191,56 +879,23 @@
         if not self.is_connected:
             if not cluster:
                 from pyvisa.errors import VisaIOError
-<<<<<<< HEAD
-
-                for attempt in range(3):
-                    try:
-                        cluster = self.device_class(
-                            "cluster", self.address.split(":")[0]
-                        )
-=======
                 for attempt in range(3):
                     try:
                         cluster = self.device_class('cluster', self.address.split(':')[0])
->>>>>>> 733565af
                         self.cluster_connected = True
                         break
                     except KeyError as exc:
                         print(f"Unable to connect:\n{str(exc)}\nRetrying...")
-<<<<<<< HEAD
-                        self.name += f"_{str(attempt)}"
-                    except Exception as exc:
-                        print(f"Unable to connect:\n{str(exc)}\nRetrying...")
-                if not self.cluster_connected:
-                    raise InstrumentException(self, f"Unable to connect to {self.name}")
-            self.device = cluster.modules[int(self.address.split(":")[1]) - 1]
-=======
                         self.name += '_' + str(attempt)
                     except Exception as exc:
                         print(f"Unable to connect:\n{str(exc)}\nRetrying...")
                 if not self.cluster_connected:
                     raise InstrumentException(self, f'Unable to connect to {self.name}')
             self.device = cluster.modules[int(self.address.split(':')[1])-1]
->>>>>>> 733565af
             self.cluster = cluster
             self.is_connected = True
 
     def set_device_parameter(self, parameter: str, value):
-<<<<<<< HEAD
-        if (
-            parameter in self.device_parameters
-            and self.device_parameters[parameter] == value
-        ):
-            return
-        if self.is_connected:
-            target = self.device
-            aux_parameter = parameter
-
-            while "." in aux_parameter:
-                if hasattr(target, aux_parameter.split(".")[0]):
-                    target = target.__getattr__(aux_parameter.split(".")[0])
-                    aux_parameter = aux_parameter.split(".")[1]
-=======
         if not(parameter in self.device_parameters and self.device_parameters[parameter] == value):
             if self.is_connected:
                 target = self.device
@@ -1259,7 +914,6 @@
                     self.device_parameters[parameter] = value
                     # DEBUG: QRM Parameter Setting Printing
                     # print(f"Setting {self.name} {parameter} = {value}")
->>>>>>> 733565af
                 else:
                     raise_error(
                         Exception,
@@ -1293,56 +947,12 @@
             gain (float): {0 .. 1} the gain applied to all sequencers on their output paths
             channel_port_map (dict): a dictionary of {channel (int): port (str) {'o1', 'o2', ...}}
         """
-<<<<<<< HEAD
         self.hardware_avg = kwargs["hardware_avg"]
         self.sampling_rate = kwargs["sampling_rate"]
         self.repetition_duration = kwargs["repetition_duration"]
         self.minimum_delay_between_instructions = kwargs[
             "minimum_delay_between_instructions"
         ]
-
-        self.out0_att = kwargs["out0_att"]
-        self.out0_lo_en = kwargs["out0_lo_en"]
-        self.out0_lo_freq = kwargs["out0_lo_freq"]
-        self.out0_offset_path0 = kwargs["out0_offset_path0"]
-        self.out0_offset_path1 = kwargs["out0_offset_path1"]
-        self.out1_att = kwargs["out1_att"]
-        self.out1_lo_en = kwargs["out1_lo_en"]
-        self.out1_lo_freq = kwargs["out1_lo_freq"]
-        self.out1_offset_path0 = kwargs["out1_offset_path0"]
-        self.out1_offset_path1 = kwargs["out1_offset_path1"]
-
-        self.channel_map_path0_out0_en = kwargs["channel_map_path0_out0_en"]
-        self.channel_map_path1_out1_en = kwargs["channel_map_path1_out1_en"]
-        self.channel_map_path0_out2_en = kwargs["channel_map_path0_out0_en"]
-        self.channel_map_path1_out3_en = kwargs["channel_map_path1_out1_en"]
-        self.cont_mode_en_awg = kwargs["cont_mode_en_awg"]
-        self.cont_mode_waveform_idx_awg = kwargs["cont_mode_waveform_idx_awg"]
-        self.gain_awg = kwargs["gain_awg"]
-        self.marker_ovr_en = kwargs["marker_ovr_en"]
-        self.marker_ovr_value = kwargs["marker_ovr_value"]
-        self.mixer_corr_gain_ratio = kwargs["mixer_corr_gain_ratio"]
-        self.mixer_corr_phase_offset_degree = kwargs["mixer_corr_phase_offset_degree"]
-        self.mod_en_awg = kwargs["mod_en_awg"]
-        self.nco_freq = kwargs["nco_freq"]
-        self.nco_phase_offs = kwargs["nco_phase_offs"]
-        self.offset_awg_path0 = kwargs["offset_awg_path0"]
-        self.offset_awg_path1 = kwargs["offset_awg_path1"]
-        self.sync_en = kwargs["sync_en"]
-        self.upsample_rate_awg = kwargs["upsample_rate_awg"]
-
-        self.channel_port_map = kwargs["channel_port_map"]
-
-        # Hardcoded values used to generate sequence program
-        self.wait_loop_step = 1000
-        self.waveform_max_length = (
-            16384 // 2
-        )  # maximum length of the combination of waveforms, per sequencer, in number of samples (defined by the sequencer memory).
-=======
-        self.hardware_avg = kwargs['hardware_avg']
-        self.sampling_rate = kwargs['sampling_rate']
-        self.repetition_duration = kwargs['repetition_duration']
-        self.minimum_delay_between_instructions = kwargs['minimum_delay_between_instructions']
 
         self.out0_att = kwargs['out0_att']
         self.out0_lo_en = kwargs['out0_lo_en']
@@ -1379,7 +989,6 @@
         # Hardcoded values used to generate sequence program
         self.wait_loop_step = 1000
         self.waveform_max_length = 16384//2 # maximum length of the combination of waveforms, per sequencer, in number of samples (defined by the sequencer memory).
->>>>>>> 733565af
         self.device_num_sequencers = len(self.device.sequencers)
         self.device_num_ports = 2
         if self.is_connected:
@@ -1391,92 +1000,6 @@
                 # DEBUG: QCM Log device Reset
                 # print("QCM reset. Status:")
                 # print(self.device.get_system_status())
-<<<<<<< HEAD
-            self.set_device_parameter("out0_att", self.out0_att)
-            self.set_device_parameter("out0_lo_en", self.out0_lo_en)
-            self.set_device_parameter("out0_lo_freq", self.out0_lo_freq)
-            self.set_device_parameter("out0_offset_path0", self.out0_offset_path0)
-            self.set_device_parameter("out0_offset_path1", self.out0_offset_path1)
-            self.set_device_parameter("out1_att", self.out1_att)
-            self.set_device_parameter("out1_lo_en", self.out1_lo_en)
-            self.set_device_parameter("out1_lo_freq", self.out1_lo_freq)
-            self.set_device_parameter("out1_offset_path0", self.out1_offset_path0)
-            self.set_device_parameter("out1_offset_path1", self.out1_offset_path1)
-
-            for sequencer in range(self.device_num_sequencers):
-                self.set_device_parameter(
-                    f"sequencer{sequencer}.channel_map_path0_out0_en",
-                    self.channel_map_path0_out0_en,
-                )
-                self.set_device_parameter(
-                    f"sequencer{sequencer}.channel_map_path0_out2_en",
-                    self.channel_map_path0_out2_en,
-                )
-                self.set_device_parameter(
-                    f"sequencer{sequencer}.channel_map_path1_out1_en",
-                    self.channel_map_path1_out1_en,
-                )
-                self.set_device_parameter(
-                    f"sequencer{sequencer}.channel_map_path1_out3_en",
-                    self.channel_map_path1_out3_en,
-                )
-                self.set_device_parameter(
-                    f"sequencer{sequencer}.cont_mode_en_awg_path0",
-                    self.cont_mode_en_awg,
-                )
-                self.set_device_parameter(
-                    f"sequencer{sequencer}.cont_mode_en_awg_path1",
-                    self.cont_mode_en_awg,
-                )
-                self.set_device_parameter(
-                    f"sequencer{sequencer}.cont_mode_waveform_idx_awg_path0",
-                    self.cont_mode_waveform_idx_awg,
-                )
-                self.set_device_parameter(
-                    f"sequencer{sequencer}.cont_mode_waveform_idx_awg_path1",
-                    self.cont_mode_waveform_idx_awg,
-                )
-                self.set_device_parameter(
-                    f"sequencer{sequencer}.gain_awg_path0", self.gain_awg
-                )
-                self.set_device_parameter(
-                    f"sequencer{sequencer}.gain_awg_path1", self.gain_awg
-                )
-                self.set_device_parameter(
-                    f"sequencer{sequencer}.marker_ovr_en", self.marker_ovr_en
-                )
-                self.set_device_parameter(
-                    f"sequencer{sequencer}.marker_ovr_value", self.marker_ovr_value
-                )
-                self.set_device_parameter(
-                    f"sequencer{sequencer}.mixer_corr_gain_ratio",
-                    self.mixer_corr_gain_ratio,
-                )
-                self.set_device_parameter(
-                    f"sequencer{sequencer}.mod_en_awg", self.mod_en_awg
-                )
-                self.set_device_parameter(
-                    f"sequencer{sequencer}.nco_freq", self.nco_freq
-                )
-                self.set_device_parameter(
-                    f"sequencer{sequencer}.nco_phase_offs", self.nco_phase_offs
-                )
-                self.set_device_parameter(
-                    f"sequencer{sequencer}.offset_awg_path0", self.offset_awg_path0
-                )
-                self.set_device_parameter(
-                    f"sequencer{sequencer}.offset_awg_path1", self.offset_awg_path1
-                )
-                self.set_device_parameter(f"sequencer{sequencer}.sync_en", self.sync_en)
-                self.set_device_parameter(
-                    f"sequencer{sequencer}.upsample_rate_awg_path0",
-                    self.upsample_rate_awg,
-                )
-                self.set_device_parameter(
-                    f"sequencer{sequencer}.upsample_rate_awg_path1",
-                    self.upsample_rate_awg,
-                )
-=======
             # The mapping of sequencers to ports is done in upload() as the number of sequencers needed 
             # can only be determined after examining the pulse sequence
             self.frequency = self.out0_lo_freq
@@ -1514,7 +1037,6 @@
                 self.set_device_parameter(f"sequencer{sequencer}.sync_en", self.sync_en)
                 self.set_device_parameter(f"sequencer{sequencer}.upsample_rate_awg_path0", self.upsample_rate_awg)
                 self.set_device_parameter(f"sequencer{sequencer}.upsample_rate_awg_path1", self.upsample_rate_awg)
->>>>>>> 733565af
         else:
             raise_error(Exception, "There is no connection to the instrument")
 
@@ -1572,16 +1094,8 @@
                     # Select a sequencer and add it to the sequencer_channel_map
                     sequencer += 1
                     if sequencer > self.device_num_sequencers:
-<<<<<<< HEAD
-                        raise_error(
-                            Exception,
-                            f"The number of sequencers requried to play the sequence exceeds the number available {self.device._num_sequencers}.",
-                        )
-                    # Initialise the corresponding variables
-=======
                         raise_error(Exception, f"The number of sequencers requried to play the sequence exceeds the number available {self.device_num_sequencers}.")
                     # Initialise the corresponding variables 
->>>>>>> 733565af
                     self.sequencers.append(sequencer)
                     self.sequencer_channel_map[sequencer] = channel
                     sequencer_pulses[sequencer] = []
@@ -1646,18 +1160,9 @@
 
                                 # Select a new sequencer
                                 sequencer += 1
-<<<<<<< HEAD
-                                if sequencer > self.device._num_sequencers:
-                                    raise_error(
-                                        Exception,
-                                        f"The number of sequencers requried to play the sequence exceeds the number available {self.device._num_sequencers}.",
-                                    )
-                                # Initialise the corresponding variables
-=======
                                 if sequencer > self.device_num_sequencers:
                                         raise_error(Exception, f"The number of sequencers requried to play the sequence exceeds the number available {self.device_num_sequencers}.")
                                 # Initialise the corresponding variables 
->>>>>>> 733565af
                                 self.sequencers.append(sequencer)
                                 self.sequencer_channel_map[sequencer] = channel
                                 sequencer_pulses[sequencer] = []
@@ -1849,29 +1354,6 @@
         for sequencer in range(self.device_num_sequencers):
             if sequencer in self.sequencers:
                 # Route sequencers to specific outputs.
-<<<<<<< HEAD
-                port = (
-                    int(
-                        self.channel_port_map[self.sequencer_channel_map[sequencer]][1:]
-                    )
-                    - 1
-                )
-                self.set_device_parameter(
-                    f"sequencer{sequencer}.channel_map_path0_out{2*port}_en", True
-                )
-                self.set_device_parameter(
-                    f"sequencer{sequencer}.channel_map_path1_out{2*port+1}_en", True
-                )
-                # Enable sequencer syncronisation
-                self.set_device_parameter(f"sequencer{sequencer}.sync_en", self.sync_en)
-                # Set gain
-                self.set_device_parameter(
-                    f"sequencer{sequencer}.gain_awg_path0", self.gain_awg
-                )
-                self.set_device_parameter(
-                    f"sequencer{sequencer}.gain_awg_path1", self.gain_awg
-                )
-=======
                 port = int(self.channel_port_map[self.sequencer_channel_map[sequencer]][1:])-1
                 self.set_device_parameter(f"sequencer{sequencer}.channel_map_path0_out{2*port}_en", True)
                 self.set_device_parameter(f"sequencer{sequencer}.channel_map_path1_out{2*port+1}_en", True)
@@ -1880,21 +1362,12 @@
                 # Set gain
                 self.set_device_parameter(f"sequencer{sequencer}.gain_awg_path0", self.gain_awg)
                 self.set_device_parameter(f"sequencer{sequencer}.gain_awg_path1", self.gain_awg)
->>>>>>> 733565af
             else:
                 # Configure the sequencers synchronization.
                 self.set_device_parameter(f"sequencer{sequencer}.sync_en", False)
                 # Disable all sequencer - port connections
-<<<<<<< HEAD
-                for out in range(2 * self.device_num_ports):
-                    self.set_device_parameter(
-                        f"sequencer{sequencer}.channel_map_path{out%2}_out{out}_en",
-                        False,
-                    )
-=======
                 for out in range(0, 2 * self.device_num_ports):
                     self.set_device_parameter(f"sequencer{sequencer}.channel_map_path{out%2}_out{out}_en", False)
->>>>>>> 733565af
 
         # Upload
         if self.current_pulsesequence_hash != self.last_pulsequence_hash:
@@ -1923,13 +1396,7 @@
                 with open(self.data_folder / filename, "w", encoding="utf-8") as file:
                     json.dump(qblox_dict[sequencer], file, indent=4)
                 # Upload json file to the device sequencers
-<<<<<<< HEAD
-                self.device.sequencers[sequencer].sequence(
-                    str(self.data_folder / filename)
-                )
-=======
                 self.device.sequencers[sequencer].sequence(str(self.data_folder / filename))
->>>>>>> 733565af
 
         # Arm
         for sequencer in self.sequencers:
@@ -1965,30 +1432,6 @@
 
 
 class ClusterQRM_RF(QRM):
-<<<<<<< HEAD
-    def __init__(self, name, address):
-        super().__init__(name, address)
-        from qblox_instruments import Cluster
-
-=======
-    
-    def __init__(self, name, address):
-        super().__init__(name, address)
-        from qblox_instruments import Cluster
->>>>>>> 733565af
-        self.device_class = Cluster
-
-
-class ClusterQCM_RF(QCM):
-<<<<<<< HEAD
-    def __init__(self, name, address):
-        super().__init__(name, address)
-        from qblox_instruments import Cluster
-
-        self.device_class = Cluster
-
-
-=======
     
     def __init__(self, name, address):
         super().__init__(name, address)
@@ -1996,16 +1439,20 @@
         self.device_class = Cluster
 
 
-
->>>>>>> 733565af
-class ClusterQRM(QRM):
+class ClusterQCM_RF(QCM):
+    
     def __init__(self, name, address):
         super().__init__(name, address)
         from qblox_instruments import Cluster
-<<<<<<< HEAD
-
-=======
->>>>>>> 733565af
+        self.device_class = Cluster
+
+
+
+class ClusterQRM(QRM):
+    
+    def __init__(self, name, address):
+        super().__init__(name, address)
+        from qblox_instruments import Cluster
         self.device_class = Cluster
 
 
@@ -2013,10 +1460,6 @@
     def __init__(self, name, address):
         super().__init__(name, address)
         from qblox_instruments import Pulsar
-<<<<<<< HEAD
-
-=======
->>>>>>> 733565af
         self.device_class = Pulsar
 
 
@@ -2024,10 +1467,6 @@
     def __init__(self, name, address):
         super().__init__(name, address)
         from qblox_instruments import Cluster
-<<<<<<< HEAD
-
-=======
->>>>>>> 733565af
         self.device_class = Cluster
 
 
@@ -2035,22 +1474,6 @@
     def __init__(self, name, address):
         super().__init__(name, address)
         from qblox_instruments import Pulsar
-<<<<<<< HEAD
-
-        self.device_class = Pulsar
-
-
-class SettableFrequency:
-    label = "Frequency"
-    unit = "Hz"
-    name = "frequency"
-
-    def __init__(self, outter_class_instance):
-        self.outter_class_instance = outter_class_instance
-
-    def set(self, value):
-        self.outter_class_instance.frequency = value
-=======
         self.device_class = Pulsar
 
 
@@ -2063,5 +1486,4 @@
             self.outter_class_instance = outter_class_instance
 
         def set(self, value):
-            self.outter_class_instance.frequency =  value
->>>>>>> 733565af
+            self.outter_class_instance.frequency =  value