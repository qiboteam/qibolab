""" RFSoC FPGA driver.

This driver needs the library Qick installed

<<<<<<< HEAD
Supports the following FPGAs:
   RFSoC 4x2
   ZCU111
=======
Supports the following FPGA:
 *   RFSoC 4x2
>>>>>>> a92540ab

"""

import math
from typing import Dict, List, Tuple, Union

import numpy as np
from qick import AveragerProgram, QickSoc, RAveragerProgram

from qibolab.instruments.abstract import AbstractInstrument
from qibolab.platforms.abstract import Qubit
from qibolab.pulses import (
    Drag,
    Gaussian,
    Pulse,
    PulseSequence,
    PulseType,
    ReadoutPulse,
    Rectangular,
)
from qibolab.result import AveragedResults, ExecutionResults
from qibolab.sweeper import Parameter, Sweeper


class ExecutePulseSequence(AveragerProgram):
    """This qick AveragerProgram handles a qibo sequence of pulses"""

    def __init__(self, soc: QickSoc, cfg: dict, sequence: PulseSequence, qubits: List[Qubit]):
        """In this function we define the most important settings.

        In detail:
            * set the conversion coefficients to be used for frequency and
              time values
            * max_gain, adc_trig_offset, max_sampling_rate are imported from
              cfg (runcard settings)

            * relaxdelay (for each execution) is taken from cfg (runcard)
            * syncdelay (for each measurement) is defined explicitly
            * wait_initialize is defined explicitly

            * super.__init__
        """

        self.soc = soc
        # No need for a different soc config object since qick is on board
        self.soccfg = soc
        # fill the self.pulse_sequence and the self.readout_pulses oject
        self.sequence = sequence
        self.qubits = qubits

        # conversion coefficients (in runcard we have Hz and ns)
        self.MHz = 0.000001
        self.us = 0.001

        # general settings
        self.max_gain = cfg["max_gain"]
        self.adc_trig_offset = cfg["adc_trig_offset"]
        self.max_sampling_rate = cfg["sampling_rate"]

        # TODO maybe better elsewhere
        # relax_delay is the time waited at the end of the program (for ADC)
        # syncdelay is the time waited at the end of every measure (overall t)
        # wait_initialize is the time waited at the end of initialize
        # all of these are converted using tproc CLK
        self.relax_delay = self.us2cycles(cfg["repetition_duration"] * self.us)
        self.syncdelay = self.us2cycles(0)
        self.wait_initialize = self.us2cycles(2.0)

        super().__init__(soc, cfg)

    def acquire(
        self,
        soc: QickSoc,
        readouts_per_experiment: int = 1,
        load_pulses: bool = True,
        progress: bool = False,
        debug: bool = False,
        average: bool = False,
    ) -> Tuple[List[float], List[float]]:
        """Calls the super() acquire function.

        Args:
            readouts_per_experiment (int): relevant for internal acquisition
            load_pulse, progress, debug (bool): internal Qick parameters
            average (bool): if true return averaged res, otherwise single shots
        """
        if average:
            return super().acquire(
                soc,
                readouts_per_experiment=readouts_per_experiment,
                load_pulses=load_pulses,
                progress=progress,
                debug=debug,
            )
        else:
            # super().acquire function fill buffers used in collect_shots
            super().acquire(
                soc,
                readouts_per_experiment=readouts_per_experiment,
                load_pulses=load_pulses,
                progress=progress,
                debug=debug,
            )
            return self.collect_shots()

    def collect_shots(self) -> Tuple[List[float], List[float]]:
        """Reads the internal buffers and returns single shots (i,q)"""
        tot_i = []
        tot_q = []

        adcs = []  # list of adcs per readouts (not unique values)
        lengths = []  # length of readouts (only one per adcs)
        for pulse in self.sequence.ro_pulses:
            adc_ch = self.qubits[pulse.qubit].feedback.ports[0][1]
            ro_ch = self.qubits[pulse.qubit].readout.ports[0][1]
            if adc_ch not in adcs:
                lengths.append(self.soc.us2cycles(pulse.duration * self.us, gen_ch=ro_ch))
            adcs.append(adc_ch)

        adcs, adc_count = np.unique(adcs, return_counts=True)

        for idx, adc_ch in enumerate(adcs):
            count = adc_count[adc_ch]
            i_val = self.di_buf[idx].reshape((count, self.cfg["reps"])) / lengths[idx]
            q_val = self.dq_buf[idx].reshape((count, self.cfg["reps"])) / lengths[idx]

            tot_i.append(i_val)
            tot_q.append(q_val)
        return tot_i, tot_q

    def initialize(self):
        """This function gets called automatically by qick super.__init__,

        it contains:
        * declaration of channels and nyquist zones
        * declaration of readouts (just one per channel, otherwise ignores it)
        * for element in sequence calls the add_pulse_to_register function
          (if first pulse for channel, otherwise it will be done in the body)

        """

        # declare nyquist zones for all used channels
        ch_already_declared = []

        for pulse in self.sequence.qd_pulses:
            qd_ch = self.qubits[pulse.qubit].drive.ports[0][1]
            ro_ch = self.qubits[pulse.qubit].readout.ports[0][1]
            gen_ch = qd_ch if pulse.type == PulseType.DRIVE else ro_ch

            if gen_ch not in ch_already_declared:
                ch_already_declared.append(gen_ch)

                if pulse.frequency < self.max_sampling_rate / 2:
                    self.declare_gen(gen_ch, nqz=1)
                else:
<<<<<<< HEAD
                    zone = 2
                self.declare_gen(gen_ch, nqz=zone)
            else:
                print(f"Avoided redecalaration of channel {gen_ch}")  # TODO 

        mux_freqs  = []
        mux_gains = []
        for pulse in self.sequence.ro_pulses:
            qd_ch = self.qubits[pulse.qubit].drive.ports[0][1]
            adc_ch = self.qubits[pulse.qubit].feedback.ports[0][1]
            ro_ch = self.qubits[pulse.qubit].readout.ports[0][1]
            gen_ch = qd_ch if pulse.type == PulseType.DRIVE else ro_ch

            if pulse.frequency < self.max_sampling_rate / 2:
                zone = 1
            else:
                zone = 2
            mux_gains.append(pulse.amplitude)
            mux_freqs.append((pulse.frequency - self.cfg["mixer_freq"] - self.cfg["LO_freq"])*self.MHz)

        self.declare_gen(ch=ro_ch, nqz=zone,
                        mixer_freq=self.cfg["mixer_freq"],
                        mux_freqs=mux_freqs,
                        mux_gains=mux_gains,
                        ro_ch=adc_ch)
=======
                    self.declare_gen(gen_ch, nqz=2)
>>>>>>> a92540ab

        # declare readouts
        ro_ch_already_declared = []
        for readout_pulse in self.sequence.ro_pulses:
            adc_ch = self.qubits[readout_pulse.qubit].feedback.ports[0][1]
            ro_ch = self.qubits[readout_pulse.qubit].readout.ports[0][1]
            if adc_ch not in ro_ch_already_declared:
<<<<<<< HEAD
                ro_ch_already_declared.append(ro_ch)
                length = self.soc.us2cycles(readout_pulse.duration * self.us)
=======
                ro_ch_already_declared.append(adc_ch)
                length = self.soc.us2cycles(readout_pulse.duration * self.us, gen_ch=ro_ch)
>>>>>>> a92540ab
                freq = readout_pulse.frequency * self.MHz
                # in declare_readout frequency in MHz
                self.declare_readout(ch=adc_ch, length=length, freq=freq, gen_ch=ro_ch)

        # register first pulses of all channels
        first_pulse_registered = []
        for pulse in self.sequence:
            qd_ch = self.qubits[pulse.qubit].drive.ports[0][1]
            ro_ch = self.qubits[pulse.qubit].readout.ports[0][1]

            gen_ch = qd_ch if pulse.type == PulseType.DRIVE else ro_ch

            if gen_ch not in first_pulse_registered:
                first_pulse_registered.append(gen_ch)
                self.add_pulse_to_register(pulse)

        # sync all channels and wait some time
        self.sync_all(self.wait_initialize)

    def add_pulse_to_register(self, pulse: Pulse):
        """This function calls the set_pulse_registers function"""

        # find channels relevant for this pulse
        qd_ch = self.qubits[pulse.qubit].drive.ports[0][1]
        adc_ch = self.qubits[pulse.qubit].feedback.ports[0][1]
        ro_ch = self.qubits[pulse.qubit].readout.ports[0][1]
        gen_ch = qd_ch if pulse.type == PulseType.DRIVE else ro_ch

        # convert amplitude in gain and check is valid
        gain = int(pulse.amplitude * self.max_gain)
        if abs(gain) > self.max_gain:
            raise Exception("Amp must be in [-1,1], was: {pulse.amplitude}")

        # phase converted from rad (qibolab) to deg (qick) and then to reg vals
        phase = self.deg2reg(math.degrees(pulse.relative_phase), gen_ch=gen_ch)

        # pulse length converted with DAC CLK
        us_length = pulse.duration * self.us
        soc_length = self.soc.us2cycles(us_length, gen_ch=gen_ch)

        is_drag = isinstance(pulse.shape, Drag)
        is_gaus = isinstance(pulse.shape, Gaussian)
        is_rect = isinstance(pulse.shape, Rectangular)

        # pulse freq converted with frequency matching
        if pulse.type == PulseType.DRIVE:
            freq = self.soc.freq2reg(pulse.frequency * self.MHz, gen_ch=gen_ch)
        elif pulse.type == PulseType.READOUT:
            freq = self.soc.freq2reg(pulse.frequency * self.MHz, gen_ch=gen_ch, ro_ch=adc_ch)
        else:
            raise Exception(f"Pulse type {pulse.type} not recognized!")

        # if pulse is drag or gauss first define the i-q shape and then set reg
        if is_drag or is_gaus:
            name = pulse.serial
            sigma = us_length / pulse.shape.rel_sigma
            sigma = self.soc.us2cycles(
                us_length / pulse.shape.rel_sigma, gen_ch=gen_ch
            )  # TODO probably conversion is linear

            if is_gaus:
                self.add_gauss(ch=gen_ch, name=name, sigma=sigma, length=soc_length)

            elif is_drag:
                self.add_DRAG(
                    ch=gen_ch,
                    name=name,
                    sigma=sigma,
                    delta=sigma,  # TODO: check if correct
                    alpha=pulse.beta,
                    length=soc_length,
                )

            self.set_pulse_registers(
                ch=gen_ch,
                style="arb",
                freq=freq,
                phase=phase,
                gain=gain,
                waveform=name,
            )

<<<<<<< HEAD
        elif pulse.type == PulseType.READOUT:
            if not isinstance(pulse.shape, Rectangular):
                raise NotImplementedError("Only Rectangular readout pulses are supported")

            #freq = self.soc.freq2reg(pulse.frequency * self.MHz, gen_ch=gen_ch, ro_ch=adc_ch)

            self.set_pulse_registers(ch=gen_ch, style="const", length=soc_length,
                                     mask=[pulse.qubit])
=======
        # if pulse is rectangular set directly register
        elif is_rect:
            self.set_pulse_registers(ch=gen_ch, style="const", freq=freq, phase=phase, gain=gain, length=soc_length)

>>>>>>> a92540ab
        else:
            raise NotImplementedError(f"Shape {pulse.shape} not supported!")

    def body(self):
        """Execute sequence of pulses.

        If the pulse is already loaded in the register just launch it,
        otherwise first calls the add_pulse_to_register function.

        If readout it does a measurement with an adc trigger, it does not wait.

        At the end of the pulse wait for clock.
        """

        # list of channels where a pulse is already been executed
        first_pulse_executed = []

        for pulse in self.sequence:
            # time follows tproc CLK
            time = self.soc.us2cycles(pulse.start * self.us)

            qd_ch = self.qubits[pulse.qubit].drive.ports[0][1]
            adc_ch = self.qubits[pulse.qubit].feedback.ports[0][1]
            ro_ch = self.qubits[pulse.qubit].readout.ports[0][1]
            gen_ch = qd_ch if pulse.type == PulseType.DRIVE else ro_ch

            if gen_ch in first_pulse_executed:
                self.add_pulse_to_register(pulse)
            else:
                first_pulse_executed.append(gen_ch)

            if pulse.type == PulseType.DRIVE:
                self.pulse(ch=gen_ch, t=time)
            elif pulse.type == PulseType.READOUT:
                self.measure(
                    pulse_ch=gen_ch,
                    adcs=[adc_ch],
                    adc_trig_offset=time + self.adc_trig_offset,
                    t=time,
                    wait=False,
                    syncdelay=self.syncdelay,
                )
        self.wait_all()
        self.sync_all(self.relax_delay)


class ExecuteSingleSweep(RAveragerProgram):
    """This qick AveragerProgram handles a qibo sequence of pulses"""

    def __init__(self, soc: QickSoc, cfg: dict, sequence: PulseSequence, qubits: List[Qubit], sweeper: Sweeper):
        """In this function we define the most important settings.

        In detail:
            * set the conversion coefficients to be used for frequency and time
            * max_gain, adc_trig_offset, max_sampling_rate are imported from
              cfg (runcard settings)

            * relaxdelay (for each execution) is taken from cfg (runcard )
            * syncdelay (for each measurement) is defined explicitly
            * wait_initialize is defined explicitly

            * the cfg["expts"] (number of sweeped values) is set

            * super.__init__
        """

        self.soc = soc
        # No need for a different soc config object since qick is on board
        self.soccfg = soc
        # fill the self.pulse_sequence and the self.readout_pulses oject
        self.sequence = sequence
        self.qubits = qubits

        # conversion coefficients (in runcard we have Hz and ns)
        self.MHz = 0.000001
        self.us = 0.001

        # settings
        self.max_gain = cfg["max_gain"]
        self.adc_trig_offset = cfg["adc_trig_offset"]
        self.max_sampling_rate = cfg["sampling_rate"]

        # TODO maybe better elsewhere
        # relax_delay is the time waited at the end of the program (for ADC)
        # syncdelay is the time waited at the end of every measure
        # wait_initialize is the time waited at the end of initialize
        # all of these are converted using tproc CLK
        self.relax_delay = self.us2cycles(cfg["repetition_duration"] * self.us)
        self.syncdelay = self.us2cycles(0)
        self.wait_initialize = self.us2cycles(2.0)

        # sweeper Settings
        self.sweeper = sweeper
        self.sweeper_reg = None
        self.sweeper_page = None
        cfg["expts"] = len(sweeper.values)

        super().__init__(soc, cfg)

    def acquire(
        self,
        soc: QickSoc,
        readouts_per_experiment: int = 1,
        load_pulses: bool = True,
        progress: bool = False,
        debug: bool = False,
        average: bool = False,
    ) -> Tuple[List[float], List[float]]:
        """Calls the super() acquire function.

        Args:
            readouts_per_experiment (int): relevant for internal acquisition
            load_pulse, progress, debug (bool): internal Qick parameters
            average (bool): if true return averaged res, otherwise single shots
        """
        if average:
            _, i_val, q_val = super().acquire(
                soc,
                readouts_per_experiment=readouts_per_experiment,
                load_pulses=load_pulses,
                progress=progress,
                debug=debug,
            )
            return i_val, q_val
        else:
            # super().acquire function fill buffers used in collect_shots
            super().acquire(
                soc,
                readouts_per_experiment=readouts_per_experiment,
                load_pulses=load_pulses,
                progress=progress,
                debug=debug,
            )
            return self.collect_shots()

    def collect_shots(self) -> Tuple[List[float], List[float]]:
        """Reads the internal buffers and returns single shots (i,q)"""
        tot_i = []
        tot_q = []

        adcs = []  # list of adcs per readouts (not unique values)
        lengths = []  # length of readouts (only one per adcs)
        for pulse in self.sequence.ro_pulses:
            adc_ch = self.qubits[pulse.qubit].feedback.ports[0][1]
            ro_ch = self.qubits[pulse.qubit].readout.ports[0][1]
            if adc_ch not in adcs:
                lengths.append(self.soc.us2cycles(pulse.duration * self.us, gen_ch=ro_ch))
            adcs.append(adc_ch)

        adcs, adc_count = np.unique(adcs, return_counts=True)

        for idx, adc_ch in enumerate(adcs):
            count = adc_count[adc_ch]
            i_val = self.di_buf[idx].reshape((count, self.cfg["expts"], self.cfg["reps"])) / lengths[idx]
            q_val = self.dq_buf[idx].reshape((count, self.cfg["expts"], self.cfg["reps"])) / lengths[idx]

            tot_i.append(i_val)
            tot_q.append(q_val)
        return tot_i, tot_q

    def initialize(self):
        """This function gets called automatically by qick super.__init__,

        it contains:
        * declaration of sweeper register settings
        * declaration of channels and nyquist zones
        * declaration of readouts (just one per channel, otherwise ignores it)
        * for element in sequence calls the add_pulse_to_register function
          (if first pulse for channel, otherwise it will be done in the body)

        """

        # find channels of sweeper pulse
        pulse = self.sweeper.pulses[0]
        qd_ch = self.qubits[pulse.qubit].drive.ports[0][1]
        adc_ch = self.qubits[pulse.qubit].feedback.ports[0][1]
        ro_ch = self.qubits[pulse.qubit].readout.ports[0][1]
        gen_ch = qd_ch if pulse.type == PulseType.DRIVE else ro_ch

        # find page of sweeper pulse channel
        self.sweeper_page = self.ch_page(gen_ch)

        # define start and step values
        start = self.sweeper.values[0]
        step = self.sweeper.values[1] - self.sweeper.values[0]

        # find register of sweeped parameter and assign start and step
        if self.sweeper.parameter == Parameter.frequency:
            self.sweeper_reg = self.sreg(gen_ch, "freq")
            self.cfg["start"] = self.soc.freq2reg(start * self.MHz, gen_ch)
            self.cfg["step"] = self.soc.freq2reg(step * self.MHz, gen_ch)

            # TODO: should stop if nyquist zone changes in the sweep

        elif self.sweeper.parameter == Parameter.amplitude:
            self.sweeper_reg = self.sreg(gen_ch, "gain")
            self.cfg["start"] = int(start * self.max_gain)
            self.cfg["step"] = int(step * self.max_gain)

            if self.cfg["start"] + self.cfg["step"] * self.cfg["expts"] > self.max_gain:
                raise Exception("Amplitude higher than maximum!")

        # declare nyquist zones for all used channels
        ch_already_declared = []
        for pulse in self.sequence:
            qd_ch = self.qubits[pulse.qubit].drive.ports[0][1]
            ro_ch = self.qubits[pulse.qubit].readout.ports[0][1]
            gen_ch = qd_ch if pulse.type == PulseType.DRIVE else ro_ch

            if gen_ch not in ch_already_declared:
                ch_already_declared.append(gen_ch)

                if pulse.frequency < self.max_sampling_rate / 2:
                    self.declare_gen(gen_ch, nqz=1)
                else:
                    self.declare_gen(gen_ch, nqz=2)

        # declare readouts
        ro_ch_already_declared = []
        for readout_pulse in self.sequence.ro_pulses:
            adc_ch = self.qubits[pulse.qubit].feedback.ports[0][1]
            ro_ch = self.qubits[pulse.qubit].readout.ports[0][1]
            if adc_ch not in ro_ch_already_declared:
                ro_ch_already_declared.append(adc_ch)
                length = self.soc.us2cycles(readout_pulse.duration * self.us, gen_ch=ro_ch)
                freq = readout_pulse.frequency * self.MHz
                # for declare_readout freqs in MHz and not in register values
                self.declare_readout(ch=adc_ch, length=length, freq=freq, gen_ch=ro_ch)

        # register first pulses of all channels
        first_pulse_registered = []
        for pulse in self.sequence:
            qd_ch = self.qubits[pulse.qubit].drive.ports[0][1]
            ro_ch = self.qubits[pulse.qubit].readout.ports[0][1]
            gen_ch = qd_ch if pulse.type == PulseType.DRIVE else ro_ch

            if gen_ch not in first_pulse_registered:
                first_pulse_registered.append(gen_ch)
                self.add_pulse_to_register(pulse)

        # sync all channels and wait some time
        self.sync_all(self.wait_initialize)

    def add_pulse_to_register(self, pulse):
        """This function calls the set_pulse_registers function"""

        is_sweeped = self.sweeper.pulses[0] == pulse

        # find channels relevant for this pulse
        qd_ch = self.qubits[pulse.qubit].drive.ports[0][1]
        adc_ch = self.qubits[pulse.qubit].feedback.ports[0][1]
        ro_ch = self.qubits[pulse.qubit].readout.ports[0][1]
        gen_ch = qd_ch if pulse.type == PulseType.DRIVE else ro_ch

        # assign gain parameter
        if is_sweeped and self.sweeper.parameter == Parameter.amplitude:
            gain = self.cfg["start"]
        else:
            gain = int(pulse.amplitude * self.max_gain)

        if abs(gain) > self.max_gain:
            raise Exception("Amp must be in [-1,1], was: {pulse.amplitude}")

        # phase converted from rad (qibolab) to deg (qick) and to register vals
        phase = self.deg2reg(math.degrees(pulse.relative_phase), gen_ch=gen_ch)

        # pulse length converted with DAC CLK
        us_length = pulse.duration * self.us
        soc_length = self.soc.us2cycles(us_length, gen_ch=gen_ch)

        is_drag = isinstance(pulse.shape, Drag)
        is_gaus = isinstance(pulse.shape, Gaussian)
        is_rect = isinstance(pulse.shape, Rectangular)

        # pulse freq converted with frequency matching
        if pulse.type == PulseType.DRIVE:
            if is_sweeped and self.sweeper.parameter == Parameter.frequency:
                freq = self.cfg["start"]
            else:
                freq = self.soc.freq2reg(pulse.frequency * self.MHz, gen_ch=gen_ch)

        elif pulse.type == PulseType.READOUT:
            freq = self.soc.freq2reg(pulse.frequency * self.MHz, gen_ch=gen_ch, ro_ch=adc_ch)
        else:
            raise Exception(f"Pulse type {pulse.type} not recognized!")

        # if pulse is drag or gaus first define the i-q shape and then set regs
        if is_drag or is_gaus:
            name = pulse.serial
            sigma = us_length / pulse.shape.rel_sigma
            sigma = self.soc.us2cycles(
                us_length / pulse.shape.rel_sigma, gen_ch=gen_ch
            )  # TODO probably conversion is linear

            if is_gaus:
                self.add_gauss(ch=gen_ch, name=name, sigma=sigma, length=soc_length)

            elif is_drag:
                self.add_DRAG(
                    ch=gen_ch,
                    name=name,
                    sigma=sigma,
                    delta=sigma,  # TODO: check if correct
                    alpha=pulse.beta,
                    length=soc_length,
                )

            self.set_pulse_registers(
                ch=gen_ch,
                style="arb",
                freq=freq,
                phase=phase,
                gain=gain,
                waveform=name,
            )

        # if pulse is rectangular set directly register
        elif is_rect:
            self.set_pulse_registers(ch=gen_ch, style="const", freq=freq, phase=phase, gain=gain, length=soc_length)

        else:
            raise NotImplementedError(f"Shape {pulse.shape} not supported!")

    def update(self):
        """Update function for sweeper"""
        self.mathi(self.sweeper_page, self.sweeper_reg, self.sweeper_reg, "+", self.cfg["step"])

    def body(self):
        """Execute sequence of pulses.

        If the pulse is already loaded in the register just launch it,
        otherwise first calls the add_pulse_to_register function.

        If readout it does a measurement with an adc trigger, it does not wait.

        At the end of the pulse wait for clock and call update function.
        """

        # list of channels where a pulse is already been executed
        first_pulse_executed = []

        for pulse in self.sequence:
            # time follows tproc CLK
            time = self.soc.us2cycles(pulse.start * self.us)

            qd_ch = self.qubits[pulse.qubit].drive.ports[0][1]
            adc_ch = self.qubits[pulse.qubit].feedback.ports[0][1]
            ro_ch = self.qubits[pulse.qubit].readout.ports[0][1]
            gen_ch = qd_ch if pulse.type == PulseType.DRIVE else ro_ch

            if gen_ch in first_pulse_executed:
                self.add_pulse_to_register(pulse)
            else:
                first_pulse_executed.append(gen_ch)

            if pulse.type == PulseType.DRIVE:
                self.pulse(ch=gen_ch, t=time)
            elif pulse.type == PulseType.READOUT:
                self.measure(
                    pulse_ch=gen_ch,
                    adcs=[adc_ch],
                    adc_trig_offset=time + self.adc_trig_offset,
                    t=time,
                    wait=False,
                    syncdelay=self.syncdelay,
                )
        self.wait_all()
        self.sync_all(self.relax_delay)


class TII_RFSOC4x2(AbstractInstrument):
    """Instrument object for controlling the RFSoC4x2 FPGA.

    Playing pulses requires first the execution of the ``setup`` function.
    The two way of executing pulses are with ``play`` (for arbitrary
    qibolab ``PulseSequence``) or with ``sweep`` that execute a
    ``PulseSequence`` object with one or more ``Sweeper``.

    Args:
        name (str): Name of the instrument instance.

    Attributes:
        cfg (dict): Configuration dictionary required for pulse execution.
        soc (QickSoc): ``Qick`` object needed to access system blocks.
    """

    def __init__(self, name: str):
        # address is None since qibolab is on board
        super().__init__(name, address=None)
        self.cfg: dict = {}  # dictionary with runcard, filled in setup()
        self.soc = QickSoc()  # QickSoc object
        self.states_calibrated = False

    def connect(self):
        """Empty method to comply with AbstractInstrument interface."""

    def start(self):
        """Empty method to comply with AbstractInstrument interface."""

    def stop(self):
        """Empty method to comply with AbstractInstrument interface."""

    def disconnect(self):
        """Empty method to comply with AbstractInstrument interface."""

    def setup(
        self,
        qubits: List[Qubit],
        sampling_rate: int,
        repetition_duration: int,
        adc_trig_offset: int,
        max_gain: int,
        calibrate: bool = True,
        **kwargs,
    ):
        """Configures the instrument.

        Args: Settings taken from runcard (except calibrate argument)
            calibrate(bool): if true runs the calibrate_state routine
                             getting treshold and angle
            qubits (list): list of `qibolab.platforms.abstract.Qubit`
            sampling_rate (int): sampling rate of the RFSoC (Hz).
            repetition_duration (int): delay before readout (ns).
            adc_trig_offset (int): single offset for all adc triggers
                                   (tproc CLK ticks).
            max_gain (int): maximum output power of the DAC (DAC units).

            **kwargs: no additional arguments are expected and used
        """
<<<<<<< HEAD
        if self.is_connected:
            # Load needed settings
            self.cfg = {
                "sampling_rate": sampling_rate,
                "repetition_duration": repetition_duration,
                "adc_trig_offset": adc_trig_offset,
                "max_gain": max_gain,
                "mixer_freq": mixer_freq,
                "LO_freq": LO_freq,
            }

        else:
            raise Exception("The instrument cannot be set up, there is no connection")

    def play(self, qubits, sequence, relaxation_time, nshots=1000):
        """Executes the sequence of instructions and retrieves the readout results.

        Each readout pulse generates a separate acquisition.

        Args:
            qubits: parameter not used
            sequence (PulseSequence): arbitary qibolab pulse sequence to execute
            nshots (int): number of shots
            relaxation_time (int): delay before readout (ms)

        Returns:
            A dictionary mapping the readout pulse serial to am ExecutionResults object
        """

        self.cfg["nshots"] = nshots
        if relaxation_time is not None:
            self.cfg["repetition_duration"] = relaxation_time

        program = ExecutePulseSequence(self.soc, self.cfg, sequence, qubits)
        avgi, avgq = program.acquire(
            self.soc, readouts_per_experiment=len(sequence.ro_pulses), load_pulses=True, progress=False, debug=False
        )

class TII_RFSOC_ZCU111(AbstractInstrument):
    """Instrument object for controlling the RFSoC4x2 FPGA.

    The connection requires the FPGA to have a server currently listening.
    The ``connect`` and the ``setup`` functions must be called before playing pulses with
    ``play`` (for arbitrary qibolab ``PulseSequence``) or ``sweep``.

    Args:
        name (str): Name of the instrument instance.
        address (str): IP address and port for connecting to the FPGA.
    """

    def __init__(self, name: str, address: str):
        super().__init__(name, address)
        self.cfg: dict = {}
        self.is_connected = True
        self.soc = QickSoc(bitfile="/home/xilinx/jupyter_notebooks/qick_111_rfbv1_mux.bit")

    def connect(self):
        """Connects to the FPGA instrument."""
        pass

    def setup(self, qubits, sampling_rate, repetition_duration, adc_trig_offset, max_gain, mixer_freq, LO_freq, **kwargs):
        """Configures the instrument.

        A connection to the instrument needs to be established beforehand.
        Args: Settings taken from runcard
            qubits: parameter not used
            repetition_duration (int): delay before readout (ms)
            adc_trig_offset (int):
            max_gain (int): defined in dac units so that amplitudes can be relative

        Raises:
            Exception = If attempting to set a parameter without a connection to the instrument.
        """
        if self.is_connected:
            # Load needed settings
            self.cfg = {
                "sampling_rate": sampling_rate,
                "repetition_duration": repetition_duration,
                "adc_trig_offset": adc_trig_offset,
                "max_gain": max_gain,
                "mixer_freq": mixer_freq,
                "LO_freq": LO_freq,
            }
=======
>>>>>>> a92540ab

        self.cfg = {
            "sampling_rate": sampling_rate,
            "repetition_duration": repetition_duration,
            "adc_trig_offset": adc_trig_offset,
            "max_gain": max_gain,
        }

        if calibrate:
            self.calibration_cfg = {}
            self.calibrate_states(qubits)
            self.states_calibrated = True

    def calibrate_states(self, qubits: List[Qubit]):
        """Runs a calibration and sets threshold and angle paramters"""
        # TODO maybe this could be moved to create_tii_rfsoc4x2() to
        #      use create_RX_pulse and create_MZ_pulse
        # TODO integration with qibocal routines

        for qubit in qubits:
            self.calibration_cfg[qubit] = {}

            # definition of MZ pulse
            ro_duration = 2000
            ro_frequency = 7371800000
            ro_amplitude = 0.046
            ro_shape = Rectangular()
            ro_channel = qubits[qubit].readout.name
            # definition of RX pulse
            qd_duration = 28
            qd_frequency = 5541675000
            qd_amplitude = 0.09
            qd_shape = Rectangular()
            qd_channel = qubits[qubit].drive.name
            # sequence that should measure 0
            sequence0 = PulseSequence()
            ro_pulse = ReadoutPulse(0, ro_duration, ro_amplitude, ro_frequency, 0, ro_shape, ro_channel, qubit=qubit)

            sequence0.add(ro_pulse)
            res0 = self.play(qubits, sequence0, nshots=2000)[ro_pulse.serial]

            # sequence that should measure 1
            sequence1 = PulseSequence()
            qd_pulse = Pulse(0, qd_duration, qd_amplitude, qd_frequency, 0, qd_shape, qd_channel, qubit=qubit)
            ro_pulse = ReadoutPulse(
                qd_pulse.finish, ro_duration, ro_amplitude, ro_frequency, 0, ro_shape, ro_channel, qubit=qubit
            )

            sequence1.add(qd_pulse)
            sequence1.add(ro_pulse)
            res1 = self.play(qubits, sequence1, nshots=2000)[ro_pulse.serial]

            #
            i_zero = res0.i
            q_zero = res0.q
            i_one = res1.i
            q_one = res1.q

            x_zero, y_zero = np.median(i_zero), np.median(q_zero)
            x_one, y_one = np.median(i_one), np.median(q_one)

            theta = -np.arctan2((y_one - y_zero), (x_one - x_zero))

            ig_new = i_zero * np.cos(theta) - q_zero * np.sin(theta)
            ie_new = i_one * np.cos(theta) - q_one * np.sin(theta)

            numbins = 200
            n_zero, binsg = np.histogram(ig_new, bins=numbins)
            n_one, binse = np.histogram(ie_new, bins=numbins)

            contrast = np.abs((np.cumsum(n_zero) - np.cumsum(n_one)) / (0.5 * n_zero.sum() + 0.5 * n_one.sum()))
            tind = contrast.argmax()
            threshold = binsg[tind]

            self.calibration_cfg[qubit]["threshold"] = threshold
            self.calibration_cfg[qubit]["rotation_angle"] = theta

    def play(
        self, qubits: List[Qubit], sequence: PulseSequence, relaxation_time: int = None, nshots: int = 1000
    ) -> Dict[str, ExecutionResults]:
        """Executes the sequence of instructions and retrieves readout results.

        Each readout pulse generates a separate acquisition.
        The relaxation_time and the number of shots have default values.

        Args:
            qubits (list): List of `qibolab.platforms.utils.Qubit` objects
                           passed from the platform.
            sequence (`qibolab.pulses.PulseSequence`). Pulse sequence to play.
            nshots (int): Number of repetitions (shots) of the experiment.
            relaxation_time (int): Time to wait for the qubit to relax to its
                                   ground state between shots in ns.
        Returns:
            A dictionary mapping the readout pulses serial to
            `qibolab.ExecutionResults` objects
        """

        # TODO: repetition_duration Vs relaxation_time
        # TODO: nshots Vs relaxation_time

        # nshots gets added to configuration dictionary
        self.cfg["reps"] = nshots
        # if new value is passed, relaxation_time is updated in the dictionary
        # TODO: actually this changes the actual dictionary, maybe better not
        if relaxation_time is not None:
            self.cfg["repetition_duration"] = relaxation_time

        program = ExecutePulseSequence(self.soc, self.cfg, sequence, qubits)
        average = False
        toti, totq = program.acquire(
            self.soc,
            readouts_per_experiment=len(sequence.ro_pulses),
            load_pulses=True,
            progress=False,
            debug=False,
            average=average,
        )

        results = {}
        adcs = np.unique([qubits[p.qubit].feedback.ports[0][1] for p in sequence.ro_pulses])
        for j in range(len(adcs)):
            for i, ro_pulse in enumerate(sequence.ro_pulses):
                i_pulse = np.array(toti[j][i])
                q_pulse = np.array(totq[j][i])

                serial = ro_pulse.serial

                shots = self.classify_shots(i_pulse, q_pulse, qubits[ro_pulse.qubit])
                results[serial] = ExecutionResults.from_components(i_pulse, q_pulse, shots)

        return results

    def classify_shots(self, i_values: List[float], q_values: List[float], qubit: Qubit) -> List[float]:
        """Classify IQ values using qubit threshold and rotation_angle"""
        if self.states_calibrated:
            angle = self.calibration_cfg[qubit.name]["rotation_angle"]
            threshold = self.calibration_cfg[qubit.name]["threshold"]
        else:
            if qubit.rotation_angle is None or qubit.threshold is None:
                return None
            angle = np.radians(qubit.rotation_angle)
            threshold = qubit.threshold

        rotated = np.cos(angle) * np.array(i_values) - np.sin(angle) * np.array(q_values)
        shots = np.heaviside(np.array(rotated) - threshold, 0)
        return shots

    def recursive_python_sweep(
        self,
        qubits: List[Qubit],
        sequence: PulseSequence,
        or_sequence: PulseSequence,
        *sweepers: Sweeper,
        average: bool,
    ) -> Dict[str, Union[AveragedResults, ExecutionResults]]:
        """Execute a sweep of an arbitrary number of Sweepers via recursion.

        Args:
            qubits (list): List of `qibolab.platforms.utils.Qubit` objects
                    passed from the platform.
            sequence (`qibolab.pulses.PulseSequence`): Pulse sequence to play.
                    This object is a deep copy of the original
                    sequence and gets modified.
            or_sequence (`qibolab.pulses.PulseSequence`): Reference to original
                    sequence to not modify.
            *sweepers (`qibolab.Sweeper`): Sweeper objects.
        Returns:
            A dictionary mapping the readout pulses serial to qibolab
            results objects
        Raises:
            NotImplementedError: if a sweep refers to more than one pulse.
            NotImplementedError: if a sweep refers to a parameter different
                                 from frequency or amplitude.
        """
        # gets a list containing the original sequence output serials
        original_ro = [ro.serial for ro in or_sequence.ro_pulses]

        # If there are no sweepers run ExecutePulseSequence acquisition.
        # Last layer for recursion.
        if len(sweepers) == 0:
            program = ExecutePulseSequence(self.soc, self.cfg, sequence, qubits)
            toti, totq = program.acquire(
                self.soc,
                readouts_per_experiment=len(sequence.ro_pulses),
                load_pulses=True,
                progress=False,
                debug=False,
                average=average,
            )
            results = {}
            adcs = np.unique([qubits[p.qubit].feedback.ports[0][1] for p in sequence.ro_pulses])
            for j in range(len(adcs)):
                for i, serial in enumerate(original_ro):
                    i_pulse = np.array(toti[j][i])
                    q_pulse = np.array(totq[j][i])

                    if average:
                        results[serial] = AveragedResults(i_pulse, q_pulse)
                    else:
                        qubit = qubits[or_sequence.ro_pulses[i].qubit]
                        shots = self.classify_shots(i_pulse, q_pulse, qubit)
                        results[serial] = ExecutionResults.from_components(i_pulse, q_pulse, shots)
            return results

        # If sweepers are still in queue
        else:
            # check that the first (outest) sweeper is supported
            sweeper = sweepers[0]
            if len(sweeper.pulses) > 1:
                raise NotImplementedError("Only one pulse per sweep supported")
            is_amp = sweeper.parameter == Parameter.amplitude
            is_freq = sweeper.parameter == Parameter.frequency
            if not (is_amp or is_freq):
                raise NotImplementedError("Parameter type not implemented")

            # if there is one sweeper supported by qick than use hardware sweep
            if len(sweepers) == 1 and not self.get_if_python_sweep(sequence, qubits, *sweepers):
                program = ExecuteSingleSweep(self.soc, self.cfg, sequence, qubits, sweepers[0])
                toti, totq = program.acquire(
                    self.soc,
                    readouts_per_experiment=len(sequence.ro_pulses),
                    load_pulses=True,
                    progress=False,
                    debug=False,
                    average=average,
                )
                if average:
                    # convert averaged results
                    res = self.convert_av_sweep_results(sweepers[0], original_ro, toti, totq)
                else:
                    # convert not averaged results
                    res = self.convert_nav_sweep_results(sweepers[0], original_ro, sequence, qubits, toti, totq)
                return res

            # if it's not possible to execute qick sweep re-call function
            else:
                sweep_results = {}
                idx_pulse = or_sequence.index(sweeper.pulses[0])
                for val in sweeper.values:
                    if is_freq:
                        sequence[idx_pulse].frequency = val
                    elif is_amp:
                        sequence[idx_pulse].amplitude = val
                    res = self.recursive_python_sweep(qubits, sequence, or_sequence, *sweepers[1:], average=average)
                    # merge the dictionary obtained with the one already saved
                    sweep_results = self.merge_sweep_results(sweep_results, res)
        return sweep_results

    def merge_sweep_results(
        self,
        dict_a: Dict[str, Union[AveragedResults, ExecutionResults]],
        dict_b: Dict[str, Union[AveragedResults, ExecutionResults]],
    ) -> Dict[str, Union[AveragedResults, ExecutionResults]]:
        """Merge two dictionary mapping pulse serial to Results object.
        If dict_b has a key (serial) that dict_a does not have, simply add it,
        otherwise sum the two results (`qibolab.result.ExecutionResults`
        or `qibolab.result.AveragedResults`)
        Args:
            dict_a (dict): dict mapping ro pulses serial to qibolab res objects
            dict_b (dict): dict mapping ro pulses serial to qibolab res objects
        Returns:
            A dict mapping the readout pulses serial to qibolab results objects
        """
        for serial in dict_b:
            if serial in dict_a:
                dict_a[serial] = dict_a[serial] + dict_b[serial]
            else:
                dict_a[serial] = dict_b[serial]
        return dict_a

    def get_if_python_sweep(self, sequence: PulseSequence, qubits: List[Qubit], *sweepers: Sweeper) -> bool:
        """Check if a sweeper must be run with python loop or on hardware.

        To be run on qick internal loop a sweep must:
            * not be on the readout frequency
            * be the first pulse of a channel
            * be just one sweeper

        Args:
            sequence (`qibolab.pulses.PulseSequence`). Pulse sequence to play.
            qubits (list): List of `qibolab.platforms.utils.Qubit` objects
                           passed from the platform.
            *sweepers (`qibolab.Sweeper`): Sweeper objects.
        Returns:
            A boolean value true if the sweeper must be executed by python
            loop, false otherwise
        """

        # is_amp = sweepers[0].parameter == Parameter.amplitude
        is_freq = sweepers[0].parameter == Parameter.frequency

        # if there isn't only a sweeper do a python sweep
        if len(sweepers) != 1:
            return True

        is_ro = sweepers[0].pulses[0].type == PulseType.READOUT
        # if it's a sweep on the readout freq do a python sweep
        if is_freq and is_ro:
            return True

        # check if the sweeped pulse is the first on the DAC channel
        for pulse in sequence:
            pulse_q = qubits[pulse.qubit]
            sweep_q = qubits[sweepers[0].pulses[0].qubit]
            pulse_ch = pulse_q.feedback[0][1] if is_ro else pulse_q.drive.ports[0][1]
            sweep_ch = sweep_q.feedback[0][1] if is_ro else sweep_q.drive.ports[0][1]
            is_same_ch = pulse_ch == sweep_ch
            is_same_pulse = pulse.serial == sweepers[0].pulses[0].serial
            # if channels are equal and pulses are equal we can hardware sweep
            if is_same_ch and is_same_pulse:
                return False
            elif is_same_ch and not is_same_pulse:
                return True

        # this return should not be reachable, here for safety
        return True

    def convert_av_sweep_results(
        self, sweeper: Sweeper, original_ro: List[str], avgi: List[float], avgq: List[float]
    ) -> Dict[str, AveragedResults]:
        """Convert sweep results from acquire(average=True) to qibolab dict res
        Args:
            *sweepers (`qibolab.Sweeper`): Sweeper objects.
            original_ro (list): list of the ro serials of the original sequence
            avgi (list): averaged i vals obtained with `acquire(average=True)`
            avgq (list): averaged q vals obtained with `acquire(average=True)`
        Returns:
            A dict mapping the readout pulses serial to qibolab results objects
        """
        # TODO extend to readout on multiple adcs
        sweep_results = {}
        # add a result for every value of the sweep
        for j in range(len(sweeper.values)):
            results = {}
            # add a result for every readouts pulse
            for i, serial in enumerate(original_ro):
                i_pulse = np.array([avgi[0][i][j]])
                q_pulse = np.array([avgq[0][i][j]])
                results[serial] = AveragedResults(i_pulse, q_pulse)
            # merge new result with already saved ones
            sweep_results = self.merge_sweep_results(sweep_results, results)
        return sweep_results

    def convert_nav_sweep_results(
        self,
        sweeper: Sweeper,
        original_ro: List[str],
        sequence: PulseSequence,
        qubits: List[Qubit],
        toti: List[float],
        totq: List[float],
    ) -> Dict[str, ExecutionResults]:
        """Convert sweep res from acquire(average=False) to qibolab dict res
        Args:
            *sweepers (`qibolab.Sweeper`): Sweeper objects.
            original_ro (list): list of ro serials of the original sequence
            sequence (`qibolab.pulses.PulseSequence`). Pulse sequence to play.
            qubits (list): List of `qibolab.platforms.utils.Qubit` objects
                 passed from the platform.
            toti (list): i values obtained with `acquire(average=True)`
            totq (list): q values obtained with `acquire(average=True)`
        Returns:
            A dict mapping the readout pulses serial to qibolab results objects
        """
        sweep_results = {}

        adcs = np.unique([qubits[p.qubit].feedback.ports[0][1] for p in sequence.ro_pulses])
        for k in range(len(adcs)):
            for j in range(len(sweeper.values)):
                results = {}
                # add a result for every readouts pulse
                for i, serial in enumerate(original_ro):
                    i_pulse = np.array(toti[k][i][j])
                    q_pulse = np.array(totq[k][i][j])

                    qubit = qubits[sequence.ro_pulses[i].qubit]
                    shots = self.classify_shots(i_pulse, q_pulse, qubit)
                    results[serial] = ExecutionResults.from_components(i_pulse, q_pulse, shots)
                # merge new result with already saved ones
                sweep_results = self.merge_sweep_results(sweep_results, results)
        return sweep_results

    def sweep(
        self,
        qubits: List[Qubit],
        sequence: PulseSequence,
        *sweepers: Sweeper,
        relaxation_time: int,
        nshots: int = 1000,
        average: bool = True,
    ) -> Dict[str, Union[AveragedResults, ExecutionResults]]:
        """Executes the sweep and retrieves the readout results.

        Each readout pulse generates a separate acquisition.
        The relaxation_time and the number of shots have default values.

        Args:
            qubits (list): List of `qibolab.platforms.utils.Qubit` objects
                           passed from the platform.
            sequence (`qibolab.pulses.PulseSequence`). Pulse sequence to play.
            *sweepers (`qibolab.Sweeper`): Sweeper objects.
            relaxation_time (int): Time to wait for the qubit to relax to its
                                   ground state between shots in ns.
            nshots (int): Number of repetitions (shots) of the experiment.
            average (bool): if False returns single shot measurements
        Returns:
            A dict mapping the readout pulses serial to qibolab results objects
        """

        # nshots gets added to configuration dictionary
        self.cfg["reps"] = nshots
        # if new value is passed, relaxation_time is updated in the dictionary
        # TODO: actually this changes the actual dictionary, maybe better not
        if relaxation_time is not None:
            self.cfg["repetition_duration"] = relaxation_time

        # sweepers.values are modified to reflect actual sweeped values
        for sweeper in sweepers:
            if sweeper.parameter == Parameter.frequency:
                sweeper.values += sweeper.pulses[0].frequency
            elif sweeper.parameter == Parameter.amplitude:
                continue  # amp does not need modification, here for clarity

        # deep copy of the sequence that can be modified without harm
        # TODO: bug? sequence.deep_copy() exists but does not work
        # sweepsequenc = sequence.deep_copy()
        from copy import deepcopy

        sweepsequence = deepcopy(sequence)

        results = self.recursive_python_sweep(qubits, sweepsequence, sequence, *sweepers, average=average)

        # sweepers.values are converted back to original relative values
        for sweeper in sweepers:
            if sweeper.parameter == Parameter.frequency:
                sweeper.values -= sweeper.pulses[0].frequency
            elif sweeper.parameter == Parameter.amplitude:
                continue

        return results<|MERGE_RESOLUTION|>--- conflicted
+++ resolved
@@ -2,15 +2,9 @@
 
 This driver needs the library Qick installed
 
-<<<<<<< HEAD
 Supports the following FPGAs:
    RFSoC 4x2
    ZCU111
-=======
-Supports the following FPGA:
- *   RFSoC 4x2
->>>>>>> a92540ab
-
 """
 
 import math
@@ -154,7 +148,7 @@
         # declare nyquist zones for all used channels
         ch_already_declared = []
 
-        for pulse in self.sequence.qd_pulses:
+        for pulse in self.sequence:
             qd_ch = self.qubits[pulse.qubit].drive.ports[0][1]
             ro_ch = self.qubits[pulse.qubit].readout.ports[0][1]
             gen_ch = qd_ch if pulse.type == PulseType.DRIVE else ro_ch
@@ -165,35 +159,7 @@
                 if pulse.frequency < self.max_sampling_rate / 2:
                     self.declare_gen(gen_ch, nqz=1)
                 else:
-<<<<<<< HEAD
-                    zone = 2
-                self.declare_gen(gen_ch, nqz=zone)
-            else:
-                print(f"Avoided redecalaration of channel {gen_ch}")  # TODO 
-
-        mux_freqs  = []
-        mux_gains = []
-        for pulse in self.sequence.ro_pulses:
-            qd_ch = self.qubits[pulse.qubit].drive.ports[0][1]
-            adc_ch = self.qubits[pulse.qubit].feedback.ports[0][1]
-            ro_ch = self.qubits[pulse.qubit].readout.ports[0][1]
-            gen_ch = qd_ch if pulse.type == PulseType.DRIVE else ro_ch
-
-            if pulse.frequency < self.max_sampling_rate / 2:
-                zone = 1
-            else:
-                zone = 2
-            mux_gains.append(pulse.amplitude)
-            mux_freqs.append((pulse.frequency - self.cfg["mixer_freq"] - self.cfg["LO_freq"])*self.MHz)
-
-        self.declare_gen(ch=ro_ch, nqz=zone,
-                        mixer_freq=self.cfg["mixer_freq"],
-                        mux_freqs=mux_freqs,
-                        mux_gains=mux_gains,
-                        ro_ch=adc_ch)
-=======
                     self.declare_gen(gen_ch, nqz=2)
->>>>>>> a92540ab
 
         # declare readouts
         ro_ch_already_declared = []
@@ -201,13 +167,8 @@
             adc_ch = self.qubits[readout_pulse.qubit].feedback.ports[0][1]
             ro_ch = self.qubits[readout_pulse.qubit].readout.ports[0][1]
             if adc_ch not in ro_ch_already_declared:
-<<<<<<< HEAD
-                ro_ch_already_declared.append(ro_ch)
-                length = self.soc.us2cycles(readout_pulse.duration * self.us)
-=======
                 ro_ch_already_declared.append(adc_ch)
                 length = self.soc.us2cycles(readout_pulse.duration * self.us, gen_ch=ro_ch)
->>>>>>> a92540ab
                 freq = readout_pulse.frequency * self.MHz
                 # in declare_readout frequency in MHz
                 self.declare_readout(ch=adc_ch, length=length, freq=freq, gen_ch=ro_ch)
@@ -290,21 +251,14 @@
                 waveform=name,
             )
 
-<<<<<<< HEAD
         elif pulse.type == PulseType.READOUT:
             if not isinstance(pulse.shape, Rectangular):
                 raise NotImplementedError("Only Rectangular readout pulses are supported")
 
-            #freq = self.soc.freq2reg(pulse.frequency * self.MHz, gen_ch=gen_ch, ro_ch=adc_ch)
-
-            self.set_pulse_registers(ch=gen_ch, style="const", length=soc_length,
-                                     mask=[pulse.qubit])
-=======
         # if pulse is rectangular set directly register
         elif is_rect:
             self.set_pulse_registers(ch=gen_ch, style="const", freq=freq, phase=phase, gain=gain, length=soc_length)
 
->>>>>>> a92540ab
         else:
             raise NotImplementedError(f"Shape {pulse.shape} not supported!")
 
@@ -734,7 +688,80 @@
 
             **kwargs: no additional arguments are expected and used
         """
-<<<<<<< HEAD
+        if self.is_connected:
+            # Load needed settings
+            self.cfg = {
+                "sampling_rate": sampling_rate,
+                "repetition_duration": repetition_duration,
+                "adc_trig_offset": adc_trig_offset,
+                "max_gain": max_gain,
+            }
+
+        else:
+            raise Exception("The instrument cannot be set up, there is no connection")
+
+    def play(self, qubits, sequence, relaxation_time, nshots=1000):
+        """Executes the sequence of instructions and retrieves the readout results.
+
+        Each readout pulse generates a separate acquisition.
+
+        Args:
+            qubits: parameter not used
+            sequence (PulseSequence): arbitary qibolab pulse sequence to execute
+            nshots (int): number of shots
+            relaxation_time (int): delay before readout (ms)
+
+        Returns:
+            A dictionary mapping the readout pulse serial to am ExecutionResults object
+        """
+
+        self.cfg["nshots"] = nshots
+        if relaxation_time is not None:
+            self.cfg["repetition_duration"] = relaxation_time
+
+        program = ExecutePulseSequence(self.soc, self.cfg, sequence, qubits)
+        avgi, avgq = program.acquire(
+            self.soc, readouts_per_experiment=len(sequence.ro_pulses), load_pulses=True, progress=False, debug=False
+        )
+
+
+class TII_RFSOC_ZCU111(AbstractInstrument):
+    """Instrument object for controlling the RFSoC4x2 FPGA.
+
+    The connection requires the FPGA to have a server currently listening.
+    The ``connect`` and the ``setup`` functions must be called before playing pulses with
+    ``play`` (for arbitrary qibolab ``PulseSequence``) or ``sweep``.
+
+    Args:
+        name (str): Name of the instrument instance.
+        address (str): IP address and port for connecting to the FPGA.
+    """
+
+    def __init__(self, name: str, address: str):
+        super().__init__(name, address)
+        self.cfg: dict = {}
+        self.is_connected = True
+        self.soc = QickSoc(bitfile="/home/xilinx/jupyter_notebooks/qick_111_rfbv1_mux.bit")
+
+    def connect(self):
+        """Connects to the FPGA instrument."""
+        pass
+
+    def setup(
+        self, qubits, sampling_rate, repetition_duration, adc_trig_offset, max_gain, mixer_freq, LO_freq, **kwargs
+    ):
+        """Configures the instrument.
+
+        A connection to the instrument needs to be established beforehand.
+        Args: Settings taken from runcard
+            qubits: parameter not used
+            repetition_duration (int): delay before readout (ms)
+            adc_trig_offset (int):
+            max_gain (int): defined in dac units so that amplitudes can be relative
+
+        Raises:
+            Exception = If attempting to set a parameter without a connection to the instrument.
+        """
         if self.is_connected:
             # Load needed settings
             self.cfg = {
@@ -745,88 +772,6 @@
                 "mixer_freq": mixer_freq,
                 "LO_freq": LO_freq,
             }
-
-        else:
-            raise Exception("The instrument cannot be set up, there is no connection")
-
-    def play(self, qubits, sequence, relaxation_time, nshots=1000):
-        """Executes the sequence of instructions and retrieves the readout results.
-
-        Each readout pulse generates a separate acquisition.
-
-        Args:
-            qubits: parameter not used
-            sequence (PulseSequence): arbitary qibolab pulse sequence to execute
-            nshots (int): number of shots
-            relaxation_time (int): delay before readout (ms)
-
-        Returns:
-            A dictionary mapping the readout pulse serial to am ExecutionResults object
-        """
-
-        self.cfg["nshots"] = nshots
-        if relaxation_time is not None:
-            self.cfg["repetition_duration"] = relaxation_time
-
-        program = ExecutePulseSequence(self.soc, self.cfg, sequence, qubits)
-        avgi, avgq = program.acquire(
-            self.soc, readouts_per_experiment=len(sequence.ro_pulses), load_pulses=True, progress=False, debug=False
-        )
-
-class TII_RFSOC_ZCU111(AbstractInstrument):
-    """Instrument object for controlling the RFSoC4x2 FPGA.
-
-    The connection requires the FPGA to have a server currently listening.
-    The ``connect`` and the ``setup`` functions must be called before playing pulses with
-    ``play`` (for arbitrary qibolab ``PulseSequence``) or ``sweep``.
-
-    Args:
-        name (str): Name of the instrument instance.
-        address (str): IP address and port for connecting to the FPGA.
-    """
-
-    def __init__(self, name: str, address: str):
-        super().__init__(name, address)
-        self.cfg: dict = {}
-        self.is_connected = True
-        self.soc = QickSoc(bitfile="/home/xilinx/jupyter_notebooks/qick_111_rfbv1_mux.bit")
-
-    def connect(self):
-        """Connects to the FPGA instrument."""
-        pass
-
-    def setup(self, qubits, sampling_rate, repetition_duration, adc_trig_offset, max_gain, mixer_freq, LO_freq, **kwargs):
-        """Configures the instrument.
-
-        A connection to the instrument needs to be established beforehand.
-        Args: Settings taken from runcard
-            qubits: parameter not used
-            repetition_duration (int): delay before readout (ms)
-            adc_trig_offset (int):
-            max_gain (int): defined in dac units so that amplitudes can be relative
-
-        Raises:
-            Exception = If attempting to set a parameter without a connection to the instrument.
-        """
-        if self.is_connected:
-            # Load needed settings
-            self.cfg = {
-                "sampling_rate": sampling_rate,
-                "repetition_duration": repetition_duration,
-                "adc_trig_offset": adc_trig_offset,
-                "max_gain": max_gain,
-                "mixer_freq": mixer_freq,
-                "LO_freq": LO_freq,
-            }
-=======
->>>>>>> a92540ab
-
-        self.cfg = {
-            "sampling_rate": sampling_rate,
-            "repetition_duration": repetition_duration,
-            "adc_trig_offset": adc_trig_offset,
-            "max_gain": max_gain,
-        }
 
         if calibrate:
             self.calibration_cfg = {}
