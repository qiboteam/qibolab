"""RFSoC FPGA driver.

This driver needs a Qibosoq server installed and running
Tested on the following FPGA:
    - RFSoC 4x2
    - ZCU111
"""
import json
import socket
from dataclasses import asdict, dataclass
from typing import Union

import numpy as np
import qibosoq.components.base as rfsoc
import qibosoq.components.pulses as rfsoc_pulses

from qibolab import AcquisitionType, AveragingMode, ExecutionParameters
from qibolab.instruments.abstract import Controller
from qibolab.instruments.port import Port
from qibolab.platform import Qubit
from qibolab.pulses import Pulse, PulseSequence, PulseShape, PulseType
from qibolab.result import IntegratedResults, SampleResults
from qibolab.sweeper import BIAS, DURATION, START, Parameter, Sweeper

HZ_TO_MHZ = 1e-6
NS_TO_US = 1e-3


def convert_qubit(qubit: Qubit) -> rfsoc.Qubit:
    """Convert `qibolab.platforms.abstract.Qubit` to `qibosoq.abstract.Qubit`."""
    if qubit.flux:
        return rfsoc.Qubit(qubit.flux.offset, qubit.flux.port.name)
    return rfsoc.Qubit(0.0, None)


def replace_pulse_shape(rfsoc_pulse: rfsoc_pulses.Pulse, shape: PulseShape) -> rfsoc_pulses.Pulse:
    """Set pulse shape parameters in rfsoc_pulses pulse object."""
    new_pulse = getattr(rfsoc_pulses, shape.name)(**asdict(rfsoc_pulse))
    if shape.name in {"Gaussian", "Drag"}:
        new_pulse.rel_sigma = shape.rel_sigma
        if shape.name == "Drag":
            new_pulse.beta = shape.beta
    return new_pulse


def pulse_lo_frequency(pulse: Pulse, qubits: dict[int, Qubit]) -> int:
    """Return local_oscillator frequency (HZ) of a pulse."""
    pulse_type = pulse.type.name.lower()
    try:
        lo_frequency = getattr(qubits[pulse.qubit], pulse_type).local_oscillator._frequency
    except AttributeError:
        lo_frequency = 0
    return lo_frequency


<<<<<<< HEAD
=======
def convert_pulse_sequence(sequence: PulseSequence, qubits: dict[int, Qubit]) -> list[rfsoc_pulses.Pulse]:
    """Convert PulseSequence to list of rfosc pulses with relative time."""

    abs_time = 0
    list_sequence = []
    for pulse in sequence:
        abs_start = pulse.start * NS_TO_US
        start_delay = abs_start - abs_time
        pulse_dict = asdict(convert_pulse(pulse, qubits, start_delay))
        list_sequence.append(pulse_dict)

        abs_time = abs_start
    return list_sequence


>>>>>>> 29e94dce
def convert_pulse(pulse: Pulse, qubits: dict[int, Qubit], start_delay: float) -> rfsoc_pulses.Pulse:
    """Convert `qibolab.pulses.pulse` to `qibosoq.abstract.Pulse`."""
    pulse_type = pulse.type.name.lower()
    dac = getattr(qubits[pulse.qubit], pulse_type).port.name
    adc = qubits[pulse.qubit].feedback.port.name if pulse_type == "readout" else None
    lo_frequency = pulse_lo_frequency(pulse, qubits)

    rfsoc_pulse = rfsoc_pulses.Pulse(
        frequency=(pulse.frequency - lo_frequency) * HZ_TO_MHZ,
        amplitude=pulse.amplitude,
        relative_phase=np.degrees(pulse.relative_phase),
        start_delay=start_delay,
        duration=pulse.duration * NS_TO_US,
        dac=dac,
        adc=adc,
        name=pulse.serial,
        type=pulse_type,
    )
    return replace_pulse_shape(rfsoc_pulse, pulse.shape)


def convert_pulse_sequence(sequence: PulseSequence, qubits: dict[int, Qubit]) -> list[rfsoc_pulses.Pulse]:
    """Convert PulseSequence to list of rfosc pulses with relative time."""

    abs_time = 0
    list_sequence = []
    for pulse in sequence:
        abs_start = pulse.start * NS_TO_US
        start_delay = abs_start - abs_time
        pulse_dict = asdict(convert_pulse(pulse, qubits, start_delay))
        list_sequence.append(pulse_dict)

        abs_time += start_delay
    return list_sequence


def convert_units_sweeper(sweeper: rfsoc.Sweeper, sequence: PulseSequence, qubits: dict[int, Qubit]):
    """Convert units for `qibosoq.abstract.Sweeper` considering also LOs."""
    for idx, jdx in enumerate(sweeper.indexes):
        parameter = sweeper.parameters[idx]
        if parameter is rfsoc.Parameter.FREQUENCY:
            pulse = sequence[jdx]
            lo_frequency = pulse_lo_frequency(pulse, qubits)

            sweeper.starts[idx] = (sweeper.starts[idx] - lo_frequency) * HZ_TO_MHZ
            sweeper.stops[idx] = (sweeper.stops[idx] - lo_frequency) * HZ_TO_MHZ
        elif parameter is rfsoc.Parameter.DELAY:
            sweeper.starts[idx] = sweeper.starts[idx] * NS_TO_US
            sweeper.stops[idx] = sweeper.stops[idx] * NS_TO_US
        elif parameter is rfsoc.Parameter.RELATIVE_PHASE:
            sweeper.starts[idx] = np.degrees(sweeper.starts[idx])
            sweeper.stops[idx] = np.degrees(sweeper.stops[idx])


def convert_parameter(par: Parameter) -> rfsoc.Parameter:
    """Convert a qibolab sweeper.Parameter into a qibosoq.Parameter."""
    return getattr(rfsoc.Parameter, par.name.upper())


def convert_sweep(sweeper: Sweeper, sequence: PulseSequence, qubits: dict[int, Qubit]) -> rfsoc.Sweeper:
    """Convert `qibolab.sweeper.Sweeper` to `qibosoq.abstract.Sweeper`.

    Note that any unit conversion is not done in this function (to avoid to do it multiple times).
    Conversion will be done in `convert_units_sweeper`.
    """
    parameters = []
    starts = []
    stops = []
    indexes = []

    if sweeper.parameter is BIAS:
        for qubit in sweeper.qubits:
            parameters.append(rfsoc.Parameter.BIAS)
            indexes.append(list(qubits.values()).index(qubit))

            base_value = qubit.flux.offset
            values = sweeper.get_values(base_value)
            starts.append(values[0])
            stops.append(values[-1])

        if max(np.abs(starts)) > 1 or max(np.abs(stops)) > 1:
            raise ValueError("Sweeper amplitude is set to reach values higher than 1")
    else:
        for pulse in sweeper.pulses:
            idx_sweep = sequence.index(pulse)
            indexes.append(idx_sweep)
            base_value = getattr(pulse, sweeper.parameter.name)
            if idx_sweep != 0 and sweeper.parameter is START:
                # do the conversion from start to delay
                base_value -= sequence[idx_sweep - 1].start
            values = sweeper.get_values(base_value)
            starts.append(values[0])
            stops.append(values[-1])

            if sweeper.parameter is START:
                parameters.append(rfsoc.Parameter.DELAY)
            elif sweeper.parameter is DURATION:
                parameters.append(rfsoc.Parameter.DURATION)
                delta_start = values[0] - base_value
                delta_stop = values[-1] - base_value

                if len(sequence) > idx_sweep + 1:
                    # if duration-swept pulse is not last
                    indexes.append(idx_sweep + 1)
                    t0 = sequence[idx_sweep + 1].start - sequence[idx_sweep].start
                    parameters.append(rfsoc.Parameter.DELAY)
                    starts.append(t0 + delta_start)
                    stops.append(t0 + delta_stop)
            else:
                parameters.append(convert_parameter(sweeper.parameter))

    return rfsoc.Sweeper(
        parameters=parameters,
        indexes=indexes,
        starts=starts,
        stops=stops,
        expts=len(sweeper.values),
    )


@dataclass
class RFSoCPort(Port):
    """Port object of the RFSoC."""

    name: int
    """DAC number."""
    offset: float = 0.0
    """Amplitude factor for biasing."""


class QibosoqError(RuntimeError):
    """Exception raised when qibosoq server encounters an error.

    Attributes:
    message -- The error message received from the server (qibosoq)
    """


class RFSoC(Controller):
    """Instrument object for controlling RFSoC FPGAs.

    The two way of executing pulses are with ``play`` (for arbitrary
    qibolab ``PulseSequence``) or with ``sweep`` that execute a
    ``PulseSequence`` object with one or more ``Sweeper``.

    Attributes:
        cfg (rfsoc.Config): Configuration dictionary required for pulse execution.
    """

    PortType = RFSoCPort

    def __init__(self, name: str, address: str, port: int):
        """Set server information and base configuration.

        Args:
            name (str): Name of the instrument instance.
            address (str): IP and port of the server (ex. 192.168.0.10)
            port (int): Port of the server (ex.6000)
        """
        super().__init__(name, address=address)
        self.host = address
        self.port = port
        self.cfg = rfsoc.Config()

    def connect(self):
        """Empty method to comply with Instrument interface."""

    def start(self):
        """Empty method to comply with Instrument interface."""

    def stop(self):
        """Empty method to comply with Instrument interface."""

    def disconnect(self):
        """Empty method to comply with Instrument interface."""

    def setup(self):
        """Empty deprecated method."""

    def _execute_pulse_sequence(
        self, sequence: PulseSequence, qubits: dict[int, Qubit], average: bool, opcode: rfsoc.OperationCode
    ) -> tuple[list, list]:
        """Prepare the commands dictionary to send to the qibosoq server.

        Args:
            sequence (`qibolab.pulses.PulseSequence`): arbitrary PulseSequence object to execute
            qubits: list of qubits (`qibolab.platforms.abstract.Qubit`) of the platform in the form of a dictionary
            average: if True returns averaged results, otherwise single shots
            opcode: can be `rfsoc.OperationCode.EXECUTE_PULSE_SEQUENCE` or `rfsoc.OperationCode.EXECUTE_PULSE_SEQUENCE_RAW`
        Returns:
            Lists of I and Q value measured
        """
        server_commands = {
            "operation_code": opcode,
            "cfg": asdict(self.cfg),
            "sequence": convert_pulse_sequence(sequence, qubits),
            "qubits": [asdict(convert_qubit(qubits[idx])) for idx in qubits],
            "readouts_per_experiment": len(sequence.ro_pulses),
            "average": average,
        }
        return self._open_connection(self.host, self.port, server_commands)

    def _execute_sweeps(
        self,
        sequence: PulseSequence,
        qubits: dict[int, Qubit],
        sweepers: list[rfsoc.Sweeper],
        average: bool,
    ) -> tuple[list, list]:
        """Prepare the commands dictionary to send to the qibosoq server.

        Args:
            sequence (`qibolab.pulses.PulseSequence`): arbitrary PulseSequence object to execute
            qubits: list of qubits (`qibolab.platforms.abstract.Qubit`) of the platform in the form of a dictionary
            sweepers: list of `qibosoq.abstract.Sweeper` objects
            average: if True returns averaged results, otherwise single shots
        Returns:
            Lists of I and Q value measured
        """
        for sweeper in sweepers:
            convert_units_sweeper(sweeper, sequence, qubits)
        server_commands = {
            "operation_code": rfsoc.OperationCode.EXECUTE_SWEEPS,
            "cfg": asdict(self.cfg),
            "sequence": convert_pulse_sequence(sequence, qubits),
            "qubits": [asdict(convert_qubit(qubits[idx])) for idx in qubits],
            "sweepers": [asdict(sweeper) for sweeper in sweepers],
            "readouts_per_experiment": len(sequence.ro_pulses),
            "average": average,
        }
        return self._open_connection(self.host, self.port, server_commands)

    @staticmethod
    def _open_connection(host: str, port: int, server_commands: dict):
        """Send to the server the commands needed for execution.

           The communication protocol is:
            * convert the dictionary containing all needed information in json
            * send to the server the length in byte of the encoded dictionary
            * the server now will wait for that number of bytes
            * send the  encoded dictionary
            * wait for response (arbitray number of bytes)
        Returns:
            Lists of I and Q value measured
        Raise:
            Exception: if the server encounters and error, the same error is raised here
        """
        # open a connection
        with socket.socket(socket.AF_INET, socket.SOCK_STREAM) as sock:
            sock.connect((host, port))
            msg_encoded = bytes(json.dumps(server_commands), "utf-8")
            # first send 4 bytes with the length of the message
            sock.send(len(msg_encoded).to_bytes(4, "big"))
            sock.send(msg_encoded)
            # wait till the server is sending
            received = bytearray()
            while True:
                tmp = sock.recv(4096)
                if not tmp:
                    break
                received.extend(tmp)
        results = json.loads(received.decode("utf-8"))
        if isinstance(results, str) and "Error" in results:
            raise QibosoqError(results)
        return results["i"], results["q"]

    def play(
        self,
        qubits: dict[int, Qubit],
        sequence: PulseSequence,
        execution_parameters: ExecutionParameters,
    ) -> dict[str, Union[IntegratedResults, SampleResults]]:
        """Execute the sequence of instructions and retrieves readout results.

        Each readout pulse generates a separate acquisition.
        The relaxation_time and the number of shots have default values.

        Args:
            qubits (dict): List of `qibolab.platforms.utils.Qubit` objects
                           passed from the platform.
            execution_parameters (`qibolab.ExecutionParameters`): Parameters (nshots,
                                                        relaxation_time,
                                                        fast_reset,
                                                        acquisition_type,
                                                        averaging_mode)
            sequence (`qibolab.pulses.PulseSequence`): Pulse sequence to play.
        Returns:
            A dictionary mapping the readout pulses serial and respective qubits to
            qibolab results objects
        """
        self.validate_input_command(sequence, execution_parameters, sweep=False)
        self.update_cfg(execution_parameters)

        if execution_parameters.acquisition_type is AcquisitionType.DISCRIMINATION:
            average = False
        else:
            average = execution_parameters.averaging_mode is AveragingMode.CYCLIC

        if execution_parameters.acquisition_type is AcquisitionType.RAW:
            opcode = rfsoc.OperationCode.EXECUTE_PULSE_SEQUENCE_RAW
        else:
            opcode = rfsoc.OperationCode.EXECUTE_PULSE_SEQUENCE
        toti, totq = self._execute_pulse_sequence(sequence, qubits, average, opcode)

        results = {}
        adc_chs = np.unique([qubits[p.qubit].feedback.port.name for p in sequence.ro_pulses])

        for j, channel in enumerate(adc_chs):
            for i, ro_pulse in enumerate(sequence.ro_pulses.get_qubit_pulses(channel)):
                i_pulse = np.array(toti[j][i])
                q_pulse = np.array(totq[j][i])

                if execution_parameters.acquisition_type is AcquisitionType.DISCRIMINATION:
                    discriminated_shots = self.classify_shots(i_pulse, q_pulse, qubits[ro_pulse.qubit])
                    if execution_parameters.averaging_mode is AveragingMode.CYCLIC:
                        discriminated_shots = np.mean(discriminated_shots, axis=0)
                    result = execution_parameters.results_type(discriminated_shots)
                else:
                    result = execution_parameters.results_type(i_pulse + 1j * q_pulse)
                results[ro_pulse.qubit] = results[ro_pulse.serial] = result

        return results

    def play_sequences(self, qubits, sequence, options):
        raise NotImplementedError

    @staticmethod
    def validate_input_command(sequence: PulseSequence, execution_parameters: ExecutionParameters, sweep: bool):
        """Check if sequence and execution_parameters are supported."""
        if any(pulse.duration < 10 for pulse in sequence):
            raise ValueError("The minimum pulse length supported is 10 ns")
        if execution_parameters.acquisition_type is AcquisitionType.RAW:
            if sweep:
                raise NotImplementedError("Raw data acquisition is not compatible with sweepers")
            if len(sequence.ro_pulses) != 1:
                raise NotImplementedError("Raw data acquisition is compatible only with a single readout")
            if execution_parameters.averaging_mode is not AveragingMode.CYCLIC:
                raise NotImplementedError("Raw data acquisition can only be averaged")
        if execution_parameters.fast_reset:
            raise NotImplementedError("Fast reset is not supported")

    def update_cfg(self, execution_parameters: ExecutionParameters):
        """Update rfsoc.Config object with new parameters."""
        if execution_parameters.nshots is not None:
            self.cfg.reps = execution_parameters.nshots
        if execution_parameters.relaxation_time is not None:
            self.cfg.repetition_duration = execution_parameters.relaxation_time * NS_TO_US

    def classify_shots(self, i_values: list[float], q_values: list[float], qubit: Qubit) -> list[float]:
        """Classify IQ values using qubit threshold and rotation_angle if available in runcard."""
        if qubit.iq_angle is None or qubit.threshold is None:
            return None
        angle = qubit.iq_angle
        threshold = qubit.threshold

        rotated = np.cos(angle) * np.array(i_values) - np.sin(angle) * np.array(q_values)
        shots = np.heaviside(np.array(rotated) - threshold, 0)
        if isinstance(shots, float):
            return [shots]
        return shots

    def play_sequence_in_sweep_recursion(
        self,
        qubits: list[Qubit],
        sequence: PulseSequence,
        or_sequence: PulseSequence,
        execution_parameters: ExecutionParameters,
    ) -> dict[str, Union[IntegratedResults, SampleResults]]:
        """Last recursion layer, if no sweeps are present.

        After playing the sequence, the resulting dictionary keys need
        to be converted to the correct values.
        Even indexes correspond to qubit number and are not changed.
        Odd indexes correspond to readout pulses serials and are convert
        to match the original sequence (of the sweep) and not the one just executed.
        """
        res = self.play(qubits, sequence, execution_parameters)
        newres = {}
        serials = [pulse.serial for pulse in or_sequence.ro_pulses]
        for idx, key in enumerate(res):
            if idx % 2 == 1:
                newres[serials[idx // 2]] = res[key]
            else:
                newres[key] = res[key]

        return newres

    def recursive_python_sweep(
        self,
        qubits: list[Qubit],
        sequence: PulseSequence,
        or_sequence: PulseSequence,
        *sweepers: rfsoc.Sweeper,
        average: bool,
        execution_parameters: ExecutionParameters,
    ) -> dict[str, Union[IntegratedResults, SampleResults]]:
        """Execute a sweep of an arbitrary number of Sweepers via recursion.

        Args:
            qubits (list): List of `qibolab.platforms.utils.Qubit` objects
                    passed from the platform.
            sequence (`qibolab.pulses.PulseSequence`): Pulse sequence to play.
                    This object is a deep copy of the original
                    sequence and gets modified.
            or_sequence (`qibolab.pulses.PulseSequence`): Reference to original
                    sequence to not modify.
            *sweepers (`qibolab.Sweeper`): Sweeper objects.
            average (bool): if True averages on nshots
            execution_parameters (`qibolab.ExecutionParameters`): Parameters (nshots,
                                                        relaxation_time,
                                                        fast_reset,
                                                        acquisition_type,
                                                        averaging_mode)
        Returns:
            A dictionary mapping the readout pulses serial and respective qubits to
            results objects
        """
        # If there are no sweepers run ExecutePulseSequence acquisition.
        # Last layer for recursion.

        if len(sweepers) == 0:
            return self.play_sequence_in_sweep_recursion(qubits, sequence, or_sequence, execution_parameters)

        if not self.get_if_python_sweep(sequence, *sweepers):
            toti, totq = self._execute_sweeps(sequence, qubits, sweepers, average)
            res = self.convert_sweep_results(or_sequence, qubits, toti, totq, execution_parameters)
            return res

        sweeper = sweepers[0]
        values = []
        for idx, _ in enumerate(sweeper.indexes):
            val = np.linspace(sweeper.starts[idx], sweeper.stops[idx], sweeper.expts)
            values.append(val)

        results = {}
        for idx in range(sweeper.expts):
            # update values
            for jdx, kdx in enumerate(sweeper.indexes):
                sweeper_parameter = sweeper.parameters[jdx]
                if sweeper_parameter is rfsoc.Parameter.BIAS:
                    qubits[kdx].flux.bias = values[jdx][idx]
                elif sweeper_parameter in rfsoc.Parameter.variants(
                    {
                        "amplitude",
                        "frequency",
                        "relative_phase",
                        "duration",
                    }
                ):
                    setattr(sequence[kdx], sweeper_parameter.name.lower(), values[jdx][idx])
                elif sweeper is rfsoc.Parameter.DELAY:
                    sequence[kdx].start_delay = values[jdx][idx]

            res = self.recursive_python_sweep(
                qubits, sequence, or_sequence, *sweepers[1:], average=average, execution_parameters=execution_parameters
            )
            results = self.merge_sweep_results(results, res)
        return results  # already in the right format

    @staticmethod
    def merge_sweep_results(
        dict_a: dict[str, Union[IntegratedResults, SampleResults]],
        dict_b: dict[str, Union[IntegratedResults, SampleResults]],
    ) -> dict[str, Union[IntegratedResults, SampleResults]]:
        """Merge two dictionary mapping pulse serial to Results object.

        If dict_b has a key (serial) that dict_a does not have, simply add it,
        otherwise sum the two results

        Args:
            dict_a (dict): dict mapping ro pulses serial to qibolab res objects
            dict_b (dict): dict mapping ro pulses serial to qibolab res objects
        Returns:
            A dict mapping the readout pulses serial to qibolab results objects
        """
        for serial in dict_b:
            if serial in dict_a:
                dict_a[serial] = dict_a[serial] + dict_b[serial]
            else:
                dict_a[serial] = dict_b[serial]
        return dict_a

    def get_if_python_sweep(self, sequence: PulseSequence, *sweepers: rfsoc.Sweeper) -> bool:
        """Check if a sweeper must be run with python loop or on hardware.

        To be run on qick internal loop a sweep must:
            * not be on the readout frequency
            * not be a duration sweeper
            * only one pulse per channel supported

        Args:
            sequence (`qibolab.pulses.PulseSequence`). Pulse sequence to play.
            *sweepers (`qibosoq.abstract.Sweeper`): Sweeper objects.
        Returns:
            A boolean value true if the sweeper must be executed by python
            loop, false otherwise
        """
        for sweeper in sweepers:
            for sweep_idx, parameter in enumerate(sweeper.parameters):
                if parameter is rfsoc.Parameter.BIAS:
                    continue
                if parameter is rfsoc.Parameter.DURATION:
                    return True

                is_freq = parameter is rfsoc.Parameter.FREQUENCY
                is_ro = sequence[sweeper.indexes[sweep_idx]].type == PulseType.READOUT

                # if it's a sweep on the readout freq do a python sweep
                if is_freq and is_ro:
                    return True
            if parameter is rfsoc.Parameter.DELAY:
                continue
            for idx in sweeper.indexes:
                sweep_pulse = sequence[idx]
                channel = sweep_pulse.channel
                ch_pulses = sequence.get_channel_pulses(channel)
                if len(ch_pulses) > 1:
                    return True
        # if all passed, do a firmware sweep
        return False

    def convert_sweep_results(
        self,
        original_ro: PulseSequence,
        qubits: list[Qubit],
        toti: list[float],
        totq: list[float],
        execution_parameters: ExecutionParameters,
    ) -> dict[str, Union[IntegratedResults, SampleResults]]:
        """Convert sweep res to qibolab dict res.

        Args:
            original_ro (`qibolab.pulses.PulseSequence`): Original PulseSequence
            qubits (list): List of `qibolab.platforms.utils.Qubit` objects
                 passed from the platform.
            toti (list): i values
            totq (list): q values
            results_type: qibolab results object
            execution_parameters (`qibolab.ExecutionParameters`): Parameters (nshots,
                                                        relaxation_time,
                                                        fast_reset,
                                                        acquisition_type,
                                                        averaging_mode)
        Returns:
            A dict mapping the readout pulses serial to qibolab results objects
        """
        results = {}

        adcs = np.unique([qubits[p.qubit].feedback.port.name for p in original_ro])
        for k, k_val in enumerate(adcs):
            adc_ro = [pulse for pulse in original_ro if qubits[pulse.qubit].feedback.port.name == k_val]
            for i, (ro_pulse, original_ro_pulse) in enumerate(zip(adc_ro, original_ro)):
                i_vals = np.array(toti[k][i])
                q_vals = np.array(totq[k][i])

                if execution_parameters.acquisition_type is AcquisitionType.DISCRIMINATION:
                    average = False
                else:
                    average = execution_parameters.averaging_mode is AveragingMode.CYCLIC

                if not average:
                    i_vals = np.reshape(i_vals, (self.cfg.reps, *i_vals.shape[:-1]))
                    q_vals = np.reshape(q_vals, (self.cfg.reps, *q_vals.shape[:-1]))

                if execution_parameters.acquisition_type is AcquisitionType.DISCRIMINATION:
                    qubit = qubits[original_ro_pulse.qubit]
                    discriminated_shots = self.classify_shots(i_vals, q_vals, qubit)
                    if execution_parameters.averaging_mode is AveragingMode.CYCLIC:
                        discriminated_shots = np.mean(discriminated_shots, axis=0)
                    result = execution_parameters.results_type(discriminated_shots)
                else:
                    result = execution_parameters.results_type(i_vals + 1j * q_vals)

                results[original_ro_pulse.qubit] = results[ro_pulse.serial] = result
        return results

    def sweep(
        self,
        qubits: dict[int, Qubit],
        sequence: PulseSequence,
        execution_parameters: ExecutionParameters,
        *sweepers: Sweeper,
    ) -> dict[str, Union[IntegratedResults, SampleResults]]:
        """Execute the sweep and retrieves the readout results.

        Each readout pulse generates a separate acquisition.
        The relaxation_time and the number of shots have default values.

        Args:
            qubits (list): List of `qibolab.platforms.utils.Qubit` objects
                           passed from the platform.
            execution_parameters (`qibolab.ExecutionParameters`): Parameters (nshots,
                                                        relaxation_time,
                                                        fast_reset,
                                                        acquisition_type,
                                                        averaging_mode)
            sequence (`qibolab.pulses.PulseSequence`). Pulse sequence to play.
            *sweepers (`qibolab.Sweeper`): Sweeper objects.
        Returns:
            A dictionary mapping the readout pulses serial and respective qubits to
            results objects
        """
        self.validate_input_command(sequence, execution_parameters, sweep=True)
        self.update_cfg(execution_parameters)

        if execution_parameters.acquisition_type is AcquisitionType.DISCRIMINATION:
            average = False
        else:
            average = execution_parameters.averaging_mode is AveragingMode.CYCLIC

        rfsoc_sweepers = [convert_sweep(sweep, sequence, qubits) for sweep in sweepers]

        sweepsequence = sequence.copy()

        bias_change = any(sweep.parameter is BIAS for sweep in sweepers)
        if bias_change:
            initial_biases = [qubits[idx].flux.offset if qubits[idx].flux is not None else None for idx in qubits]

        results = self.recursive_python_sweep(
            qubits,
            sweepsequence,
            sequence.ro_pulses,
            *rfsoc_sweepers,
            average=average,
            execution_parameters=execution_parameters,
        )

        if bias_change:
            for idx, qubit in enumerate(qubits.values()):
                if qubit.flux is not None:
                    qubit.flux.offset = initial_biases[idx]

        return results<|MERGE_RESOLUTION|>--- conflicted
+++ resolved
@@ -53,24 +53,6 @@
     return lo_frequency
 
 
-<<<<<<< HEAD
-=======
-def convert_pulse_sequence(sequence: PulseSequence, qubits: dict[int, Qubit]) -> list[rfsoc_pulses.Pulse]:
-    """Convert PulseSequence to list of rfosc pulses with relative time."""
-
-    abs_time = 0
-    list_sequence = []
-    for pulse in sequence:
-        abs_start = pulse.start * NS_TO_US
-        start_delay = abs_start - abs_time
-        pulse_dict = asdict(convert_pulse(pulse, qubits, start_delay))
-        list_sequence.append(pulse_dict)
-
-        abs_time = abs_start
-    return list_sequence
-
-
->>>>>>> 29e94dce
 def convert_pulse(pulse: Pulse, qubits: dict[int, Qubit], start_delay: float) -> rfsoc_pulses.Pulse:
     """Convert `qibolab.pulses.pulse` to `qibosoq.abstract.Pulse`."""
     pulse_type = pulse.type.name.lower()
