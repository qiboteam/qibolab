<<<<<<< HEAD
import copy
import time
from dataclasses import dataclass, field
=======
>>>>>>> 1544e238
from typing import Dict, List, Union

import numpy as np
from qibo.config import log, raise_error

from qibolab import AcquisitionType, AveragingMode, ExecutionParameters
from qibolab.instruments.abstract import Controller
from qibolab.instruments.port import Port
from qibolab.platform import Qubit
from qibolab.pulses import PulseSequence
from qibolab.sweeper import Sweeper


@dataclass
class DummyPort(Port):
    name: str
    _offset: float = 0.0
    _lo_frequency: int = 0
    _lo_power: int = 0
    _gain: int = 0
    _attenuation: int = 0
    _power_range: int = 0
    _filter: dict = field(default_factory=dict)

    @property
    def offset(self):
        return self._offset

    @offset.setter
    def offset(self, value):
        self._offset = value

    @property
    def lo_frequency(self):
        return self._lo_frequency

    @lo_frequency.setter
    def lo_frequency(self, value):
        self._lo_frequency = value

    @property
    def lo_power(self):
        return self._lo_power

    @lo_power.setter
    def lo_power(self, value):
        self._lo_power = value

    @property
    def gain(self):
        return self._gain

    @gain.setter
    def gain(self, value):
        self._gain = value

    @property
    def attenuation(self):
        return self._attenuation

    @attenuation.setter
    def attenuation(self, value):
        self._attenuation = value

    @property
    def power_range(self):
        return self._power_range

    @power_range.setter
    def power_range(self, value):
        self._power_range = value

    @property
    def filter(self):
        return self._filter

    @filter.setter
    def filter(self, value):
        self._filter = value


class DummyInstrument(Controller):
    """Dummy instrument that returns random voltage values.

    Useful for testing code without requiring access to hardware.

    Args:
        name (str): name of the instrument.
        address (int): address to connect to the instrument.
            Not used since the instrument is dummy, it only
            exists to keep the same interface with other
            instruments.
    """

<<<<<<< HEAD
    def __init__(self, name, address):
        super().__init__(name, address)
        self.ports = {}

    def __getitem__(self, value):
        if value not in self.ports:
            self.ports[value] = DummyPort(value)
        return self.ports[value]
=======
    sampling_rate = 1
>>>>>>> 1544e238

    def connect(self):
        log.info("Connecting to dummy instrument.")

    def setup(self, *args, **kwargs):
        log.info("Setting up dummy instrument.")

    def start(self):
        log.info("Starting dummy instrument.")

    def stop(self):
        log.info("Stopping dummy instrument.")

    def disconnect(self):
        log.info("Disconnecting dummy instrument.")

    def get_values(self, options, sequence, exp_points):
        results = {}
        for ro_pulse in sequence.ro_pulses:
            if options.acquisition_type is AcquisitionType.DISCRIMINATION:
                if options.averaging_mode is AveragingMode.SINGLESHOT:
                    values = np.random.randint(2, size=exp_points)
                elif options.averaging_mode is AveragingMode.CYCLIC:
                    values = np.random.rand(exp_points)
            elif options.acquisition_type is AcquisitionType.RAW:
                samples = int(ro_pulse.duration * self.sampling_rate)
                values = np.random.rand(samples * exp_points) * 100 + 1j * np.random.rand(samples * exp_points) * 100
            elif options.acquisition_type is AcquisitionType.INTEGRATION:
                values = np.random.rand(exp_points) * 100 + 1j * np.random.rand(exp_points) * 100
            results[ro_pulse.qubit] = results[ro_pulse.serial] = options.results_type(values)
        return results

    def play(self, qubits: Dict[Union[str, int], Qubit], sequence: PulseSequence, options: ExecutionParameters):
        exp_points = 1 if options.averaging_mode is AveragingMode.CYCLIC else options.nshots

        return self.get_values(options, sequence, exp_points)

    def sweep(
        self,
        qubits: Dict[Union[str, int], Qubit],
        sequence: PulseSequence,
        options: ExecutionParameters,
        *sweepers: List[Sweeper],
    ):
        exp_points = 1
        for sweeper in sweepers:
            exp_points *= len(sweeper.values)
        if options.averaging_mode is not AveragingMode.CYCLIC:
            exp_points *= options.nshots

        return self.get_values(options, sequence, exp_points)<|MERGE_RESOLUTION|>--- conflicted
+++ resolved
@@ -1,9 +1,3 @@
-<<<<<<< HEAD
-import copy
-import time
-from dataclasses import dataclass, field
-=======
->>>>>>> 1544e238
 from typing import Dict, List, Union
 
 import numpy as np
@@ -98,7 +92,8 @@
             instruments.
     """
 
-<<<<<<< HEAD
+    sampling_rate = 1
+
     def __init__(self, name, address):
         super().__init__(name, address)
         self.ports = {}
@@ -107,9 +102,6 @@
         if value not in self.ports:
             self.ports[value] = DummyPort(value)
         return self.ports[value]
-=======
-    sampling_rate = 1
->>>>>>> 1544e238
 
     def connect(self):
         log.info("Connecting to dummy instrument.")
