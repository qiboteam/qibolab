--- conflicted
+++ resolved
@@ -243,41 +243,24 @@
                 instantiation of the Qubit objects. They are named as
                 "drive0", "drive1", "flux0", "readout0", ...
         """
-<<<<<<< HEAD
-        if pulse.id not in self.pulses:
-            if pulse.type is PulseType.DRIVE:
-                serial_i = self.register_waveform(pulse, "i")
-                serial_q = self.register_waveform(pulse, "q")
-                self.pulses[str(pulse.id)] = {
-=======
         pulse = qmpulse.pulse
         if qmpulse.operation not in self.pulses:
             if pulse.type is PulseType.DRIVE:
                 serial_i = self.register_waveform(pulse, "i")
                 serial_q = self.register_waveform(pulse, "q")
                 self.pulses[qmpulse.operation] = {
->>>>>>> d123db5a
                     "operation": "control",
                     "length": pulse.duration,
                     "waveforms": {"I": serial_i, "Q": serial_q},
                 }
                 # register drive pulse in elements
                 self.elements[f"drive{qubit.name}"]["operations"][
-<<<<<<< HEAD
-                    str(pulse.id)
-                ] = pulse.id
-
-            elif pulse.type is PulseType.FLUX:
-                serial = self.register_waveform(pulse)
-                self.pulses[str(pulse.id)] = {
-=======
                     qmpulse.operation
                 ] = qmpulse.operation
 
             elif pulse.type is PulseType.FLUX:
                 serial = self.register_waveform(pulse)
                 self.pulses[qmpulse.operation] = {
->>>>>>> d123db5a
                     "operation": "control",
                     "length": pulse.duration,
                     "waveforms": {
@@ -286,23 +269,14 @@
                 }
                 # register flux pulse in elements
                 self.elements[f"flux{qubit.name}"]["operations"][
-<<<<<<< HEAD
-                    str(pulse.id)
-                ] = pulse.id
-=======
                     qmpulse.operation
                 ] = qmpulse.operation
->>>>>>> d123db5a
 
             elif pulse.type is PulseType.READOUT:
                 serial_i = self.register_waveform(pulse, "i")
                 serial_q = self.register_waveform(pulse, "q")
                 self.register_integration_weights(qubit, pulse.duration)
-<<<<<<< HEAD
-                self.pulses[str(pulse.id)] = {
-=======
                 self.pulses[qmpulse.operation] = {
->>>>>>> d123db5a
                     "operation": "measurement",
                     "length": pulse.duration,
                     "waveforms": {
@@ -318,13 +292,8 @@
                 }
                 # register readout pulse in elements
                 self.elements[f"readout{qubit.name}"]["operations"][
-<<<<<<< HEAD
-                    str(pulse.id)
-                ] = pulse.id
-=======
                     qmpulse.operation
                 ] = qmpulse.operation
->>>>>>> d123db5a
 
             else:
                 raise_error(TypeError, f"Unknown pulse type {pulse.type.name}.")
