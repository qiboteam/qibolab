import collections
import math
from dataclasses import dataclass, field
from typing import Dict, List, Optional, Tuple

import numpy as np
from qibo.config import log, raise_error
from qm.qua import (
    align,
    assign,
    declare,
    declare_stream,
    dual_demod,
    fixed,
    for_,
    frame_rotation_2pi,
    measure,
    play,
    program,
    reset_frame,
    reset_phase,
    save,
    stream_processing,
    wait,
)
from qm.qua._dsl import _ResultSource, _Variable  # for type declaration only
from qm.QuantumMachinesManager import QuantumMachinesManager
from qualang_tools.bakery import baking
from qualang_tools.loops import from_array
from qualang_tools.units import unit

from qibolab.designs.channels import check_max_bias
from qibolab.instruments.abstract import AbstractInstrument
from qibolab.pulses import Pulse, PulseType, Rectangular
from qibolab.result import ExecutionResults
from qibolab.sweeper import Parameter


@dataclass
class QMConfig:
    """Configuration for communicating with the ``QuantumMachinesManager``."""

    version: int = 1
    controllers: dict = field(default_factory=dict)
    elements: dict = field(default_factory=dict)
    pulses: dict = field(default_factory=dict)
    waveforms: dict = field(default_factory=dict)
    digital_waveforms: dict = field(default_factory=lambda: {"ON": {"samples": [(1, 0)]}})
    integration_weights: dict = field(default_factory=dict)
    mixers: dict = field(default_factory=dict)

    def register_analog_output_controllers(self, ports, offset=0.0, filter=None):
        """Register controllers in the ``config``.

        Args:
            ports (list): List of tuples ``(conX, port)``.
            offset (float): Constant offset to be played in the given ports.
                Relevant for ports connected to flux channels.
            filter (dict): Pulse shape filters. Relevant for ports connected to flux channels.
                QM syntax should be followed for the filters.
        """
        for con, port in ports:
            if con not in self.controllers:
                self.controllers[con] = {"analog_outputs": {}}
            self.controllers[con]["analog_outputs"][port] = {"offset": offset}
            if filter is not None:
                self.controllers[con]["analog_outputs"][port]["filter"] = filter

    @staticmethod
    def iq_imbalance(g, phi):
        """Creates the correction matrix for the mixer imbalance caused by the gain and phase imbalances

        More information here:
        https://docs.qualang.io/libs/examples/mixer-calibration/#non-ideal-mixer

        Args:
            g (float): relative gain imbalance between the I & Q ports (unit-less).
                Set to 0 for no gain imbalance.
            phi (float): relative phase imbalance between the I & Q ports (radians).
                Set to 0 for no phase imbalance.
        """
        c = np.cos(phi)
        s = np.sin(phi)
        N = 1 / ((1 - g**2) * (2 * c**2 - 1))
        return [float(N * x) for x in [(1 - g) * c, (1 + g) * s, (1 - g) * s, (1 + g) * c]]

    def register_drive_element(self, qubit, intermediate_frequency=0):
        """Register qubit drive elements and controllers in the QM config.

        Args:
            qubit (:class:`qibolab.platforms.utils.Qubit`): Qubit to add elements for.
            intermediate_frequency (int): Intermediate frequency that the OPX
                will send to this qubit. This frequency will be mixed with the
                LO connected to the same channel.
        """
        if f"drive{qubit.name}" not in self.elements:
            # register drive controllers
            self.register_analog_output_controllers(qubit.drive.ports)
            # register element
            lo_frequency = math.floor(qubit.drive.local_oscillator.frequency)
            self.elements[f"drive{qubit.name}"] = {
                "mixInputs": {
                    "I": qubit.drive.ports[0],
                    "Q": qubit.drive.ports[1],
                    "lo_frequency": lo_frequency,
                    "mixer": f"mixer_drive{qubit.name}",
                },
                "intermediate_frequency": intermediate_frequency,
                "operations": {},
            }
            drive_g = qubit.mixer_drive_g
            drive_phi = qubit.mixer_drive_phi
            self.mixers[f"mixer_drive{qubit.name}"] = [
                {
                    "intermediate_frequency": intermediate_frequency,
                    "lo_frequency": lo_frequency,
                    "correction": self.iq_imbalance(drive_g, drive_phi),
                }
            ]
        else:
            self.elements[f"drive{qubit.name}"]["intermediate_frequency"] = intermediate_frequency
            self.mixers[f"mixer_drive{qubit.name}"][0]["intermediate_frequency"] = intermediate_frequency

    def register_readout_element(self, qubit, intermediate_frequency=0, time_of_flight=0, smearing=0):
        """Register resonator elements and controllers in the QM config.

        Args:
            qubit (:class:`qibolab.platforms.utils.Qubit`): Qubit to add elements for.
            intermediate_frequency (int): Intermediate frequency that the OPX
                will send to this qubit. This frequency will be mixed with the
                LO connected to the same channel.
        """
        if f"readout{qubit.name}" not in self.elements:
            # register readout controllers
            self.register_analog_output_controllers(qubit.readout.ports)
            # register feedback controllers
            controllers = self.controllers
            for con, port in qubit.feedback.ports:
                if con not in controllers:
                    controllers[con] = {
                        "analog_outputs": {},
                        "digital_outputs": {
                            1: {},
                        },
                        "analog_inputs": {},
                    }
                if "digital_outputs" not in controllers[con]:
                    controllers[con]["digital_outputs"] = {
                        1: {},
                    }
                if "analog_inputs" not in controllers[con]:
                    controllers[con]["analog_inputs"] = {}
                controllers[con]["analog_inputs"][port] = {"offset": 0.0, "gain_db": 0}

            # register element
            lo_frequency = math.floor(qubit.readout.local_oscillator.frequency)
            self.elements[f"readout{qubit.name}"] = {
                "mixInputs": {
                    "I": qubit.readout.ports[0],
                    "Q": qubit.readout.ports[1],
                    "lo_frequency": lo_frequency,
                    "mixer": f"mixer_readout{qubit.name}",
                },
                "intermediate_frequency": intermediate_frequency,
                "operations": {},
                "outputs": {
                    "out1": qubit.feedback.ports[0],
                    "out2": qubit.feedback.ports[1],
                },
                "time_of_flight": time_of_flight,
                "smearing": smearing,
            }
            readout_g = qubit.mixer_readout_g
            readout_phi = qubit.mixer_readout_phi
            self.mixers[f"mixer_readout{qubit.name}"] = [
                {
                    "intermediate_frequency": intermediate_frequency,
                    "lo_frequency": lo_frequency,
                    "correction": self.iq_imbalance(readout_g, readout_phi),
                }
            ]
        else:
            self.elements[f"readout{qubit.name}"]["intermediate_frequency"] = intermediate_frequency
            self.mixers[f"mixer_readout{qubit.name}"][0]["intermediate_frequency"] = intermediate_frequency

    def register_flux_element(self, qubit, intermediate_frequency=0):
        """Register qubit flux elements and controllers in the QM config.

        Args:
            qubit (:class:`qibolab.platforms.utils.Qubit`): Qubit to add elements for.
            intermediate_frequency (int): Intermediate frequency that the OPX
                will send to this qubit. This frequency will be mixed with the
                LO connected to the same channel.
        """
        if f"flux{qubit.name}" not in self.elements:
            # register controller
            self.register_analog_output_controllers(qubit.flux.ports, qubit.flux.bias, qubit.flux.filter)
            # register element
            self.elements[f"flux{qubit.name}"] = {
                "singleInput": {
                    "port": qubit.flux.ports[0],
                },
                "intermediate_frequency": intermediate_frequency,
                "operations": {},
            }
        else:
            self.elements[f"flux{qubit.name}"]["intermediate_frequency"] = intermediate_frequency

    def register_pulse(self, qubit, pulse, time_of_flight, smearing, padding_len):
        """Registers pulse, waveforms and integration weights in QM config.

        Args:
            qubit (:class:`qibolab.platforms.utils.Qubit`): Qubit that the pulse acts on.
            pulse (:class:`qibolab.pulses.Pulse`): Pulse object to register.
            padding_len (int): Length of padding (ns) to use for the waveform to avoid overlapping pulses.
                Needs to be a multiple of 4. Padding is introduced symmetrically at the left and
                right of the waveform.

        Returns:
            element (str): Name of the element this pulse will be played on.
                Elements are a part of the QM config and are generated during
                instantiation of the Qubit objects. They are named as
                "drive0", "drive1", "flux0", "readout0", ...
        """
        if pulse.serial not in self.pulses:
            if pulse.type is PulseType.DRIVE:
                serial_i = self.register_waveform(pulse, "i", padding_len)
                serial_q = self.register_waveform(pulse, "q", padding_len)
                self.pulses[pulse.serial] = {
                    "operation": "control",
                    "length": pulse.duration + padding_len,
                    "waveforms": {"I": serial_i, "Q": serial_q},
                }
                # register drive element (if it does not already exist)
                if_frequency = pulse.frequency - math.floor(qubit.drive.local_oscillator.frequency)
                self.register_drive_element(qubit, if_frequency)
                # register flux element (if available)
                if qubit.flux:
                    self.register_flux_element(qubit)
                # register drive pulse in elements
                self.elements[f"drive{qubit.name}"]["operations"][pulse.serial] = pulse.serial

            elif pulse.type is PulseType.FLUX:
                serial = self.register_waveform(pulse, "i", padding_len)
                self.pulses[pulse.serial] = {
                    "operation": "control",
                    "length": pulse.duration + padding_len,
                    "waveforms": {
                        "single": serial,
                    },
                }
                # register flux element (if it does not already exist)
                self.register_flux_element(qubit, pulse.frequency)
                # register flux pulse in elements
                self.elements[f"flux{qubit.name}"]["operations"][pulse.serial] = pulse.serial

            elif pulse.type is PulseType.READOUT:
                serial_i = self.register_waveform(pulse, "i", padding_len)
                serial_q = self.register_waveform(pulse, "q", padding_len)
                self.register_integration_weights(qubit, pulse.duration + padding_len)
                self.pulses[pulse.serial] = {
                    "operation": "measurement",
                    "length": pulse.duration + padding_len,
                    "waveforms": {
                        "I": serial_i,
                        "Q": serial_q,
                    },
                    "integration_weights": {
                        "cos": f"cosine_weights{qubit.name}",
                        "sin": f"sine_weights{qubit.name}",
                        "minus_sin": f"minus_sine_weights{qubit.name}",
                    },
                    "digital_marker": "ON",
                }
                # register readout element (if it does not already exist)
                if_frequency = pulse.frequency - math.floor(qubit.readout.local_oscillator.frequency)
                self.register_readout_element(qubit, if_frequency, time_of_flight, smearing)
                # register flux element (if available)
                if qubit.flux:
                    self.register_flux_element(qubit)
                # register readout pulse in elements
                self.elements[f"readout{qubit.name}"]["operations"][pulse.serial] = pulse.serial

            else:
                raise_error(TypeError, f"Unknown pulse type {pulse.type.name}.")

    def register_waveform(self, pulse, mode, padding_len):
        """Registers waveforms in QM config.

        Pads waveform with 4ns of zeros (2ns left and 2ns right) to avoid overlapping pulses.

        QM supports two kinds of waveforms, examples:
            "zero_wf": {"type": "constant", "sample": 0.0}
            "x90_wf": {"type": "arbitrary", "samples": x90_wf.tolist()}

        Args:
            pulse (:class:`qibolab.pulses.Pulse`): Pulse object to read the waveform from.
            mode (str): "i" or "q" specifying which channel the waveform will be played.
            padding_len (int): Length of padding (ns) to use for the waveform to avoid overlapping pulses.
                Needs to be a multiple of 4. Padding is introduced symmetrically at the left and
                right of the waveform.

        Returns:
            serial (str): String with a serialization of the waveform.
                Used as key to identify the waveform in the config.
        """
        # Maybe need to force zero q waveforms
        # if pulse.type.name == "READOUT" and mode == "q":
        #    serial = "zero_wf"
        #    if serial not in self.waveforms:
        #        self.waveforms[serial] = {"type": "constant", "sample": 0.0}
        if isinstance(pulse.shape, Rectangular):
            serial = f"constant_wf{pulse.amplitude}"
            if serial not in self.waveforms:
                self.waveforms[serial] = {"type": "constant", "sample": pulse.amplitude}
        else:
            waveform = getattr(pulse, f"envelope_waveform_{mode}")
            serial = waveform.serial
            if serial not in self.waveforms:
                padding = (padding_len // 2) * [0.0]
                samples = padding + waveform.data.tolist() + padding
                self.waveforms[serial] = {"type": "arbitrary", "samples": samples}
        return serial

    def register_integration_weights(self, qubit, readout_len):
        """Registers integration weights in QM config.

        Args:
            qubit (:class:`qibolab.platforms.quantum_machines.Qubit`): Qubit
                object that the integration weights will be used for.
            readout_len (int): Duration of the readout pulse in ns.
        """
        rotation_angle = qubit.rotation_angle
        self.integration_weights.update(
            {
                f"cosine_weights{qubit.name}": {
                    "cosine": [(np.cos(rotation_angle), readout_len)],
                    "sine": [(-np.sin(rotation_angle), readout_len)],
                },
                f"sine_weights{qubit.name}": {
                    "cosine": [(np.sin(rotation_angle), readout_len)],
                    "sine": [(np.cos(rotation_angle), readout_len)],
                },
                f"minus_sine_weights{qubit.name}": {
                    "cosine": [(-np.sin(rotation_angle), readout_len)],
                    "sine": [(-np.cos(rotation_angle), readout_len)],
                },
            }
        )


@dataclass
class AcquisitionVariables:
    """QUA variables used for saving of acquisition results.

    This class can be instantiated only within a QUA program scope.

    Each readout pulse is associated with its own set of acquisition variables.
    """

    I: _Variable = field(default_factory=lambda: declare(fixed))
    Q: _Variable = field(default_factory=lambda: declare(fixed))
    """Variables to save the (I, Q) values acquired from a single shot."""
    I_st: _ResultSource = field(default_factory=lambda: declare_stream())
    Q_st: _ResultSource = field(default_factory=lambda: declare_stream())
    """Streams to collect the results of all shots."""

    threshold: Optional[float] = None
    """Threshold to be used for classification of single shots."""
    angle: Optional[float] = None
    """Angle in the IQ plane to be used for classification of single shots."""
    shot: Optional[_Variable] = None
    shots: Optional[_ResultSource] = None
    """Variable and stream to collect the classified shots.
    Used only if a threshold and angle is given.
    """

    def __post_init__(self):
        """Create QUA variables needed for single shot classification."""
        if self.threshold is not None:
            self.shot = declare(bool)
            self.shots = declare_stream()
            self.cos = np.cos(self.angle)
            self.sin = np.sin(self.angle)

    def save(self):
        """QUA instruction to save acquired results from variables to streams."""
        save(self.I, self.I_st)
        save(self.Q, self.Q_st)
        if self.threshold is not None:
            save(self.shot, self.shots)

    def classify_shots(self):
        """QUA instruction to classify shots in real time and save the result to a variable."""
        if self.threshold is not None:
            assign(self.shot, self.I * self.cos - self.Q * self.sin > self.threshold)


class QMPulse:
    def __init__(self, pulse):
        self.pulse = pulse
        self.element = f"{pulse.type.name.lower()}{pulse.qubit}"
        self.operation = pulse.serial
        self.relative_phase = pulse.relative_phase / (2 * np.pi)
        self.duration = pulse.duration

        # for sweeping pulse start time
        self.sweeped_delay = None

        self.previous = None
        # ``QMPulse`` that plays right before the current pulse
        # the delay of the current pulse will be in respect to the previous pulse
        self.next = []
        # list of pulses that have the current pulse registered as ``previous``
        # the elements of these pulses will be aligned with the current pulse

        self.acquisition = None

        # Stores the baking object (for pulses that need 1ns resolution)
        self.baked = None
        self.baked_amplitude = None

<<<<<<< HEAD
    @property
    def delay(self):
        """Delay to be used in QUA ``wait`` instruction in clock cycles."""
        if self.sweeped_delay is not None:
            return self.sweeped_delay

        if self.previous is None:
            wait_time = self.pulse.start
        else:
            wait_time = self.pulse.start - self.previous.pulse.finish

        if wait_time >= 16:
            return wait_time // 4
        else:
            return None

    def declare_output(self, threshold=None, angle=None):
        self.acquisition = AcquisitionVariables(threshold=threshold, angle=angle)
=======
        self.raw_adc = None
        self.I = None
        self.Q = None
        self.shot = None
        self.I_st = None
        self.Q_st = None
        self.shots = None
        self.threshold = None
        self.cos = None
        self.sin = None

    def declare_output(self, threshold=None, iq_angle=None, raw_adc=False):
        if raw_adc:
            self.raw_adc = declare_stream(adc_trace=True)

        else:
            self.I = declare(fixed)
            self.Q = declare(fixed)
            self.I_st = declare_stream()
            self.Q_st = declare_stream()
            if threshold is not None:
                # QUA variables used for single shot classification
                self.shot = declare(bool)
                self.shots = declare_stream()
                self.threshold = threshold
                self.cos = np.cos(iq_angle)
                self.sin = np.sin(iq_angle)
>>>>>>> 7a2d4c0d

    def bake(self, config: QMConfig, padding_len: int):
        if self.baked is not None:
            raise_error(RuntimeError, f"Bake was already called for {self.pulse}.")
        # ! Only works for flux pulses that have zero Q waveform

        # Create the different baked sequences, each one corresponding to a different truncated duration
        # for t in range(self.pulse.duration + 1):
        with baking(config.__dict__, padding_method="symmetric_l") as self.baked:
            if self.pulse.duration == 0:
                # otherwise, the baking will be empty and will not be created
                waveform = [0.0] * 16
            else:
                padding = (padding_len // 2) * [0]
                waveform = padding + self.pulse.envelope_waveform_i.data.tolist() + padding
            self.baked.add_op(self.pulse.serial, self.element, waveform)
            self.baked.play(self.pulse.serial, self.element)
            # Append the baking object in the list to call it from the QUA program
            # self.segments.append(b)

        self.duration = self.baked.get_op_length()


# TODO: Merge pulses that have durations or wait times <16ns


@dataclass
class Sequence:
    """Pulse sequence containing QM specific pulses (``qmpulse``).

    Defined in :meth:`qibolab.instruments.qm.QMOPX.play`.
    Holds attributes for the ``element`` and ``operation`` that
    corresponds to each pulse, as defined in the QM config.
    """

    qmpulses: List[QMPulse] = field(default_factory=list)
    """List of :class:`qibolab.instruments.qm.QMPulse` objects corresponding to the original pulses."""
    ro_pulses: List[QMPulse] = field(default_factory=list)
    """List of readout pulses used for registering outputs."""
    pulse_to_qmpulse: Dict[Pulse, QMPulse] = field(default_factory=dict)
    """Map from qibolab pulses to QMPulses (useful when sweeping)."""
    pulse_finish: Dict[int, List[QMPulse]] = field(default_factory=lambda: collections.defaultdict(list))
    """Map to find all pulses that finish at a given time (useful for ``_find_previous``)."""

    def _find_previous(self, pulse):
        for finish in reversed(sorted(self.pulse_finish.keys())):
            if finish <= pulse.start:
                # first try to find a previous pulse targeting the same qubit
                last_pulses = self.pulse_finish[finish]
                for previous in reversed(last_pulses):
                    if previous.pulse.qubit == pulse.qubit:
                        return previous
                # if no pulse is found, remove the qubit constraint
                return last_pulses[-1]
        return None

    def add(self, pulse, padding_len):
        if not isinstance(pulse, Pulse):
            raise_error(TypeError, f"Pulse {pulse} has invalid type {type(pulse)}.")

        qmpulse = QMPulse(pulse)
        self.pulse_to_qmpulse[pulse.serial] = qmpulse
        if pulse.type is PulseType.READOUT:
            self.ro_pulses.append(qmpulse)

        previous = self._find_previous(pulse)
        if previous is not None:
            previous.next.append(qmpulse)
            qmpulse.previous = previous

        self.pulse_finish[pulse.finish].append(qmpulse)
        self.qmpulses.append(qmpulse)
        return qmpulse


class QMOPX(AbstractInstrument):
    """Instrument object for controlling Quantum Machines (QM) OPX controllers.

    Playing pulses on QM controllers requires a ``config`` dictionary and a program
    written in QUA language. The ``config`` file is generated in parts in the following places
    in the ``register_*`` methods. The controllers, elements and pulses are all
    registered after a pulse sequence is given, so that the config contains only
    elements related to the participating qubits.
    The QUA program for executing an arbitrary qibolab ``PulseSequence`` is written in
    ``play`` and ``play_pulses`` and executed in ``execute_program``.

    Args:
        name (str): Name of the instrument instance.
        address (str): IP address and port for connecting to the OPX instruments.

    Attributes:
        is_connected (bool): Boolean that shows whether instruments are connected.
        manager (:class:`qm.QuantumMachinesManager.QuantumMachinesManager`): Manager object
            used for controlling the QM OPXs.
        config (dict): Configuration dictionary required for pulse execution on the OPXs.
        time_of_flight (int): Time of flight used for hardware signal integration.
        smearing (int): Smearing used for hardware signal integration.
    """

    def __init__(self, name, address):
        # QuantumMachines manager is instantiated in ``platform.connect``
        self.name = name
        self.address = address
        self.manager = None
        self.is_connected = False

        self.time_of_flight = 0
        self.smearing = 0
        self.padding_len = 4
        # copied from qblox runcard, not used here yet
        # hardware_avg: 1024
        # sampling_rate: 1_000_000_000
        # repetition_duration: 200_000
        # minimum_delay_between_instructions: 4
        self.config = QMConfig()

    def connect(self):
        """Connect to the QM manager."""
        host, port = self.address.split(":")
        self.manager = QuantumMachinesManager(host, int(port))

    def setup(self):
        """Deprecated method."""
        # controllers are defined when registering pulses
        pass

    def start(self):
        # TODO: Start the OPX flux offsets?
        pass

    def stop(self):
        """Close all running Quantum Machines."""
        # TODO: Use logging
        # log.warn("Closing all Quantum Machines.")
        print("Closing all Quantum Machines.")
        self.manager.close_all_quantum_machines()

    def disconnect(self):
        """Disconnect from QM manager."""
        if self.is_connected:
            self.manager.close()
            self.is_connected = False

    def execute_program(self, program):
        """Executes an arbitrary program written in QUA language."""
        machine = self.manager.open_qm(self.config.__dict__)

        # for debugging only
        from qm import generate_qua_script

        with open("qua_script.txt", "w") as file:
            file.write(generate_qua_script(program, self.config.__dict__))

        return machine.execute(program)

    def create_qmsequence(self, qubits, sequence):
        """Translates a :class:`qibolab.pulses.PulseSequence` to a :class:`qibolab.instruments.qm.Sequence`.

        Also register flux elements for all qubits (if applicable) so that all qubits are operated at their
        sweetspot.

        Args:
            qubits (list): List of :class:`qibolab.platforms.abstract.Qubit` objects
                passed from the platform.
            sequence (:class:`qibolab.pulses.PulseSequence`). Pulse sequence to translate.

        Returns:
            (:class:`qibolab.instruments.qm.Sequence`) containing the pulses from given pulse sequence.
        """
        # register flux elements for all qubits so that they are
        # always at sweetspot even when they are not used
        for qubit in qubits.values():
            if qubit.flux:
                self.config.register_flux_element(qubit)

        # Current driver cannot play overlapping pulses on drive and flux channels
        # If we want to play overlapping pulses we need to define different elements on the same ports
        # like we do for readout multiplex
        qmsequence = Sequence()
        for pulse in sorted(sequence.pulses, key=lambda pulse: (pulse.start, pulse.duration)):
            qmpulse = qmsequence.add(pulse, self.padding_len)
            if pulse.type is PulseType.FLUX:
                # register flux element (if it does not already exist)
                self.config.register_flux_element(qubits[pulse.qubit], pulse.frequency)
                qmpulse.bake(self.config, self.padding_len)
            else:
                if pulse.duration % 4 != 0 or pulse.duration < 16:
                    raise_error(NotImplementedError, "1ns resolution is available for flux pulses only.")
                self.config.register_pulse(
                    qubits[pulse.qubit], pulse, self.time_of_flight, self.smearing, self.padding_len
                )

        return qmsequence

    @staticmethod
<<<<<<< HEAD
    def play_pulses(qmsequence, relaxation_time):
=======
    def readout(qmpulse, raw_adc):
        """Plays a readout pulse and assigns the acquired results in QUA variables.

        Args:
            qmpulse (:class:`qibolab.instruments.qm.QMPulse`): Readout pulse to play.
            raw_adc (bool): If ``True`` it captures the raw ADC signal, otherwise it integrates.
        """
        if raw_adc:
            measure(
                qmpulse.operation,
                qmpulse.element,
                qmpulse.raw_adc,
            )
        else:
            measure(
                qmpulse.operation,
                qmpulse.element,
                None,
                dual_demod.full("cos", "out1", "sin", "out2", qmpulse.I),
                dual_demod.full("minus_sin", "out1", "cos", "out2", qmpulse.Q),
            )
            if qmpulse.threshold is not None:
                assign(qmpulse.shot, qmpulse.I * qmpulse.cos - qmpulse.Q * qmpulse.sin > qmpulse.threshold)

    @staticmethod
    def play_pulses(qmsequence, relaxation_time=0, raw_adc=False):
>>>>>>> 7a2d4c0d
        """Part of QUA program that plays an arbitrary pulse sequence.

        Should be used inside a ``program()`` context.

        Args:
            qmsequence (:class:`qibolab.instruments.qm.Sequence`): Pulse sequence containing QM specific pulses.
                These pulses are defined in :meth:`qibolab.instruments.qm.QMOPX.create_qmsequence`
                and hold information about their scheduling and what element they will be played.
        """
        needs_reset = False
        align()
<<<<<<< HEAD
        for qmpulse in qmsequence.qmpulses:
            if qmpulse.delay is not None:
                wait(qmpulse.delay, qmpulse.element)

            if qmpulse.pulse.type is PulseType.READOUT:
                acquisition = qmpulse.acquisition
                measure(
                    qmpulse.operation,
                    qmpulse.element,
                    None,
                    dual_demod.full("cos", "out1", "sin", "out2", acquisition.I),
                    dual_demod.full("minus_sin", "out1", "cos", "out2", acquisition.Q),
                )
                acquisition.classify_shots()

=======
        clock = collections.defaultdict(int)
        for qmpulse in qmsequence:
            pulse = qmpulse.pulse
            wait_time = pulse.start - clock[qmpulse.element]
            if wait_time >= 12:
                wait_cycles = wait_time // 4 + 1
                wait(wait_cycles, qmpulse.element)
                clock[qmpulse.element] += 4 * wait_cycles
            clock[qmpulse.element] += qmpulse.duration
            if pulse.type is PulseType.READOUT:
                QMOPX.readout(qmpulse, raw_adc)
>>>>>>> 7a2d4c0d
            else:
                if not isinstance(qmpulse.relative_phase, float) or qmpulse.relative_phase != 0:
                    frame_rotation_2pi(qmpulse.relative_phase, qmpulse.element)
                    needs_reset = True
                if qmpulse.baked is not None:
                    if qmpulse.baked_amplitude is not None:
                        qmpulse.baked.run(amp_array=[(qmpulse.element, qmpulse.baked_amplitude)])
                    else:
                        qmpulse.baked.run()
                else:
                    play(qmpulse.operation, qmpulse.element)
                if needs_reset:
                    reset_frame(qmpulse.element)
                    needs_reset = False

            elements_to_align = {qmp.element for qmp in qmpulse.next} | {qmpulse.element}
            if len(elements_to_align) > 1:
                align(*elements_to_align)

        if relaxation_time > 0:
            wait(relaxation_time // 4)

        # Save data to the stream processing
<<<<<<< HEAD
        for qmpulse in qmsequence.ro_pulses:
            qmpulse.acquisition.save()
=======
        if not raw_adc:
            for qmpulse in qmsequence.ro_pulses:
                save(qmpulse.I, qmpulse.I_st)
                save(qmpulse.Q, qmpulse.Q_st)
                if qmpulse.threshold is not None:
                    save(qmpulse.shot, qmpulse.shots)
>>>>>>> 7a2d4c0d

    @staticmethod
    def fetch_results(result, ro_pulses, raw_adc=False):
        """Fetches results from an executed experiment."""
        # TODO: Update result asynchronously instead of waiting
        # for all values, in order to allow live plotting
        # import time
        # for _ in range(5):
        #    handles.is_processing()
        #    time.sleep(1)
        handles = result.result_handles
        handles.wait_for_all_values()
        results = {}
        for pulse in ro_pulses:
            serial = pulse.serial
            ires = handles.get(f"{serial}_I").fetch_all()
            qres = handles.get(f"{serial}_Q").fetch_all()
            if raw_adc:
                # convert raw ADC signal to volts
                u = unit()
                ires = u.raw2volts(ires)
                qres = u.raw2volts(qres)

            if f"{serial}_shots" in handles:
                shots = handles.get(f"{serial}_shots").fetch_all().astype(int)
            else:
                shots = None
            results[pulse.qubit] = results[serial] = ExecutionResults.from_components(ires, qres, shots)
        return results

    @staticmethod
    def save_streams(qmpulse, nshots, raw_adc):
        """Saves streams acquired from readout."""
        serial = qmpulse.pulse.serial
        if raw_adc:
            qmpulse.raw_adc.input1().average().save(f"{serial}_I")
            qmpulse.raw_adc.input2().average().save(f"{serial}_Q")
        else:
            qmpulse.I_st.buffer(nshots).save(f"{serial}_I")
            qmpulse.Q_st.buffer(nshots).save(f"{serial}_Q")
            if qmpulse.threshold is not None:
                qmpulse.shots.buffer(nshots).save(f"{serial}_shots")

    def play(self, qubits, sequence, nshots, relaxation_time, raw_adc=False):
        """Plays an arbitrary pulse sequence using QUA program.

        Args:
            qubits (list): List of :class:`qibolab.platforms.abstract.Qubit` objects
                passed from the platform.
            sequence (:class:`qibolab.pulses.PulseSequence`). Pulse sequence to play.
            nshots (int): Number of repetitions (shots) of the experiment.
            relaxation_time (int): Time to wait for the qubit to relax to its ground state between shots in ns.
        """
        if not sequence:
            return {}

        qmsequence = self.create_qmsequence(qubits, sequence)
        # play pulses using QUA
        with program() as experiment:
            n = declare(int)
            for qmpulse in qmsequence.ro_pulses:
                threshold = qubits[qmpulse.pulse.qubit].threshold
                iq_angle = qubits[qmpulse.pulse.qubit].iq_angle
                qmpulse.declare_output(threshold, iq_angle, raw_adc)

            with for_(n, 0, n < nshots, n + 1):
                self.play_pulses(qmsequence, relaxation_time, raw_adc)

            with stream_processing():
                for qmpulse in qmsequence.ro_pulses:
<<<<<<< HEAD
                    serial = qmpulse.pulse.serial
                    acquisition = qmpulse.acquisition
                    acquisition.I_st.buffer(nshots).save(f"{serial}_I")
                    acquisition.Q_st.buffer(nshots).save(f"{serial}_Q")
                    if acquisition.threshold is not None:
                        acquisition.shots.buffer(nshots).save(f"{serial}_shots")
=======
                    self.save_streams(qmpulse, nshots, raw_adc)
>>>>>>> 7a2d4c0d

        result = self.execute_program(experiment)
        return self.fetch_results(result, sequence.ro_pulses, raw_adc)

    def sweep(self, qubits, sequence, *sweepers, nshots, relaxation_time, average=True):
        if not sequence:
            return {}

        qmsequence = self.create_qmsequence(qubits, sequence)
        # play pulses using QUA
        with program() as experiment:
            n = declare(int)
            for qmpulse in qmsequence.ro_pulses:
                if average:
                    # not calculating single shots when averaging
                    # during sweep so we do not pass ``threshold`` here
                    qmpulse.declare_output()
                else:
                    threshold = qubits[qmpulse.pulse.qubit].threshold
                    iq_angle = qubits[qmpulse.pulse.qubit].iq_angle
                    qmpulse.declare_output(threshold, iq_angle)

            with for_(n, 0, n < nshots, n + 1):
                self.sweep_recursion(list(sweepers), qubits, qmsequence, relaxation_time)

            with stream_processing():
                for qmpulse in qmsequence.ro_pulses:
                    acquisition = qmpulse.acquisition
                    Ist_temp = acquisition.I_st
                    Qst_temp = acquisition.Q_st
                    if not average and acquisition.threshold is not None:
                        shots_temp = acquisition.shots
                    for sweeper in reversed(sweepers):
                        Ist_temp = Ist_temp.buffer(len(sweeper.values))
                        Qst_temp = Qst_temp.buffer(len(sweeper.values))
                        if not average and acquisition.threshold is not None:
                            shots_temp = shots_temp.buffer(len(sweeper.values))

                    serial = qmpulse.pulse.serial
                    if average:
                        Ist_temp.average().save(f"{serial}_I")
                        Qst_temp.average().save(f"{serial}_Q")
                    else:
                        Ist_temp.buffer(nshots).save(f"{serial}_I")
                        Qst_temp.buffer(nshots).save(f"{serial}_Q")
                        if qmpulse.threshold is not None:
                            shots_temp.buffer(nshots).save(f"{serial}_shots")

        result = self.execute_program(experiment)
        return self.fetch_results(result, sequence.ro_pulses)

    @staticmethod
    def maximum_sweep_value(values, value0):
        """Calculates maximum value that is reached during a sweep.

        Useful to check whether a sweep exceeds the range of allowed values.
        Note that both the array of values we sweep and the center value can
        be negative, so we need to make sure that the maximum absolute value
        is within range.

        Args:
            values (np.ndarray): Array of values we will sweep over.
            value0 (float, int): Center value of the sweep.
        """
        return max(abs(min(values) + value0), abs(max(values) + value0))

    def sweep_frequency(self, sweepers, qubits, qmsequence, relaxation_time):
        from qm.qua import update_frequency

        sweeper = sweepers[0]
        freqs0 = []
        for pulse in sweeper.pulses:
            qubit = qubits[pulse.qubit]
            if pulse.type is PulseType.DRIVE:
                lo_frequency = math.floor(qubit.drive.local_oscillator.frequency)
            elif pulse.type is PulseType.READOUT:
                lo_frequency = math.floor(qubit.readout.local_oscillator.frequency)
            else:
                raise_error(NotImplementedError, f"Cannot sweep frequency of pulse of type {pulse.type}.")
            # convert to IF frequency for readout and drive pulses
            f0 = math.floor(pulse.frequency - lo_frequency)
            freqs0.append(declare(int, value=f0))
            # check if sweep is within the supported bandwidth [-400, 400] MHz
            max_freq = self.maximum_sweep_value(sweeper.values, f0)
            if max_freq > 4e8:
                raise_error(ValueError, f"Frequency {max_freq} for qubit {qubit.name} is beyond instrument bandwidth.")

        # is it fine to have this declaration inside the ``nshots`` QUA loop?
        f = declare(int)
        with for_(*from_array(f, sweeper.values.astype(int))):
            for pulse, f0 in zip(sweeper.pulses, freqs0):
                qmpulse = qmsequence.pulse_to_qmpulse[pulse.serial]
                update_frequency(qmpulse.element, f + f0)

            self.sweep_recursion(sweepers[1:], qubits, qmsequence, relaxation_time)

    def sweep_amplitude(self, sweepers, qubits, qmsequence, relaxation_time):
        from qm.qua import amp

        sweeper = sweepers[0]
        # TODO: Consider sweeping amplitude without multiplication
        if min(sweeper.values) < -2:
            raise_error(ValueError, "Amplitude sweep values are <-2 which is not supported.")
        if max(sweeper.values) > 2:
            raise_error(ValueError, "Amplitude sweep values are >2 which is not supported.")

        a = declare(fixed)
        with for_(*from_array(a, sweeper.values)):
            for pulse in sweeper.pulses:
                qmpulse = qmsequence.pulse_to_qmpulse[pulse.serial]
                if qmpulse.baked is None:
                    qmpulse.operation = qmpulse.operation * amp(a)
                else:
                    qmpulse.baked_amplitude = a

            self.sweep_recursion(sweepers[1:], qubits, qmsequence, relaxation_time)

    def sweep_relative_phase(self, sweepers, qubits, qmsequence, relaxation_time):
        sweeper = sweepers[0]
        relphase = declare(fixed)
        with for_(*from_array(relphase, sweeper.values / (2 * np.pi))):
            for pulse in sweeper.pulses:
                qmpulse = qmsequence.pulse_to_qmpulse[pulse.serial]
                qmpulse.relative_phase = relphase

            self.sweep_recursion(sweepers[1:], qubits, qmsequence, relaxation_time)

    def sweep_bias(self, sweepers, qubits, qmsequence, relaxation_time):
        from qm.qua import set_dc_offset

        sweeper = sweepers[0]
        bias0 = []
        for q in sweeper.qubits:
            b0 = qubits[q].flux.bias
            max_bias = qubits[q].flux.max_bias
            max_value = self.maximum_sweep_value(sweeper.values, b0)
            check_max_bias(max_value, max_bias)
            bias0.append(declare(fixed, value=b0))
        b = declare(fixed)
        with for_(*from_array(b, sweeper.values)):
            for q, b0 in zip(sweeper.qubits, bias0):
                set_dc_offset(f"flux{q}", "single", b + b0)

            self.sweep_recursion(sweepers[1:], qubits, qmsequence, relaxation_time)

    def sweep_start(self, sweepers, qubits, qmsequence, relaxation_time):
        sweeper = sweepers[0]
        delay = declare(int)
        values = np.array(sweeper.values) // 4
        with for_(*from_array(delay, values.astype(int))):
            for pulse in sweeper.pulses:
                qmpulse = qmsequence.pulse_to_qmpulse[pulse.serial]
                qmpulse.sweeped_delay = delay

            self.sweep_recursion(sweepers[1:], qubits, qmsequence, relaxation_time)

    SWEEPERS = {
        Parameter.frequency: sweep_frequency,
        Parameter.amplitude: sweep_amplitude,
        Parameter.relative_phase: sweep_relative_phase,
        Parameter.bias: sweep_bias,
        Parameter.start: sweep_start,
    }

    def sweep_recursion(self, sweepers, qubits, qmsequence, relaxation_time):
        if len(sweepers) > 0:
            parameter = sweepers[0].parameter
            if parameter in self.SWEEPERS:
                self.SWEEPERS[parameter](self, sweepers, qubits, qmsequence, relaxation_time)
            else:
                raise_error(NotImplementedError, f"Sweeper for {parameter} is not implemented.")
        else:
            self.play_pulses(qmsequence, relaxation_time)<|MERGE_RESOLUTION|>--- conflicted
+++ resolved
@@ -365,6 +365,11 @@
     Q_st: _ResultSource = field(default_factory=lambda: declare_stream())
     """Streams to collect the results of all shots."""
 
+    raw_adc: bool = False
+    """Flag to select whether we are acquiring raw ADC data."""
+    adc_str: Optional[_ResultSource] = None
+    """Stream to collect raw ADC data."""
+
     threshold: Optional[float] = None
     """Threshold to be used for classification of single shots."""
     angle: Optional[float] = None
@@ -377,6 +382,9 @@
 
     def __post_init__(self):
         """Create QUA variables needed for single shot classification."""
+        if self.raw_adc:
+            self.adc_st = declare_stream(adc_trace=True)
+
         if self.threshold is not None:
             self.shot = declare(bool)
             self.shots = declare_stream()
@@ -420,7 +428,6 @@
         self.baked = None
         self.baked_amplitude = None
 
-<<<<<<< HEAD
     @property
     def delay(self):
         """Delay to be used in QUA ``wait`` instruction in clock cycles."""
@@ -437,37 +444,8 @@
         else:
             return None
 
-    def declare_output(self, threshold=None, angle=None):
-        self.acquisition = AcquisitionVariables(threshold=threshold, angle=angle)
-=======
-        self.raw_adc = None
-        self.I = None
-        self.Q = None
-        self.shot = None
-        self.I_st = None
-        self.Q_st = None
-        self.shots = None
-        self.threshold = None
-        self.cos = None
-        self.sin = None
-
-    def declare_output(self, threshold=None, iq_angle=None, raw_adc=False):
-        if raw_adc:
-            self.raw_adc = declare_stream(adc_trace=True)
-
-        else:
-            self.I = declare(fixed)
-            self.Q = declare(fixed)
-            self.I_st = declare_stream()
-            self.Q_st = declare_stream()
-            if threshold is not None:
-                # QUA variables used for single shot classification
-                self.shot = declare(bool)
-                self.shots = declare_stream()
-                self.threshold = threshold
-                self.cos = np.cos(iq_angle)
-                self.sin = np.sin(iq_angle)
->>>>>>> 7a2d4c0d
+    def declare_output(self, threshold=None, angle=None, raw_adc=False):
+        self.acquisition = AcquisitionVariables(threshold=threshold, angle=angle, raw_adc=raw_adc)
 
     def bake(self, config: QMConfig, padding_len: int):
         if self.baked is not None:
@@ -576,7 +554,7 @@
 
         self.time_of_flight = 0
         self.smearing = 0
-        self.padding_len = 4
+        self.padding_len = 0
         # copied from qblox runcard, not used here yet
         # hardware_avg: 1024
         # sampling_rate: 1_000_000_000
@@ -663,9 +641,6 @@
         return qmsequence
 
     @staticmethod
-<<<<<<< HEAD
-    def play_pulses(qmsequence, relaxation_time):
-=======
     def readout(qmpulse, raw_adc):
         """Plays a readout pulse and assigns the acquired results in QUA variables.
 
@@ -673,26 +648,21 @@
             qmpulse (:class:`qibolab.instruments.qm.QMPulse`): Readout pulse to play.
             raw_adc (bool): If ``True`` it captures the raw ADC signal, otherwise it integrates.
         """
+        acquisition = qmpulse.acquisition
         if raw_adc:
-            measure(
-                qmpulse.operation,
-                qmpulse.element,
-                qmpulse.raw_adc,
-            )
+            measure(qmpulse.operation, qmpulse.element, acquisition.adc_st)
         else:
             measure(
                 qmpulse.operation,
                 qmpulse.element,
                 None,
-                dual_demod.full("cos", "out1", "sin", "out2", qmpulse.I),
-                dual_demod.full("minus_sin", "out1", "cos", "out2", qmpulse.Q),
+                dual_demod.full("cos", "out1", "sin", "out2", acquisition.I),
+                dual_demod.full("minus_sin", "out1", "cos", "out2", acquisition.Q),
             )
-            if qmpulse.threshold is not None:
-                assign(qmpulse.shot, qmpulse.I * qmpulse.cos - qmpulse.Q * qmpulse.sin > qmpulse.threshold)
+            acquisition.classify_shots()
 
     @staticmethod
-    def play_pulses(qmsequence, relaxation_time=0, raw_adc=False):
->>>>>>> 7a2d4c0d
+    def play_pulses(qmsequence, relaxation_time, raw_adc=False):
         """Part of QUA program that plays an arbitrary pulse sequence.
 
         Should be used inside a ``program()`` context.
@@ -704,35 +674,12 @@
         """
         needs_reset = False
         align()
-<<<<<<< HEAD
         for qmpulse in qmsequence.qmpulses:
             if qmpulse.delay is not None:
                 wait(qmpulse.delay, qmpulse.element)
 
             if qmpulse.pulse.type is PulseType.READOUT:
-                acquisition = qmpulse.acquisition
-                measure(
-                    qmpulse.operation,
-                    qmpulse.element,
-                    None,
-                    dual_demod.full("cos", "out1", "sin", "out2", acquisition.I),
-                    dual_demod.full("minus_sin", "out1", "cos", "out2", acquisition.Q),
-                )
-                acquisition.classify_shots()
-
-=======
-        clock = collections.defaultdict(int)
-        for qmpulse in qmsequence:
-            pulse = qmpulse.pulse
-            wait_time = pulse.start - clock[qmpulse.element]
-            if wait_time >= 12:
-                wait_cycles = wait_time // 4 + 1
-                wait(wait_cycles, qmpulse.element)
-                clock[qmpulse.element] += 4 * wait_cycles
-            clock[qmpulse.element] += qmpulse.duration
-            if pulse.type is PulseType.READOUT:
                 QMOPX.readout(qmpulse, raw_adc)
->>>>>>> 7a2d4c0d
             else:
                 if not isinstance(qmpulse.relative_phase, float) or qmpulse.relative_phase != 0:
                     frame_rotation_2pi(qmpulse.relative_phase, qmpulse.element)
@@ -756,17 +703,9 @@
             wait(relaxation_time // 4)
 
         # Save data to the stream processing
-<<<<<<< HEAD
-        for qmpulse in qmsequence.ro_pulses:
-            qmpulse.acquisition.save()
-=======
         if not raw_adc:
             for qmpulse in qmsequence.ro_pulses:
-                save(qmpulse.I, qmpulse.I_st)
-                save(qmpulse.Q, qmpulse.Q_st)
-                if qmpulse.threshold is not None:
-                    save(qmpulse.shot, qmpulse.shots)
->>>>>>> 7a2d4c0d
+                qmpulse.acquisition.save()
 
     @staticmethod
     def fetch_results(result, ro_pulses, raw_adc=False):
@@ -801,14 +740,15 @@
     def save_streams(qmpulse, nshots, raw_adc):
         """Saves streams acquired from readout."""
         serial = qmpulse.pulse.serial
+        acquisition = qmpulse.acquisition
         if raw_adc:
-            qmpulse.raw_adc.input1().average().save(f"{serial}_I")
-            qmpulse.raw_adc.input2().average().save(f"{serial}_Q")
+            acquisition.adc_st.input1().average().save(f"{serial}_I")
+            acquisition.adc_st.input2().average().save(f"{serial}_Q")
         else:
-            qmpulse.I_st.buffer(nshots).save(f"{serial}_I")
-            qmpulse.Q_st.buffer(nshots).save(f"{serial}_Q")
-            if qmpulse.threshold is not None:
-                qmpulse.shots.buffer(nshots).save(f"{serial}_shots")
+            acquisition.I_st.buffer(nshots).save(f"{serial}_I")
+            acquisition.Q_st.buffer(nshots).save(f"{serial}_Q")
+            if acquisition.threshold is not None:
+                acquisition.shots.buffer(nshots).save(f"{serial}_shots")
 
     def play(self, qubits, sequence, nshots, relaxation_time, raw_adc=False):
         """Plays an arbitrary pulse sequence using QUA program.
@@ -837,16 +777,7 @@
 
             with stream_processing():
                 for qmpulse in qmsequence.ro_pulses:
-<<<<<<< HEAD
-                    serial = qmpulse.pulse.serial
-                    acquisition = qmpulse.acquisition
-                    acquisition.I_st.buffer(nshots).save(f"{serial}_I")
-                    acquisition.Q_st.buffer(nshots).save(f"{serial}_Q")
-                    if acquisition.threshold is not None:
-                        acquisition.shots.buffer(nshots).save(f"{serial}_shots")
-=======
                     self.save_streams(qmpulse, nshots, raw_adc)
->>>>>>> 7a2d4c0d
 
         result = self.execute_program(experiment)
         return self.fetch_results(result, sequence.ro_pulses, raw_adc)
