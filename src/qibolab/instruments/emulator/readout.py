"""Module for simulating qubit readout."""

import numpy as np

from qibolab.pulses import ReadoutPulse
from qibolab.qubits import Qubit


def lamb_shift(g, delta):
    """Calculates the lamb shift of the readout resonator from its bare
    frequency.

    Args:
        g (float): Coupling strength between readout resonator and qubit in Hz.
        delta (float): Detuning between readout resonator and qubit in Hz.

    Returns:
        Lambda (float): Lamb shift in Hz
    """
    return g * g / delta


def dispersive_shift(g, delta, alpha):
    """Calculates the dispersive shift of the readout resonator for depending on the state of the qubit
    @see https://arxiv.org/pdf/1904.06560, equation 146, negative sign is omitted as it is included in the definition of delta
    a factor of two is added for better approximation of raw data, comparing with equation 35 from https://arxiv.org/pdf/2106.06173 

    Args:
        g (float): Coupling strength between readout resonator and qubit in Hz.
        delta (float): Detuning between readout resonator and qubit in Hz.
        alpha (float): Qubit anharmonicity in Hz.

    Returns:
        chi (float): Dispersive shift in Hz.
    """
<<<<<<< HEAD
    return 2 * g *g /delta *(1/(1+(delta/alpha)))
=======
    return g * g / delta * (1 / (1 + (delta / alpha)))
>>>>>>> 23e1b796


def s21_function(resonator_frequency, total_Q, coupling_Q):
    """Provides a function that calculates the transmission through the readout
    line at a given frequency.

    Args:
        resonator_frequency (float): Frequency of the resonator.
        total_Q (float): Total Q factor of the resonator.
        coupling_Q (float): Coupling/external Q of the resonator.
    """
    return lambda frequency: 1 - total_Q / np.abs(coupling_Q) / (
        1 + 2j * total_Q * (frequency / resonator_frequency - 1)
    )


class ReadoutSimulator:
    """Module for simulating a readout event based on simulated qubit state."""

    def __init__(
        self, qubit: Qubit, g, noise_model, internal_Q, coupling_Q, sampling_rate=1e9
    ):
        """Initalizer for the readout simulator.

        Args:
            qubit (qibolab.qubits.Qubit): Qibolab qubit object.
            g (float): Coupling strength between readout resonator and qubit in Hz.
            noise_model (function): Time (in)dependent function that models the signal noise.
            internal_Q (float): Internal Q factor of the readout resonator.
            coupling_Q (float): Coupling/external Q factor of the readout resonator.
            sampling_rate (float): Sampling rate of the ADC/digitizer.
        """
<<<<<<< HEAD
        #maintaining the definition of |0> = |e> = (1 0) with the JC Hamiltonian model
        #ground_state_frequency = dressed resonator frequency when qubit is in ground state (vice versa for excited_state_frequency)
        delta = qubit.drive_frequency - qubit.bare_resonator_frequency
        ground_state_frequency = qubit.bare_resonator_frequency - lamb_shift(g,delta) - dispersive_shift(g, delta, qubit.anharmonicity)    
        excited_state_frequency = qubit.bare_resonator_frequency - lamb_shift(g,delta) + dispersive_shift(g, delta, qubit.anharmonicity)
        
        self.lambshift = -lamb_shift(g,delta)
=======
        # maintaining the definition of |0> = |e> = (1 0) with the JC Hamiltonian model
        delta = qubit.drive_frequency - qubit.bare_resonator_frequency
        dressed_frequency = qubit.bare_resonator_frequency - lamb_shift(g, delta)
        ground_state_frequency = dressed_frequency - dispersive_shift(
            g, delta, qubit.anharmonicity
        )
        excited_state_frequency = dressed_frequency + dispersive_shift(
            g, delta, qubit.anharmonicity
        )
        # print(f"ground_state_frequency= {ground_state_frequency}; excited_state_frequency= {excited_state_frequency}")

        self.lambshift = -lamb_shift(g, delta)
>>>>>>> 23e1b796
        self.noise_model = noise_model
        self.sampling_rate = sampling_rate

        total_Q = 1 / (1 / internal_Q + 1 / coupling_Q)
        self.ground_s21 = s21_function(ground_state_frequency, total_Q, coupling_Q)
        self.excited_s21 = s21_function(excited_state_frequency, total_Q, coupling_Q)

    def simulate_ground_state_iq(self, pulse: ReadoutPulse):
        """Simulates the IQ result for a given readout pulse when the qubit is
        in the ground state.

        Args:
            pulse (qibolab.pulses.ReadoutPulse): Qibolab readout pulse.
        """
        s21 = self.ground_s21(pulse.frequency)
        return self.simulate_and_demodulate(s21, pulse)

    def simulate_excited_state_iq(self, pulse: ReadoutPulse):
        """Simulates the IQ result for a given readout pulse when the qubit is
        in the excited state.

        Args:
            pulse (qibolab.pulses.ReadoutPulse): Qibolab readout pulse.
        """
        s21 = self.excited_s21(pulse.frequency)
        return self.simulate_and_demodulate(s21, pulse)

    def simulate_and_demodulate(self, s21: complex, pulse: ReadoutPulse):
        """Simulates the readout pulse for a given S21-parameter and homodyne
        demodulation/2nd stage of heterodyne demodulation.

        Args:
            s21 (complex): Complex S21 parameter.
            pulse (qibolab.pulses.ReadoutPulse): Qibolab readout pulse.

        Returns:
            IQ (complex): IQ data for a shot.
        """
        reflected_amplitude = np.abs(s21)
        reflected_phase = np.angle(s21)

<<<<<<< HEAD
        start = int(pulse.start * 1e-9 * self.sampling_rate)                #n = gigasample index 
        t = np.arange(start, start + len(env_I)) / self.sampling_rate       #t_n  
     
        #Low-pass filtered I-component (with intermediate frequency = carrier frequency)
        i_filtered = reflected_amplitude*np.cos(2*np.pi*t*pulse.frequency+ pulse.relative_phase + reflected_phase) + self.noise_model(t)
        #Low-pass filtered Q-component 
        q_filtered = reflected_amplitude*np.sin(2*np.pi*t*pulse.frequency+ pulse.relative_phase + reflected_phase) + self.noise_model(t)

        z = i_filtered+1j*q_filtered 
        z *= np.exp(-1j*2*np.pi*t*pulse.frequency)
        z = np.sum(z)/len(t)
=======
        env_I, env_Q = pulse.envelope_waveforms(
            self.sampling_rate / 1e9
        )  # Gigasample per second

        start = int(pulse.start * 1e-9 * self.sampling_rate)  # n = gigasample index
        t = np.arange(start, start + len(env_I)) / self.sampling_rate  # t_n

        # Low-pass filtered I-component (with intermediate frequency = carrier frequency)
        I_filtered = reflected_amplitude * np.cos(
            2 * np.pi * t * pulse.frequency + pulse.relative_phase + reflected_phase
        ) + self.noise_model(t)

        # Low-pass filtered Q-component
        Q_filtered = reflected_amplitude * np.sin(
            2 * np.pi * t * pulse.frequency + pulse.relative_phase + reflected_phase
        ) + self.noise_model(t)

        z = I_filtered + 1j * Q_filtered
        z *= np.exp(-1j * 2 * np.pi * t * pulse.frequency)
        z = np.sum(z) / len(t)
>>>>>>> 23e1b796

        return z<|MERGE_RESOLUTION|>--- conflicted
+++ resolved
@@ -33,11 +33,7 @@
     Returns:
         chi (float): Dispersive shift in Hz.
     """
-<<<<<<< HEAD
     return 2 * g *g /delta *(1/(1+(delta/alpha)))
-=======
-    return g * g / delta * (1 / (1 + (delta / alpha)))
->>>>>>> 23e1b796
 
 
 def s21_function(resonator_frequency, total_Q, coupling_Q):
@@ -70,7 +66,6 @@
             coupling_Q (float): Coupling/external Q factor of the readout resonator.
             sampling_rate (float): Sampling rate of the ADC/digitizer.
         """
-<<<<<<< HEAD
         #maintaining the definition of |0> = |e> = (1 0) with the JC Hamiltonian model
         #ground_state_frequency = dressed resonator frequency when qubit is in ground state (vice versa for excited_state_frequency)
         delta = qubit.drive_frequency - qubit.bare_resonator_frequency
@@ -78,20 +73,6 @@
         excited_state_frequency = qubit.bare_resonator_frequency - lamb_shift(g,delta) + dispersive_shift(g, delta, qubit.anharmonicity)
         
         self.lambshift = -lamb_shift(g,delta)
-=======
-        # maintaining the definition of |0> = |e> = (1 0) with the JC Hamiltonian model
-        delta = qubit.drive_frequency - qubit.bare_resonator_frequency
-        dressed_frequency = qubit.bare_resonator_frequency - lamb_shift(g, delta)
-        ground_state_frequency = dressed_frequency - dispersive_shift(
-            g, delta, qubit.anharmonicity
-        )
-        excited_state_frequency = dressed_frequency + dispersive_shift(
-            g, delta, qubit.anharmonicity
-        )
-        # print(f"ground_state_frequency= {ground_state_frequency}; excited_state_frequency= {excited_state_frequency}")
-
-        self.lambshift = -lamb_shift(g, delta)
->>>>>>> 23e1b796
         self.noise_model = noise_model
         self.sampling_rate = sampling_rate
 
@@ -133,7 +114,10 @@
         reflected_amplitude = np.abs(s21)
         reflected_phase = np.angle(s21)
 
-<<<<<<< HEAD
+        env_I, env_Q = pulse.envelope_waveforms(
+            self.sampling_rate / 1e9
+        )  # Gigasample per second
+
         start = int(pulse.start * 1e-9 * self.sampling_rate)                #n = gigasample index 
         t = np.arange(start, start + len(env_I)) / self.sampling_rate       #t_n  
      
@@ -145,27 +129,5 @@
         z = i_filtered+1j*q_filtered 
         z *= np.exp(-1j*2*np.pi*t*pulse.frequency)
         z = np.sum(z)/len(t)
-=======
-        env_I, env_Q = pulse.envelope_waveforms(
-            self.sampling_rate / 1e9
-        )  # Gigasample per second
-
-        start = int(pulse.start * 1e-9 * self.sampling_rate)  # n = gigasample index
-        t = np.arange(start, start + len(env_I)) / self.sampling_rate  # t_n
-
-        # Low-pass filtered I-component (with intermediate frequency = carrier frequency)
-        I_filtered = reflected_amplitude * np.cos(
-            2 * np.pi * t * pulse.frequency + pulse.relative_phase + reflected_phase
-        ) + self.noise_model(t)
-
-        # Low-pass filtered Q-component
-        Q_filtered = reflected_amplitude * np.sin(
-            2 * np.pi * t * pulse.frequency + pulse.relative_phase + reflected_phase
-        ) + self.noise_model(t)
-
-        z = I_filtered + 1j * Q_filtered
-        z *= np.exp(-1j * 2 * np.pi * t * pulse.frequency)
-        z = np.sum(z) / len(t)
->>>>>>> 23e1b796
 
         return z