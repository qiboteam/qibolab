from typing import List, Optional, Union

import numpy as np

from qibolab.instruments.emulator.models.methods import (
    default_platform_to_simulator_channels,
    default_platform_to_simulator_qubits,
)

GHZ = 1e9


# model template for 0-1 system
def generate_default_params():
    # all time in ns and frequency in GHz
    """Returns template model parameters dictionary."""
    model_params = {
        "model_name": "general_no_coupler_model",
        "topology": [[0, 1]],
        "nqubits": 2,
        "ncouplers": 0,
        "qubits_list": ["0", "1"],
        "couplers_list": [],
        "nlevels_q": [2, 2],
        "nlevels_c": [],
        "readout_error": {
            # same key datatype as per runcard
            0: [0.01, 0.02],
            1: [0.01, 0.02],
        },
        "drive_freq": {
            "0": 5.0,
            "1": 5.1,
        },
        "T1": {
            "0": 0.0,
            "1": 0.0,
        },
        "T2": {
            "0": 0.0,
            "1": 0.0,
        },
        "max_lo_freq": {
            "0": 5.0,
            "1": 5.1,
        },
        "flux_quanta": {
            "0": 0.0,
            "1": 0.0,
        },
        "rabi_freq": {
            "0": 0.2,
            "1": 0.2,
        },
        "anharmonicity": {
            "0": -0.20,
            "1": -0.21,
        },
        "coupling_strength": {
            "1_0": 5.0e-3,
        },
    }
    return model_params


def get_model_params(
    platform_data_dict: dict,
    nlevels_q: Union[int, List[int]],
    relabel_qubits: bool = False,
) -> dict:
    """Generates the model paramters for the general no coupler model.

    Args:
        platform_data_dict(dict): Dictionary containing the device data extracted from a device platform.
        nlevels_q(int, list): Number of levels for each qubit. If int, the same value gets assigned to all qubits.
        relabel_qubits(bool): Flag to relabel qubits to ascending integers. False by default.

    Returns:
        dict: Model parameters dictionary with all frequencies in GHz and times in ns that is required as an input to emulator runcards.

    Raises:
        ValueError: If length of nlevels_q does not match number of qubits when nlevels_q is a list.
    """
    model_params_dict = {"model_name": "general_no_coupler_model"}
    model_params_dict |= {"topology": platform_data_dict["topology"]}
    qubits_list = platform_data_dict["qubits_list"]
    couplers_list = []  # platform_data_dict['couplers_list']
    characterization_dict = platform_data_dict["characterization"]
    qubit_characterization_dict = characterization_dict["qubits"]

    drive_freq_dict = {}
    T1_dict = {}
    T2_dict = {}
    max_lo_freq_dict = {}
    flux_quanta_dict = {}
    rabi_freq_dict = {}
    anharmonicity_dict = {}
    readout_error_dict = {}

    relabelled_qubits_list = []
    for i, q in enumerate(qubits_list):
        if relabel_qubits:
            i = str(i)
        else:
            i = str(q)
        relabelled_qubits_list.append(i)

        af = qubit_characterization_dict[q]["assignment_fidelity"]
        if af == 0:
            readout_error_dict |= {i: [0.0, 0.0]}
        else:
            if type(af) is float:
                p0m1 = p1m0 = 1 - af
            else:
                p0m1, p1m0 = 1 - np.array(af)
            readout_error_dict |= {i: [p0m1, p1m0]}
        drive_freq_dict |= {i: qubit_characterization_dict[q]["drive_frequency"] / GHZ}
        T1_dict |= {i: qubit_characterization_dict[q]["T1"]}
        T2_dict |= {i: qubit_characterization_dict[q]["T2"]}
        max_lo_freq_dict |= {i: qubit_characterization_dict[q]["drive_frequency"] / GHZ}
        rabi_freq_dict |= {i: qubit_characterization_dict[q]["rabi_frequency"] / GHZ}
        anharmonicity_dict |= {i: qubit_characterization_dict[q]["anharmonicity"] / GHZ}
        # flux_quanta_dict |= {i: 0.1} # to be updated

    model_params_dict |= {"nqubits": len(qubits_list)}
    model_params_dict |= {"ncouplers": len(couplers_list)}
    model_params_dict |= {"qubits_list": relabelled_qubits_list}
    model_params_dict |= {"couplers_list": []}

    if type(nlevels_q) == int:
        model_params_dict |= {"nlevels_q": [nlevels_q for q in qubits_list]}
    elif type(nlevels_q) == list:
        if len(nlevels_q) == len(qubits_list):
            model_params_dict |= {"nlevels_q": nlevels_q}
        else:
            raise ValueError(
                "Length of nlevels_q does not match number of qubits", len(qubits_list)
            )
    model_params_dict |= {"nlevels_c": []}

    model_params_dict |= {"readout_error": readout_error_dict}
    model_params_dict |= {"drive_freq": drive_freq_dict}
    model_params_dict |= {"T1": T1_dict}
    model_params_dict |= {"T2": T2_dict}
    model_params_dict |= {"max_lo_freq": max_lo_freq_dict}
    model_params_dict |= {"flux_quanta": flux_quanta_dict}
    model_params_dict |= {"rabi_freq": rabi_freq_dict}
    model_params_dict |= {"anharmonicity": anharmonicity_dict}
    model_params_dict |= {"coupling_strength": {}}

    return model_params_dict


def generate_model_config(
    model_params: dict = None,
    nlevels_q: Optional[list] = None,
    topology: Optional[list] = None,
) -> dict:
    """Generates the model configuration dictionary.

    Args:
        model_params(dict): Dictionary containing the model parameters.
        nlevels_q(list, optional): List of the dimensions of each qubit to be simulated, in big endian order. Defaults to None, in which case it will use the values of model_params['nlevels_q'] will be used.
        topology(list, optional): List containing all pairs of qubit indices that are nearest neighbours. Defaults to none, in which case the value of model_params['topology'] will be used.

    Returns:
        dict: Model configuration dictionary with all frequencies in GHz and times in ns.
    """
    if model_params is None:
        model_params = generate_default_params()

    # allows for user to overwrite topology in model_params for quick test
    if topology is None:
        topology = model_params["topology"]

    model_name = model_params["model_name"]
    readout_error = model_params["readout_error"]
    # qubits_list = model_params["qubits_list"]
    device_qubits_list = model_params["qubits_list"]

    platform_to_simulator_qubits = default_platform_to_simulator_qubits(
        device_qubits_list, couplers_list=[]
    )
    qubits_list = [platform_to_simulator_qubits[q] for q in device_qubits_list]

    if nlevels_q is None:
        nlevels_q = model_params["nlevels_q"]

    drift_hamiltonian_dict = {"one_body": [], "two_body": []}
    drive_hamiltonian_dict = {}
    flux_hamiltonian_dict = {}
    flux_params_dict = {}

    dissipation_dict = {"t1": [], "t2": []}

    # generate instructions
    # single qubit terms
    # for i, q in enumerate(qubits_list):
    for q in device_qubits_list:
        ind = platform_to_simulator_qubits[q]
        # drift Hamiltonian terms (constant in time)
        drift_hamiltonian_dict["one_body"].append(
            # (2 * np.pi * model_params["drive_freq"][q], f"O_{q}", [q])
            (2 * np.pi * model_params["drive_freq"][q], f"O_{ind}", [ind])
        )
        drift_hamiltonian_dict["one_body"].append(
            (
                np.pi * model_params["anharmonicity"][q],
                # f"O_{q} * O_{q} - O_{q}",
                f"O_{ind} * O_{ind} - O_{ind}",
                # [q],
                [ind],
            )
        )

        # drive Hamiltonian terms (amplitude determined by pulse sequence)
        # drive_hamiltonian_dict.update({f"D-{qubits_list[i]}": []})
        drive_hamiltonian_dict.update({f"D-{ind}": []})
        # drive_hamiltonian_dict[f"D-{qubits_list[i]}"].append(
        #    (2 * np.pi * model_params["rabi_freq"][q], f"X_{q}", [q])
        # )
        drive_hamiltonian_dict[f"D-{ind}"].append(
            (2 * np.pi * model_params["rabi_freq"][q], f"X_{ind}", [ind])
        )

        # flux Hamiltonian terms (amplitude determined by processed pulse sequence)
        # flux_hamiltonian_dict.update({f"F-{qubits_list[i]}": []})
        flux_hamiltonian_dict.update({f"F-{ind}": []})
        # flux_hamiltonian_dict[f"F-{qubits_list[i]}"].append((2 * np.pi, f"O_{q}", [q]))
        flux_hamiltonian_dict[f"F-{ind}"].append((2 * np.pi, f"O_{ind}", [ind]))

        # flux detuning parameters:
        try:
            flux_params_dict |= {
                # q: {
                ind: {
                    "flux_quanta": model_params["flux_quanta"][q],
                    "max_frequency": model_params["max_lo_freq"][q],
                    "current_frequency": model_params["drive_freq"][q],
                }
            }
        except:
            pass

        # dissipation terms (one qubit, constant in time)
        t1 = model_params["T1"][q]
        g1 = 0 if t1 == 0 else 1.0 / t1  # * 2 * np.pi
        t2 = model_params["T2"][q]
        g2 = 0 if t2 == 0 else 1.0 / t2  # * 2 * np.pi

        # dissipation_dict["t1"].append((np.sqrt(g1 / 2), f"sp01_{q}", [q]))
        # dissipation_dict["t2"].append((np.sqrt(g2 / 2), f"Z01_{q}", [q]))
        # dissipation_dict["t1"].append((np.sqrt(g1 / 2), f"sp01_{ind}", [ind]))
        # dissipation_dict["t2"].append((np.sqrt(g2 / 2), f"Z01_{ind}", [ind]))
        dissipation_dict["t1"].append((np.sqrt(g1), f"sp01_{ind}", [ind]))
<<<<<<< HEAD
        dissipation_dict["t2"].append((np.sqrt(g2/2), f"Z01_{ind}", [ind]))
=======
        dissipation_dict["t2"].append((np.sqrt(g2 / 2), f"Z01_{ind}", [ind]))
>>>>>>> c5537f96

    # two-body terms (couplings)
    for key in list(
        model_params["coupling_strength"].keys()
    ):  # consistent with device_qubits_list
        ind2, ind1 = key.split(
            "_"
        )  # ind2 > ind1 with ind_qubit > ind_coupler as per Hilbert space ordering
        ind1 = platform_to_simulator_qubits[ind1]
        ind2 = platform_to_simulator_qubits[ind2]

        coupling = model_params["coupling_strength"][key]
        drift_hamiltonian_dict["two_body"].append(
            (
                2 * np.pi * coupling,
                f"bdag_{ind2} ^ b_{ind1} + b_{ind2} ^ bdag_{ind1}",
                [ind2, ind1],
            )
        )

    model_config = {
        "model_name": model_name,
        "topology": topology,
        "device_qubits_list": device_qubits_list,
        "device_couplers_list": [],
        "qubits_list": qubits_list,
        "nlevels_q": nlevels_q,
        "couplers_list": [],
        "nlevels_c": [],
        "drift": drift_hamiltonian_dict,
        "drive": drive_hamiltonian_dict,
        "flux": flux_hamiltonian_dict,
        "flux_params": flux_params_dict,
        "dissipation": dissipation_dict,
        "method": "master_equation",
        "readout_error": readout_error,
        "platform_to_simulator_qubits": platform_to_simulator_qubits,
        # "platform_to_simulator_channels": default_noflux_platform_to_simulator_channels(
        "platform_to_simulator_channels": default_platform_to_simulator_channels(
            device_qubits_list, couplers_list=[]
        ),
    }

    return model_config<|MERGE_RESOLUTION|>--- conflicted
+++ resolved
@@ -253,11 +253,7 @@
         # dissipation_dict["t1"].append((np.sqrt(g1 / 2), f"sp01_{ind}", [ind]))
         # dissipation_dict["t2"].append((np.sqrt(g2 / 2), f"Z01_{ind}", [ind]))
         dissipation_dict["t1"].append((np.sqrt(g1), f"sp01_{ind}", [ind]))
-<<<<<<< HEAD
-        dissipation_dict["t2"].append((np.sqrt(g2/2), f"Z01_{ind}", [ind]))
-=======
         dissipation_dict["t2"].append((np.sqrt(g2 / 2), f"Z01_{ind}", [ind]))
->>>>>>> c5537f96
 
     # two-body terms (couplings)
     for key in list(
