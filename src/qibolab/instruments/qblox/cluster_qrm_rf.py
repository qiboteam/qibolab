--- conflicted
+++ resolved
@@ -176,7 +176,6 @@
         self._unused_sequencers_numbers: list[int] = []
         self._execution_time: float = 0
 
-<<<<<<< HEAD
     def _set_default_values(self):
         if self.device.present():
             self.device.set("in0_att", 0)
@@ -189,63 +188,12 @@
             self.device.set("scope_acq_trigger_level_path1", 0)
             self.device.set("scope_acq_trigger_mode_path0", "sequencer")
             self.device.set("scope_acq_trigger_mode_path1", "sequencer")
-=======
-    def connect(self):
-        """Connects to the instrument using the instrument settings in the
-        runcard.
-
-        Once connected, it creates port classes with properties mapped
-        to various instrument parameters, and initialises the the
-        underlying device parameters. It uploads to the module the port
-        settings loaded from the runcard.
-        """
-        self._cluster.connect()
-        self.device = self._cluster.device.modules[int(self.address.split(":")[1]) - 1]
-        if not self.is_connected:
-            # test connection with module
-            if not self.device.present():
-                raise ConnectionError(
-                    f"Module {self.device.name} not connected to cluster {self._cluster.cluster.name}"
-                )
-
-            self.is_connected = True
-
-            # once connected, initialise the parameters of the device to the default values
-            self._set_device_parameter(self.device, "in0_att", value=0)
-            self._set_device_parameter(
-                self.device, "out0_offset_path0", "out0_offset_path1", value=0
-            )  # Default after reboot = 7.625
-            self._set_device_parameter(
-                self.device,
-                "scope_acq_avg_mode_en_path0",
-                "scope_acq_avg_mode_en_path1",
-                value=True,
-            )
-            self._set_device_parameter(
-                self.device,
-                "scope_acq_sequencer_select",
-                value=self.DEFAULT_SEQUENCERS["i1"],
-            )
-            self._set_device_parameter(
-                self.device,
-                "scope_acq_trigger_level_path0",
-                "scope_acq_trigger_level_path1",
-                value=0,
-            )
-            self._set_device_parameter(
-                self.device,
-                "scope_acq_trigger_mode_path0",
-                "scope_acq_trigger_mode_path1",
-                value="sequencer",
-            )
->>>>>>> d5cd108b
 
             # initialise the parameters of the default sequencer to the default values,
             # the rest of the sequencers are not configured here, but will be configured
             # with the same parameters as the default in process_pulse_sequence()
             target = self.device.sequencers[self.DEFAULT_SEQUENCERS["o1"]]
 
-<<<<<<< HEAD
             target.set("connect_out0", "IQ")
             target.set("connect_acq", "in0")
             target.set("cont_mode_en_awg_path0", False)  # Default after reboot = False
@@ -265,113 +213,30 @@
             self._device_num_sequencers = len(self.device.sequencers)
             for sequencer in range(1, self._device_num_sequencers):
                 self.device.sequencers[sequencer].set("connect_out0", "off")
-                self.device.sequencers[sequencer].set("connect_acq", "off")  # Default after reboot = True
+                self.device.sequencers[sequencer].set(
+                    "connect_acq", "off"
+                )  # Default after reboot = True
         else:
-            raise ConnectionError(f"Module {self.device.name} not connected to cluster {self._cluster.cluster.name}")
-=======
-            self._set_device_parameter(target, "connect_out0", value="IQ")
-            self._set_device_parameter(target, "connect_acq", value="in0")
-            self._set_device_parameter(
-                target, "cont_mode_en_awg_path0", "cont_mode_en_awg_path1", value=False
+            raise ConnectionError(
+                f"Module {self.device.name} not connected to cluster {self._cluster.cluster.name}"
             )
-            self._set_device_parameter(
-                target,
-                "cont_mode_waveform_idx_awg_path0",
-                "cont_mode_waveform_idx_awg_path1",
-                value=0,
-            )
-            self._set_device_parameter(
-                target, "marker_ovr_en", value=True
-            )  # Default after reboot = False
-            self._set_device_parameter(
-                target, "marker_ovr_value", value=15
-            )  # Default after reboot = 0
-            self._set_device_parameter(target, "mixer_corr_gain_ratio", value=1)
-            self._set_device_parameter(
-                target, "mixer_corr_phase_offset_degree", value=0
-            )
-            self._set_device_parameter(target, "offset_awg_path0", value=0)
-            self._set_device_parameter(target, "offset_awg_path1", value=0)
-            self._set_device_parameter(
-                target, "sync_en", value=False
-            )  # Default after reboot = False
-            self._set_device_parameter(
-                target, "upsample_rate_awg_path0", "upsample_rate_awg_path1", value=0
-            )
-
-            # on initialisation, disconnect all other sequencers from the ports
-            self._device_num_sequencers = len(self.device.sequencers)
-            for sequencer in range(1, self._device_num_sequencers):
-                self._set_device_parameter(
-                    self.device.sequencers[sequencer],
-                    "connect_out0",
-                    value="off",
-                )
-                self._set_device_parameter(
-                    self.device.sequencers[sequencer],
-                    "connect_acq",
-                    value="off",
-                )  # Default after reboot = True
-            try:
-                if "o1" in self.settings:
-                    self.ports["o1"].attenuation = self.settings["o1"]["attenuation"]
-                    if self.settings["o1"]["lo_frequency"]:
-                        self.ports["o1"].lo_enabled = True
-                        self.ports["o1"].lo_frequency = self.settings["o1"][
-                            "lo_frequency"
-                        ]
-                    self.ports["o1"].hardware_mod_en = True
-                    self.ports["o1"].nco_freq = 0
-                    self.ports["o1"].nco_phase_offs = 0
-
-                if "i1" in self.settings:
-                    self.ports["i1"].hardware_demod_en = True
-                    self.ports["i1"].acquisition_hold_off = self.settings["i1"][
-                        "acquisition_hold_off"
-                    ]
-                    self.ports["i1"].acquisition_duration = self.settings["i1"][
-                        "acquisition_duration"
-                    ]
-            except:
-                raise RuntimeError(
-                    f"Unable to initialize port parameters on module {self.name}"
-                )
-
-    def _set_device_parameter(self, target, *parameters, value):
-        """Sets a parameter of the instrument, if it changed from the last
-        stored in the cache.
->>>>>>> d5cd108b
 
     def connect(self):
-        """Connects to the instrument using the instrument settings in the runcard.
-
-        Once connected, it creates port classes with properties mapped to various instrument
-        parameters, and initialises the the underlying device parameters.
-        It uploads to the module the port settings loaded from the runcard.
+        """Connects to the instrument using the instrument settings in the
+        runcard.
+
+        Once connected, it creates port classes with properties mapped
+        to various instrument parameters, and initialises the the
+        underlying device parameters. It uploads to the module the port
+        settings loaded from the runcard.
         """
         if self.is_connected:
-<<<<<<< HEAD
             return
-=======
-            key = target.name + "." + parameters[0]
-            if not key in self._device_parameters:
-                for parameter in parameters:
-                    if not hasattr(target, parameter):
-                        raise Exception(
-                            f"The instrument {self.name} does not have parameters {parameter}."
-                        )
-                    target.set(parameter, value)
-                self._device_parameters[key] = value
-            elif self._device_parameters[key] != value:
-                for parameter in parameters:
-                    target.set(parameter, value)
-                self._device_parameters[key] = value
-        else:
-            raise Exception(f"There is no connection to the instrument {self.name}.")
->>>>>>> d5cd108b
 
         self._cluster.connect()
-        self.device: QcmQrm = self._cluster.device.modules[int(self.address.split(":")[1]) - 1]
+        self.device: QcmQrm = self._cluster.device.modules[
+            int(self.address.split(":")[1]) - 1
+        ]
         # once connected, initialise the parameters of the device to the default values
         self._set_default_values()
         try:
@@ -386,10 +251,16 @@
 
             if "i1" in self.settings:
                 self.ports["i1"].hardware_demod_en = True
-                self.ports["i1"].acquisition_hold_off = self.settings["i1"]["acquisition_hold_off"]
-                self.ports["i1"].acquisition_duration = self.settings["i1"]["acquisition_duration"]
+                self.ports["i1"].acquisition_hold_off = self.settings["i1"][
+                    "acquisition_hold_off"
+                ]
+                self.ports["i1"].acquisition_duration = self.settings["i1"][
+                    "acquisition_duration"
+                ]
         except:
-            raise RuntimeError(f"Unable to initialize port parameters on module {self.name}")
+            raise RuntimeError(
+                f"Unable to initialize port parameters on module {self.name}"
+            )
         self.is_connected = True
 
     def setup(self, **settings):
@@ -483,10 +354,12 @@
         # if self.ports["i1"].hardware_demod_en and qubit in self.classification_parameters:
         if self.ports["i1"].hardware_demod_en and not qubits[qubit].threshold is None:
             self.device.sequencers[next_sequencer_number].set(
-                "thresholded_acq_rotation", (qubits[qubit].iq_angle * 360 / (2 * np.pi)) % 360
+                "thresholded_acq_rotation",
+                (qubits[qubit].iq_angle * 360 / (2 * np.pi)) % 360,
             )
             self.device.sequencers[next_sequencer_number].set(
-                "thresholded_acq_threshold", qubits[qubit].threshold * self.ports["i1"].acquisition_duration
+                "thresholded_acq_threshold",
+                qubits[qubit].threshold * self.ports["i1"].acquisition_duration,
             )
         # create sequencer wrapper
         sequencer = Sequencer(next_sequencer_number)
@@ -1043,7 +916,6 @@
         # Setup
         for sequencer_number in self._used_sequencers_numbers:
             target = self.device.sequencers[sequencer_number]
-<<<<<<< HEAD
             target.set("sync_en", True)
             target.set("marker_ovr_en", True)  # Default after reboot = False
             target.set("marker_ovr_value", 15)  # Default after reboot = 0
@@ -1052,25 +924,6 @@
             target.set("sync_en", False)
             target.set("marker_ovr_en", False)  # Default after reboot = False
             target.set("marker_ovr_value", 0)  # Default after reboot = 0
-=======
-            self._set_device_parameter(target, "sync_en", value=True)
-            self._set_device_parameter(
-                target, "marker_ovr_en", value=True
-            )  # Default after reboot = False
-            self._set_device_parameter(
-                target, "marker_ovr_value", value=15
-            )  # Default after reboot = 0
-
-        for sequencer_number in self._unused_sequencers_numbers:
-            target = self.device.sequencers[sequencer_number]
-            self._set_device_parameter(target, "sync_en", value=False)
-            self._set_device_parameter(
-                target, "marker_ovr_en", value=False
-            )  # Default after reboot = False
-            self._set_device_parameter(
-                target, "marker_ovr_value", value=0
-            )  # Default after reboot = 0
->>>>>>> d5cd108b
             if sequencer_number >= 1:  # Never disconnect default sequencers
                 target.set("connect_out0", "off")
                 target.set("connect_acq", "in0")
