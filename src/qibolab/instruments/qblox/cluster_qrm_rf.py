--- conflicted
+++ resolved
@@ -1,4 +1,5 @@
 """Qblox Cluster QRM-RF driver."""
+
 import copy
 import json
 import time
@@ -993,9 +994,9 @@
                     if len(sequencer.pulses.ro_pulses) == 1:
                         pulse = sequencer.pulses.ro_pulses[0]
                         frequency = self.get_if(pulse)
-                        acquisitions[pulse.qubit] = acquisitions[
-                            pulse.id
-                        ] = AveragedAcquisition(scope, duration, frequency)
+                        acquisitions[pulse.qubit] = acquisitions[pulse.id] = (
+                            AveragedAcquisition(scope, duration, frequency)
+                        )
                     else:
                         raise RuntimeError(
                             "Software Demodulation only supports one acquisition per channel. "
@@ -1004,23 +1005,9 @@
                 else:  # Hardware Demodulation
                     results = self.device.get_acquisitions(sequencer.number)
                     for pulse in sequencer.pulses.ro_pulses:
-<<<<<<< HEAD
                         bins = results[pulse.id]["acquisition"]["bins"]
-                        acquisitions[pulse.qubit] = acquisitions[
-                            pulse.id
-                        ] = DemodulatedAcquisition(bins, duration)
-
-                    # Provide Scope Data for verification (assuming memory reseet is being done)
-                    if len(sequencer.pulses.ro_pulses) == 1:
-                        pulse = sequencer.pulses.ro_pulses[0]
-                        frequency = self.get_if(pulse)
-                        acquisitions[pulse.id].averaged = AveragedAcquisition(
-                            scope, duration, frequency
-=======
-                        bins = results[pulse.serial]["acquisition"]["bins"]
-                        acquisitions[pulse.qubit] = acquisitions[pulse.serial] = (
+                        acquisitions[pulse.qubit] = acquisitions[pulse.id] = (
                             DemodulatedAcquisition(scope, bins, duration)
->>>>>>> d123db5a
                         )
 
         # TODO: to be updated once the functionality of ExecutionResults is extended
