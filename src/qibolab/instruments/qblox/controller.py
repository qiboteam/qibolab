--- conflicted
+++ resolved
@@ -99,7 +99,6 @@
         log.warning("QbloxController: all modules stopped.")
         exit(0)
 
-<<<<<<< HEAD
     def dump(self):
         def get_settings(port):
             return {
@@ -127,8 +126,6 @@
             self.cluster.close()
             self.is_connected = False
 
-=======
->>>>>>> 47d1d550
     def _set_module_channel_map(self, module: ClusterQRM_RF, qubits: dict):
         """Retrieve all the channels connected to a specific Qblox module.
 
