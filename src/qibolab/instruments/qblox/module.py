"""Qblox Cluster QCM driver."""

from qibolab.instruments.abstract import Instrument
from qibolab.instruments.qblox.port import QbloxInputPort, QbloxOutputPort
from qibolab.pulses import Pulse, PulseSequence
from qibolab.qubits import Qubit


class ClusterModule(Instrument):
    """This class defines common features shared by all Qblox modules (QCM- BB,
    QCM-RF, QRM-RF).

    It serves as a foundational class, unifying the behavior of the
    three distinct modules. All module-specific classes are intended to
    inherit from this base class.
    """

    DEFAULT_SEQUENCERS_VALUES = {
        "cont_mode_en_awg_path0": False,
        "cont_mode_en_awg_path1": False,
        "cont_mode_waveform_idx_awg_path0": 0,
        "cont_mode_waveform_idx_awg_path1": 0,
        "marker_ovr_en": True,  # Default after reboot = False
        "marker_ovr_value": 15,  # Default after reboot = 0
        "mixer_corr_gain_ratio": 1,
        "mixer_corr_phase_offset_degree": 0,
        "offset_awg_path0": 0,
        "offset_awg_path1": 0,
        "sync_en": False,  # Default after reboot = False
        "upsample_rate_awg_path0": 0,
        "upsample_rate_awg_path1": 0,
    }

    def __init__(self, name: str, address: str):
        super().__init__(name, address)
        self._ports: dict = {}

    def ports(self, name: str, out: bool = True):
        """Adds an entry to the dictionary `self._ports` with key 'name' and
        value a `QbloxOutputPort` (or `QbloxInputPort` if `out=False`) object.
        To the object is assigned the provided name, and the `port_number` is
        automatically determined based on the number of ports of the same type
        inside `self._ports`.

        Returns this port object.

        Example:
        >>> qrm_module = ClusterQRM_RF("qrm_rf", f"{IP_ADDRESS}:{SLOT_IDX}")
        >>> output_port = qrm_module.add_port("o1")
        >>> input_port = qrm_module.add_port("i1", out=False)
        >>> qrm_module.ports
        {
            'o1': QbloxOutputPort(module=qrm_module, port_number=0, port_name='o1'),
            'i1': QbloxInputPort(module=qrm_module, port_number=0, port_name='i1')
        }
        """

        def count(cls):
            return len(list(filter(lambda x: isinstance(x, cls), self._ports.values())))

        port_cls = QbloxOutputPort if out else QbloxInputPort
<<<<<<< HEAD
        self.ports[name] = port_cls(self, port_number=count(port_cls), port_name=name)
        return self.ports[name]

    def clone_sequencer_params(self, first_sequencer: int, next_sequencer: int):
        """Clone the values of all writable parameters from the first_sequencer
        into the next_sequencer."""
        for parameter in self.device.sequencers[first_sequencer].parameters:
            # exclude read-only parameter `sequence` and others that have wrong default values (qblox bug)
            if not parameter in [
                "sequence",
                "thresholded_acq_marker_address",
                "thresholded_acq_trigger_address",
            ]:
                value = self.device.sequencers[first_sequencer].get(
                    param_name=parameter
                )
                if value:
                    target = self.device.sequencers[next_sequencer]
                    target.set(parameter, value)

    def filter_port_pulse(
        self, pulses: PulseSequence, qubits: dict, port_obj: QbloxOutputPort
    ) -> PulseSequence:
        """Filters the pulses and return a new pulse sequence containing only
        pulses relative to the specified port (port_obj).

        Additionally builds the channel_map attribute which maps the
        channel name to the channel object.
        """
        for qubit in qubits.values():
            qubit: Qubit
            for channel in qubit.channels:
                if channel.port == port_obj:
                    self.channel_map[channel.name] = channel
                    return pulses.get_channel_pulses(channel.name)

    def get_if(self, pulse: Pulse):
        """Returns the intermediate frequency needed to synthesise a pulse
        based on the port lo frequency.

        Note:
        - ClusterQCM_BB has no external neither internal local oscillator so its
        _lo should be always zero.
        """

        _rf = pulse.frequency
        _lo = self.channel_map[pulse.channel].lo_frequency
        _if = _rf - _lo
        if abs(_if) > self.FREQUENCY_LIMIT:
            raise Exception(
                f"""
            Pulse frequency {_rf:_} cannot be synthesised with current lo frequency {_lo:_}.
            The intermediate frequency {_if:_} would exceed the maximum frequency of {self.FREQUENCY_LIMIT:_}
            """
            )
        return _if

    def play_sequence(self):
        """Plays the sequence of pulses.

        Starts the sequencers needed to play the sequence of pulses.
        """
        # Start used sequencers
        for sequencer_number in self._used_sequencers_numbers:
            self.device.start_sequencer(sequencer_number)

    def start(self):
        """Empty method to comply with Instrument interface."""
        pass

    def disconnect(self):
        """Empty method to comply with Instrument interface."""
        self.is_connected = False
        self.device = None
=======
        self._ports[name] = port_cls(self, port_number=count(port_cls), port_name=name)
        return self._ports[name]
>>>>>>> 47d1d550
<|MERGE_RESOLUTION|>--- conflicted
+++ resolved
@@ -59,9 +59,8 @@
             return len(list(filter(lambda x: isinstance(x, cls), self._ports.values())))
 
         port_cls = QbloxOutputPort if out else QbloxInputPort
-<<<<<<< HEAD
-        self.ports[name] = port_cls(self, port_number=count(port_cls), port_name=name)
-        return self.ports[name]
+        self._ports[name] = port_cls(self, port_number=count(port_cls), port_name=name)
+        return self._ports[name]
 
     def clone_sequencer_params(self, first_sequencer: int, next_sequencer: int):
         """Clone the values of all writable parameters from the first_sequencer
@@ -133,8 +132,4 @@
     def disconnect(self):
         """Empty method to comply with Instrument interface."""
         self.is_connected = False
-        self.device = None
-=======
-        self._ports[name] = port_cls(self, port_number=count(port_cls), port_name=name)
-        return self._ports[name]
->>>>>>> 47d1d550
+        self.device = None