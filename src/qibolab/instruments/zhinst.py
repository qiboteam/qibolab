--- conflicted
+++ resolved
@@ -1149,12 +1149,6 @@
                         exp.play(signal=f"drive{q}", pulse=pulse.zhpulse)
 
     @staticmethod
-<<<<<<< HEAD
-    def rearrange_sweepers(sweepers):
-        """Rearranges sweepers from qibocal based on device hardware
-        limitations."""
-        rearranging_axes = [[], []]
-=======
     def rearrange_sweepers(sweepers: List[Sweeper]) -> Tuple[np.ndarray, List[Sweeper]]:
         """
         Rearranges sweepers from qibocal based on device hardware limitations.
@@ -1172,7 +1166,6 @@
                 sweepers must be swapped, the list is updated accordingly.
         """
         rearranging_axes = np.zeros(2, dtype=int)
->>>>>>> 47310f20
         if len(sweepers) == 2:
             if sweepers[1].parameter is Parameter.frequency:
                 if (sweepers[0].parameter is Parameter.bias) or (
