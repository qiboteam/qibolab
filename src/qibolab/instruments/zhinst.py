--- conflicted
+++ resolved
@@ -2,18 +2,10 @@
 import matplotlib.pyplot as plt
 import numpy as np
 import yaml
-<<<<<<< HEAD
-from qibolab.result import ExecutionResults
 
 from qibolab.instruments.abstract import AbstractInstrument, InstrumentException
 from qibolab.pulses import PulseSequence, PulseType
-=======
-
-#
-from qibolab.instruments.abstract import AbstractInstrument, InstrumentException
-from qibolab.pulses import PulseSequence
 from qibolab.result import ExecutionResults
->>>>>>> de4e8611
 
 # TODO: Pulses timing
 # TODO: se.finish and play with this for pulses
