import os
from collections import defaultdict
from dataclasses import asdict
from pathlib import Path

import laboneq._token
import laboneq.simple as lo
import numpy as np

from qibolab.instruments.abstract import AbstractInstrument, InstrumentException
from qibolab.paths import qibolab_folder
from qibolab.platforms.platform import (
    AcquisitionType,
    AveragingMode,
    ExecutionParameters,
)
from qibolab.pulses import FluxPulse, PulseSequence, PulseType
from qibolab.result import (
    AveragedIntegratedResults,
    AveragedRawWaveformResults,
    AveragedStateResults,
    IntegratedResults,
    RawWaveformResults,
    StateResults,
)
from qibolab.sweeper import Parameter

os.environ["LABONEQ_TOKEN"] = "ciao come va?"  # or other random text
laboneq._token.is_valid_token = lambda _token: True

# FIXME: Multiplex (For readout). Workaround integration weights padding with zeros.
# FIXME: Handle on acquires for list of pulse sequences
# FIXME: I think is a hardware limitation but I cant sweep multiple drive oscillator at the same time


class ZhPulse:
    """Zurich pulse from qibolab pulse"""

    def __init__(self, pulse):
        """Qibolab pulse"""
        self.pulse = pulse
        """Line associated with the pulse"""
        self.signal = f"{pulse.type.name.lower()}{pulse.qubit}"
        """Zurich pulse"""
        self.zhpulse = self.select_pulse(pulse, pulse.type.name.lower())

    # FIXME: Either implement more or create and arbitrary one
    def select_pulse(self, pulse, pulse_type):
        """Pulse translation"""

        if str(pulse.shape) == "Rectangular()":
            zh_pulse = lo.pulse_library.const(
                uid=(f"{pulse_type}_{pulse.qubit}_"),
                length=round(pulse.duration * 1e-9, 9),
                amplitude=pulse.amplitude,
            )
        elif "Gaussian" in str(pulse.shape):
            sigma = pulse.shape.rel_sigma
            zh_pulse = lo.pulse_library.gaussian(
                uid=(f"{pulse_type}_{pulse.qubit}_"),
                length=round(pulse.duration * 1e-9, 9),
                amplitude=pulse.amplitude,
                sigma=2 / sigma,
                zero_boundaries=False,
            )

        elif "GaussianSquare" in str(pulse.shape):
            sigma = pulse.shape.rel_sigma
            zh_pulse = lo.pulse_library.gaussian_square(
                uid=(f"{pulse_type}_{pulse.qubit}_"),
                length=round(pulse.duration * 1e-9, 9),
                width=round(pulse.duration * 1e-9, 9) * 0.9,  # 90% Flat
                amplitude=pulse.amplitude,
                sigma=2 / sigma,
                zero_boundaries=False,
            )

        elif "Drag" in str(pulse.shape):
            sigma = pulse.shape.rel_sigma
            beta = pulse.shape.beta
            zh_pulse = lo.pulse_library.drag(
                uid=(f"{pulse_type}_{pulse.qubit}_"),
                length=round(pulse.duration * 1e-9, 9),
                amplitude=pulse.amplitude,
                sigma=2 / sigma,
                beta=beta,
                zero_boundaries=False,
            )
        elif "Slepian" in str(pulse.shape):
            "Implement Slepian shaped flux pulse https://arxiv.org/pdf/0909.5368.pdf"

        elif "Sampled" in str(pulse.shape):
            "Implement Sampled pulses for Optimal control algorithms like GRAPE"

            """
            Typically, the sampler function should discard ``length`` and ``amplitude``, and
            instead assume that the pulse extends from -1 to 1, and that it has unit
            amplitude. LabOne Q will automatically rescale the sampler's output to the correct
            amplitude and length.

            They don't even do that on their notebooks
            and just use lenght and amplitude but we have to check

            x = pulse.envelope_waveform_i.data  No need for q ???
            """

        return zh_pulse


class ZhSweeper:
    """
    Zurich sweeper from qibolab sweeper for pulse parameters
    Amplitude, Duration, Frequency (and maybe Phase)

    """

    def __init__(self, pulse, sweeper, qubit):
        """Qibolab sweeper"""
        self.sweeper = sweeper

        """Qibolab pulse associated to the sweeper"""
        self.pulse = pulse
        """Line associated with the pulse"""
        self.signal = f"{pulse.type.name.lower()}{pulse.qubit}"
        """Zurich pulse associated to the sweeper"""
        self.zhpulse = ZhPulse(pulse).zhpulse

        """Zurich sweeper"""
        self.zhsweeper = self.select_sweeper(sweeper, qubit)

        """
        Zurich sweepers, Need something better to store multiple sweeps on the same pulse

        Not properly implemented as it was only used on Rabi amplitude vs lenght and it
        was an unused routine.
        """
        self.zhsweepers = [self.select_sweeper(sweeper, qubit)]

    def select_sweeper(self, sweeper, qubit):
        """Sweeper translation"""

        if sweeper.parameter is Parameter.amplitude:
            zh_sweeper = lo.SweepParameter(
                uid=sweeper.parameter.name,
                values=sweeper.values,
            )
        elif sweeper.parameter is Parameter.duration:
            zh_sweeper = lo.SweepParameter(
                uid=sweeper.parameter.name,
                values=sweeper.values * 1e-9,
            )
        # TODO: take intermediate frequency from the pulses
        elif sweeper.parameter is Parameter.frequency:
            if self.pulse.type is PulseType.READOUT:
                intermediate_frequency = qubit.readout_frequency - qubit.readout.local_oscillator.frequency
            elif self.pulse.type is PulseType.DRIVE:
                intermediate_frequency = qubit.drive_frequency - qubit.drive.local_oscillator.frequency
            zh_sweeper = lo.LinearSweepParameter(
                uid=sweeper.parameter.name,
                start=sweeper.values[0] + intermediate_frequency,
                stop=sweeper.values[-1] + intermediate_frequency,
                count=len(sweeper.values),
            )
        return zh_sweeper

    def add_sweeper(self, sweeper, qubit):
        """Add sweeper to list of sweepers"""
        self.zhsweepers.append(self.select_sweeper(sweeper, qubit))


class ZhSweeperLine:
    """
    Zurich sweeper from qibolab sweeper for non pulse parameters
    Bias, Delay (, power_range, local_oscillator frequency, offset ???)

    For now Parameter.bias sweepers are implemented as Parameter.Amplitude
    on a flux pulse. We may want to keep this class separate for future
    Near Time sweeps
    """

    def __init__(self, sweeper, qubit, sequence):
        """Qibolab sweeper"""
        self.sweeper = sweeper

        # TODO: I already created a flux pulse check
        if sweeper.parameter is Parameter.bias:
            pulse = FluxPulse(
                start=sequence.start,
                duration=sequence.duration,
                amplitude=1,
                shape="Rectangular",
                channel=qubit.flux.name,
                qubit=qubit.name,
            )
            self.pulse = pulse
            self.signal = f"flux{qubit.name}"

            self.zhpulse = lo.pulse_library.const(
                uid=(f"{pulse.type.name.lower()}_{pulse.qubit}_"),
                length=round(pulse.duration * 1e-9, 9),
                amplitude=pulse.amplitude,
            )

        # Need something better to store multiple sweeps on the same pulse
        self.zhsweeper = self.select_sweeper(sweeper)

    def select_sweeper(self, sweeper):
        """Sweeper translation"""
        if sweeper.parameter is Parameter.bias:
            zh_sweeper = lo.SweepParameter(
                uid=sweeper.parameter.name,
                values=sweeper.values,
            )
        if sweeper.parameter is Parameter.delay:
            zh_sweeper = lo.SweepParameter(
                uid=sweeper.parameter.name,
                values=sweeper.values * 1e-9,
            )
        return zh_sweeper


class Zurich(AbstractInstrument):
    """Zurich driver main class"""

    def __init__(self, name, descriptor, use_emulation=False):
        "Setup name (str)"
        self.name = name
        """
        Port and device mapping in yaml text (str)

        It should be used as a template by adding extra lines for each of the different
        frequency pulses played thought the same port after parsing the sequence.
        """
        self.descriptor = descriptor
        "Enable emulation mode (bool)"
        self.emulation = use_emulation

        "Is the device connected ? (bool)"
        self.is_connected = False

        "Signals to lines mapping"
        self.signal_map = {}
        "Zurich calibration object)"
        self.calibration = lo.Calibration()

        "Zurich device parameters for connection"
        self.device_setup = None
        self.session = None
        self.device = None

<<<<<<< HEAD
        # From setup
        self.hardware_avg = 0.0
        self.Fast_reset = 0.0
        self.relaxation_time = 300e6
=======
        "Parameters read from the runcard not part of ExecutionParameters"
        self.Fast_reset = False
>>>>>>> 1e35ea58
        self.time_of_flight = 0.0
        self.smearing = 0.0
        self.chip = "iqm5q"

        "Zurich experiment definitions"
        self.exp = None
        self.experiment = None
        self.exp_options = ExecutionParameters
        self.exp_calib = lo.Calibration()
        self.results = None

        "To store if the AcquisitionType.SPECTROSCOPY needs to be enabled by parsing the sequence"
        self.acquisition_type = None

        "Zurich pulse sequence"
        self.sequence = defaultdict(list)
        # Remove if able
        self.sequence_qibo = None

        # Improve the storing of multiple sweeps
        "Storing sweepers"
        self.sweepers = []
        self.NT_sweeps = []

    def connect(self):
        if not self.is_connected:
            for _ in range(3):
                try:
                    self.device_setup = lo.DeviceSetup.from_descriptor(
                        yaml_text=self.descriptor,
                        server_host="localhost",
                        server_port="8004",
                        setup_name=self.name,
                    )
                    self.session = lo.Session(self.device_setup)
                    self.device = self.session.connect(do_emulation=self.emulation)
                    self.is_connected = True
                    break
                except Exception as exc:
                    print(f"Unable to connect:\n{str(exc)}\nRetrying...")
            if not self.is_connected:
                raise InstrumentException(self, f"Unable to connect to {self.name}")

    def start(self):
        pass

    def stop(self):
        pass

    def disconnect(self):
        if self.is_connected:
            self.device = self.session.disconnect()
            self.is_connected = False
        else:
            print("Already disconnected")

    # FIXME: Not working so it does not get the settings
    def setup(self, **_kwargs):
        pass

    def calibration_step(self, qubits):
        """
        Zurich general pre experiment calibration definitions

        Change to get frequencies from sequence
        """

        for qubit in qubits.values():
            if qubit.flux_coupler:
                self.register_flux_line(qubit)
            else:
                if qubit.flux is not None:
                    self.register_flux_line(qubit)
                if self.sequence[f"drive{qubit.name}"]:
                    self.register_drive_line(
                        qubit=qubit,
                        intermediate_frequency=qubit.drive_frequency - qubit.drive.local_oscillator.frequency,
                    )
                if self.sequence[f"readout{qubit.name}"]:
                    self.register_readout_line(
                        qubit=qubit,
                        intermediate_frequency=qubit.readout_frequency - qubit.readout.local_oscillator.frequency,
                    )
        self.device_setup.set_calibration(self.calibration)

    def register_readout_line(self, qubit, intermediate_frequency):
        """Registers qubit measure and acquire lines to calibration and signal map."""

        q = qubit.name
        self.signal_map[f"measure{q}"] = self.device_setup.logical_signal_groups[f"q{q}"].logical_signals[
            "measure_line"
        ]
        self.calibration[f"/logical_signal_groups/q{q}/measure_line"] = lo.SignalCalibration(
            oscillator=lo.Oscillator(
                frequency=intermediate_frequency,
                modulation_type=lo.ModulationType.SOFTWARE,
            ),
            local_oscillator=lo.Oscillator(
                frequency=int(qubit.readout.local_oscillator.frequency),
                # frequency=0.0, # This and PortMode.LF allow debugging with and oscilloscope
            ),
            range=qubit.readout.power_range,
            port_delay=None,
            # port_mode= lo.PortMode.LF,
            delay_signal=0,
        )

        self.signal_map[f"acquire{q}"] = self.device_setup.logical_signal_groups[f"q{q}"].logical_signals[
            "acquire_line"
        ]
        self.calibration[f"/logical_signal_groups/q{q}/acquire_line"] = lo.SignalCalibration(
            oscillator=lo.Oscillator(
                frequency=intermediate_frequency,
                modulation_type=lo.ModulationType.SOFTWARE,
            ),
            local_oscillator=lo.Oscillator(
                frequency=int(qubit.readout.local_oscillator.frequency),
            ),
            range=qubit.feedback.power_range,
            port_delay=self.time_of_flight,
            threshold=qubit.threshold,
        )

    def register_drive_line(self, qubit, intermediate_frequency):
        """Registers qubit drive line to calibration and signal map."""
        q = qubit.name
        self.signal_map[f"drive{q}"] = self.device_setup.logical_signal_groups[f"q{q}"].logical_signals["drive_line"]
        self.calibration[f"/logical_signal_groups/q{q}/drive_line"] = lo.SignalCalibration(
            oscillator=lo.Oscillator(
                frequency=intermediate_frequency,
                modulation_type=lo.ModulationType.HARDWARE,
            ),
            local_oscillator=lo.Oscillator(
                frequency=int(qubit.drive.local_oscillator.frequency),
            ),
            range=qubit.drive.power_range,
            port_delay=None,
            delay_signal=0,
        )

    def register_flux_line(self, qubit):
        """Registers qubit flux line to calibration and signal map."""
        q = qubit.name
        self.signal_map[f"flux{q}"] = self.device_setup.logical_signal_groups[f"q{q}"].logical_signals["flux_line"]
        self.calibration[f"/logical_signal_groups/q{q}/flux_line"] = lo.SignalCalibration(
            range=qubit.flux.power_range, port_delay=None, delay_signal=0, voltage_offset=qubit.flux.bias
        )
        print(f"QUbit: {qubit.name} flux bias: {qubit.flux.bias}")

    def run_exp(self):
        """Compilation settings, compilation step, execution step and data retrival"""
        compiler_settings = {
            "SHFSG_FORCE_COMMAND_TABLE": True,
            "SHFSG_MIN_PLAYWAVE_HINT": 32,
            "SHFSG_MIN_PLAYZERO_HINT": 32,
        }

        self.exp = self.session.compile(self.experiment, compiler_settings=compiler_settings)
        self.results = self.session.run(self.exp)

    # TODO: Play taking a big sequence with several acquire steps
    def play(self, qubits, sequence, options):
        """Play pulse sequence"""
<<<<<<< HEAD
        if options.relaxation_time is None:
            options.relaxation_time = self.relaxation_time
        self.sweepers = []
=======

        dimensions = [options.nshots]

        # TODO: Read frequency for pulses instead of qubit patch
        for qubit in qubits.values():
            for pulse in sequence:
                if pulse.qubit == qubit.name:
                    if pulse.type is PulseType.READOUT:
                        qubit.readout_frequency = pulse.frequency
                    if pulse.type is PulseType.DRIVE:
                        qubit.drive_frequency = pulse.frequency

        """
        Play pulse sequence steps, one on each method:
        Translation, Calibration, Experiment Definition and Execution.
        """
>>>>>>> 1e35ea58
        self.sequence_zh(sequence, qubits, sweepers=[])
        self.calibration_step(qubits)
        self.create_exp(qubits, options)
        self.run_exp()

        # TODO: General, several readouts and qubits
        # TODO: Implement the new results!
        "Get the results back"
        results = {}
        for qubit in qubits.values():
            if not qubit.flux_coupler:
                if self.sequence[f"readout{qubit.name}"]:
                    exp_res = self.results.get_data(f"sequence{qubit.name}")
                    if options.acquisition_type is AcquisitionType.DISCRIMINATION:
                        if options.averaging_mode is AveragingMode.CYCLIC:
                            states = np.array([exp_res])
                        else:
                            states = np.array(exp_res)
                        results[self.sequence[f"readout{qubit.name}"][0].pulse.serial] = options.results_type(
                            states=states
                        )
                    else:
                        results[self.sequence[f"readout{qubit.name}"][0].pulse.serial] = options.results_type(
                            data=np.array(exp_res)
                        )

        exp_dimensions = list(np.array(exp_res).shape)
        if dimensions != exp_dimensions:
            import warnings

            print("dimensions", dimensions, "experiment", exp_dimensions)
            warnings.warn("dimensions not properly ordered")

        # FIXME: Include this on the reports
        # html containing the pulse sequence schedule
        # lo.show_pulse_sheet("pulses", self.exp)

        # There is no reason for disconnection and it prevents reconnection
        # for a period of time making the software loops with execute_play_sequence crash
        # self.disconnect()
        return results

    def sequence_zh(self, sequence, qubits, sweepers):
        """Qibo sequence to Zurich sequence"""

        "Define and assign the sequence"
        zhsequence = defaultdict(list)
        self.sequence_qibo = sequence

<<<<<<< HEAD
        # To check the earlier pulse start and later pulse finish
        for qubit in qubits.values():
            aux_sequence = PulseSequence()
            for pulse in sequence:
                if pulse.qubit == qubit.name:
                    aux_sequence.add(pulse)

            # TODO: This fixed the flux timing issue, but I saw that
            # sending it before the drive got me better results
            # (Maybe 1 time of fight earlier ?). Create calibration routine ?
            pulse = FluxPulse(
                start=aux_sequence.start,
                duration=aux_sequence.duration,
                amplitude=0,
                shape="Rectangular",
                channel=qubit.flux.name,
                qubit=qubit.name,
            )
            zhsequence[f"flux{pulse.qubit}"].append(ZhPulse(pulse))

=======
        "Fill the sequences with pulses according to their lines in temporal order"
>>>>>>> 1e35ea58
        for pulse in sequence:
            zhsequence[f"{pulse.type.name.lower()}{pulse.qubit}"].append(ZhPulse(pulse))

        "Mess that gets the sweeper and substitutes the pulse it sweeps in the right place"
        for sweeper in sweepers:
            if sweeper.parameter.name in {"amplitude", "frequency", "duration", "relative_phase"}:
                for pulse in sweeper.pulses:
                    aux_list = zhsequence[f"{pulse.type.name.lower()}{pulse.qubit}"]
                    if sweeper.parameter is Parameter.frequency and pulse.type is PulseType.READOUT:
                        self.acquisition_type = lo.AcquisitionType.SPECTROSCOPY
                    if sweeper.parameter is Parameter.amplitude and pulse.type is PulseType.READOUT:
                        self.acquisition_type = lo.AcquisitionType.SPECTROSCOPY
                        self.NT_sweeps.append(sweeper)
                        self.sweepers.remove(sweeper)
                    for element in aux_list:
                        if pulse == element.pulse:
                            if isinstance(aux_list[aux_list.index(element)], ZhPulse):
                                aux_list[aux_list.index(element)] = ZhSweeper(pulse, sweeper, qubits[pulse.qubit])
                            elif isinstance(aux_list[aux_list.index(element)], ZhSweeper):
                                aux_list[aux_list.index(element)].add_sweeper(sweeper, qubits[pulse.qubit])
            elif sweeper.parameter.name in {"bias"}:
                for qubit in sweeper.qubits.values():
                    zhsequence[f"flux{qubit.name}"] = [ZhSweeperLine(sweeper, qubit, sequence)]
            # FIXME: This may not place the Zhsweeper when the delay occurs among different sections or lines
            elif sweeper.parameter.name in {"delay"}:
                pulse = sweeper.pulses[0]
                aux_list = zhsequence[f"{pulse.type.name.lower()}{pulse.qubit}"]
                for element in aux_list:
                    if pulse == element.pulse:
                        if isinstance(aux_list[aux_list.index(element)], ZhPulse):
                            aux_list.insert(aux_list.index(element) + 1, ZhSweeperLine(sweeper, pulse.qubit, sequence))

        self.sequence = zhsequence

    def create_exp(self, qubits, options):
        """Zurich experiment initialization usig their Experiment class"""

        """Setting experiment signal lines"""
        signals = []
        for qubit in qubits.values():
            if qubit.flux_coupler:
                signals.append(lo.ExperimentSignal(f"flux{qubit.name}"))
            else:
                if self.sequence[f"drive{qubit.name}"]:
                    signals.append(lo.ExperimentSignal(f"drive{qubit.name}"))
                if qubit.flux is not None:
                    signals.append(lo.ExperimentSignal(f"flux{qubit.name}"))
                if self.sequence[f"readout{qubit.name}"]:
                    signals.append(lo.ExperimentSignal(f"measure{qubit.name}"))
                    signals.append(lo.ExperimentSignal(f"acquire{qubit.name}"))

        exp = lo.Experiment(
            uid="Sequence",
            signals=signals,
        )

        """Translating to Zurich ExecutionParameters"""
        ACQUISITION_TYPE = {
            AcquisitionType.INTEGRATION: lo.AcquisitionType.INTEGRATION,
            AcquisitionType.RAW: lo.AcquisitionType.RAW,
            AcquisitionType.DISCRIMINATION: lo.AcquisitionType.DISCRIMINATION,
        }

        AVERAGING_MODE = {
            AveragingMode.CYCLIC: lo.AveragingMode.CYCLIC,
            AveragingMode.SINGLESHOT: lo.AveragingMode.SINGLE_SHOT,
        }

        kwargs = asdict(options)
        if self.acquisition_type:
            kwargs["acquisition_type"] = self.acquisition_type
        else:
            kwargs["acquisition_type"] = ACQUISITION_TYPE[options.acquisition_type]
        kwargs["averaging_mode"] = AVERAGING_MODE[options.averaging_mode]
        exp_options = ExecutionParameters(**kwargs)

        print(exp_options.acquisition_type)
        print(exp_options.averaging_mode)

        exp_calib = lo.Calibration()
        """Near Time recursion loop or directly to Real Time recursion loop"""
        if self.NT_sweeps:
            self.sweep_recursion_NT(qubits, exp_options, exp, exp_calib)
        else:
            self.define_exp(qubits, exp_options, exp, exp_calib)

    def define_exp(self, qubits, exp_options, exp, exp_calib):
        """Real time definition"""
        with exp.acquire_loop_rt(
            uid="shots",
            count=exp_options.nshots,
            acquisition_type=exp_options.acquisition_type,
            averaging_mode=exp_options.averaging_mode,
        ):
<<<<<<< HEAD
            # if self.nsweeps > 0:
            if len(self.sweepers) > 0:
                self.sweep_recursion(
                    qubits, exp, exp_calib, options.relaxation_time, options.acquisition_type, options.fast_reset
                )
           

            # TODO: Gate sweeps for flipping, AllXY (,RB ?):
            elif self.nsweeps == "gate_sweep":
                print("Estoy en ello")
                # inner loop - sweep over sequence lengths
                for pulse_sequences in pulse_sequences:
                    self.select_exp(exp, qubits, options.relaxation_time, options.acquisition_type, options.fast_reset)
                    # Careful with the definition of handel and their recovery
            else:
                self.select_exp(exp, qubits, options.relaxation_time, options.acquisition_type, options.fast_reset)
            exp.set_calibration(exp_calib)
            self.experiment = exp
            exp.set_signal_map(self.signal_map)
             
=======
            """Recursion loop for sweepers or just play a sequence"""
            if self.sweepers:
                self.sweep_recursion(qubits, exp, exp_calib, exp_options)
            else:
                self.select_exp(exp, qubits, exp_options)
            exp.set_calibration(exp_calib)
            exp.set_signal_map(self.signal_map)
            self.experiment = exp
>>>>>>> 1e35ea58

    def select_exp(self, exp, qubits, exp_options):
        """Build Zurich Experiment selecting the relevant sections"""
        if "drive" in str(self.sequence):
            if "flux" in str(self.sequence):
                self.flux(exp, qubits)
                self.drive(exp, qubits)
            else:
                self.drive(exp, qubits)
        elif "flux" in str(self.sequence):
            self.flux(exp, qubits)
        self.measure_relax(exp, qubits, exp_options.relaxation_time, exp_options.acquisition_type)
        if exp_options.fast_reset is not False:
            self.fast_reset(exp, qubits, exp_options.fast_reset)

    def play_sweep(self, exp, qubit, pulse, section):
        """Play Zurich pulse when a sweeper is involved"""
        # FIXME: This loop for when a pulse is swept with several parameters(Max:3[Lenght, Amplitude, Phase]?)
        if self.sweepers == "2 sweeps on one single pulse":  # Need a better way of checking
            exp.play(
                signal=f"{section}{qubit.name}",
                pulse=pulse.zhpulse,
                amplitude=pulse.zhsweepers[0],
                length=pulse.zhsweepers[1],
                phase=pulse.pulse.relative_phase,
            )

        elif isinstance(pulse, ZhSweeperLine):
            if pulse.zhsweeper.uid == "bias":
                exp.play(
                    signal=f"{section}{qubit.name}",
                    pulse=pulse.zhpulse,
                    amplitude=pulse.zhsweeper,
                )

        else:
            parameters = []
            for partial_sweep in pulse.zhsweepers:
                parameters.append(partial_sweep.uid)
            if any("amplitude" in param for param in parameters):
                # Zurich is already multiplying the pulse amplitude with the sweeper amplitude
                # FIXME: Recheck and do relative amplitude sweeps by converting
                pulse.zhpulse.amplitude = 1
                print("Juan doesn't know what he's doing")
                exp.play(
                    signal=f"{section}{qubit.name}",
                    pulse=pulse.zhpulse,
                    amplitude=pulse.zhsweeper,
                    phase=pulse.pulse.relative_phase,
                )
            elif any("duration" in param for param in parameters):
                exp.play(
                    signal=f"{section}{qubit.name}",
                    pulse=pulse.zhpulse,
                    length=pulse.zhsweeper,
                    phase=pulse.pulse.relative_phase,
                )
            elif "frequency" in partial_sweep.uid or partial_sweep.uid == "delay":
                exp.play(
                    signal=f"{section}{qubit.name}",
                    pulse=pulse.zhpulse,
                    phase=pulse.pulse.relative_phase,
                )

    def flux(self, exp, qubits):
        """qubit flux or qubit coupler flux for bias sweep or pulses"""
        for qubit in qubits.values():
            with exp.section(uid=f"sequence_bias{qubit.name}"):
                i = 0
                time = 0
                for pulse in self.sequence[f"flux{qubit.name}"]:
                    if not isinstance(pulse, ZhSweeperLine):
                        pulse.zhpulse.uid = pulse.zhpulse.uid + str(i)
                        exp.delay(signal=f"flux{qubit.name}", time=round(pulse.pulse.start * 1e-9, 9) - time)
                        time += round(pulse.pulse.duration * 1e-9, 9) + round(pulse.pulse.start * 1e-9, 9) - time
                    if isinstance(pulse, ZhSweeperLine):
                        self.play_sweep(exp, qubit, pulse, section="flux")
                    else:
                        exp.play(signal=f"flux{qubit.name}", pulse=pulse.zhpulse)
                    i += 1

    def drive(self, exp, qubits):
        """qubit driving pulses"""
        for qubit in qubits.values():
            if not qubit.flux_coupler:
                time = 0
                i = 0
                if self.sequence[f"drive{qubit.name}"]:
                    with exp.section(uid=f"sequence_drive{qubit.name}"):
                        for pulse in self.sequence[f"drive{qubit.name}"]:
                            if not isinstance(pulse, ZhSweeperLine):
                                exp.delay(signal=f"drive{qubit.name}", time=round(pulse.pulse.start * 1e-9, 9) - time)
                                time += (
                                    round(pulse.pulse.duration * 1e-9, 9) + round(pulse.pulse.start * 1e-9, 9) - time
                                )
                                pulse.zhpulse.uid = pulse.zhpulse.uid + str(i)
                                if isinstance(pulse, ZhSweeper):
                                    self.play_sweep(exp, qubit, pulse, section="drive")
                                elif isinstance(pulse, ZhPulse):
                                    exp.play(
                                        signal=f"drive{qubit.name}",
                                        pulse=pulse.zhpulse,
                                        phase=pulse.pulse.relative_phase,
                                    )
                                    i += 1
                            elif isinstance(pulse, ZhSweeperLine):
                                exp.delay(signal=f"drive{qubit.name}", time=pulse.zhsweeper)

    # For pulsed spectroscopy, set integration_length and either measure_pulse or measure_pulse_length.
    # For CW spectroscopy, set only integration_length and do not specify the measure signal.
    # For all other measurements, set either length or pulse for both the measure pulse and integration kernel.
    def measure_relax(self, exp, qubits, relaxation_time, acquisition_type):
        """qubit readout pulse, data acquisition and qubit relaxation"""
        for qubit in qubits.values():
            if not qubit.flux_coupler:
                play_after = None
                if self.sequence[f"drive{qubit.name}"]:
                    play_after = f"sequence_drive{qubit.name}"
                with exp.section(uid=f"sequence_measure{qubit.name}", play_after=play_after):
                    if self.sequence[f"drive{qubit.name}"]:
                        last_drive_pulse = self.sequence[f"drive{qubit.name}"][-1]
                        if isinstance(last_drive_pulse, ZhPulse):
                            time = round(last_drive_pulse.pulse.finish * 1e-9, 9)
                        else:
                            time = 0
                    else:
                        time = 0
                    i = 0
                    if self.sequence[f"readout{qubit.name}"]:
                        for pulse in self.sequence[f"readout{qubit.name}"]:
                            exp.delay(signal=f"measure{qubit.name}", time=0)
                            # FIXME: The delay between drive and measure needs to be revised
                            # This may be a problem for fixed sequences and not delay sweeps as T1
                            # exp.delay(signal=f"measure{qubit.name}", time=round(pulse.pulse.start * 1e-9, 9) - time)
                            time += round(pulse.pulse.duration * 1e-9, 9) + round(pulse.pulse.start * 1e-9, 9) - time
                            pulse.zhpulse.uid = pulse.zhpulse.uid + str(i)

                            """Integration weights definition or load from the chip folder"""
                            weights_file = Path(
                                str(qibolab_folder)
                                + f"/runcards/{self.chip}/weights/integration_weights_optimization_qubit_{qubit.name}.npy"
                            )
                            if weights_file.is_file():
                                print("I'm using optimized IW")
                                samples = np.load(
                                    str(qibolab_folder)
                                    + f"/runcards/{self.chip}/weights/integration_weights_optimization_qubit_{qubit.name}.npy",
                                    allow_pickle=True,
                                )
                                if acquisition_type == lo.AcquisitionType.DISCRIMINATION:
                                    weight = lo.pulse_library.sampled_pulse_complex(
                                        uid="weight" + pulse.zhpulse.uid,
                                        samples=samples[0] * np.exp(1j * qubit.iq_angle),
                                    )
                                else:
                                    weight = lo.pulse_library.sampled_pulse_complex(
                                        uid="weight" + pulse.zhpulse.uid,
                                        samples=samples[0],
                                    )
                            else:
                                print("I'm using dumb IW")
                                "We adjust for smearing and remove smearing/2 at the end"
                                exp.delay(signal=f"measure{qubit.name}", time=self.smearing)
                                if acquisition_type == lo.AcquisitionType.DISCRIMINATION:
                                    weight = lo.pulse_library.sampled_pulse_complex(
                                        np.ones([int(pulse.pulse.duration * 2 - 3 * self.smearing)])
                                        * np.exp(1j * qubit.iq_angle)
                                    )
                                else:
                                    weight = lo.pulse_library.const(
                                        uid="weight" + pulse.zhpulse.uid,
                                        length=round(pulse.pulse.duration * 1e-9, 9) - 1.5 * self.smearing,
                                        amplitude=1,
                                    )

                            exp.measure(
                                acquire_signal=f"acquire{qubit.name}",
                                handle=f"sequence{qubit.name}",
                                integration_kernel=weight,
                                integration_kernel_parameters=None,
                                integration_length=None,
                                measure_signal=f"measure{qubit.name}",
                                measure_pulse=pulse.zhpulse,
                                measure_pulse_length=round(pulse.pulse.duration * 1e-9, 9),
                                measure_pulse_parameters=None,
                                measure_pulse_amplitude=None,
                                acquire_delay=self.time_of_flight,
                                reset_delay=relaxation_time,
                            )
                            i += 1

    def fast_reset(self, exp, qubits, fast_reset):
        """
        Conditional fast reset after readout - small delay for signal processing
        This is a very naive approach that can be improved by repeating this step until
        we reach non fast reset fidelity
        https://quantum-computing.ibm.com/lab/docs/iql/manage/systems/reset/backend_reset
        """
        print("Im fast resetting")
        for qubit_name in self.sequence_qibo.qubits:
            qubit = qubits[qubit_name]
            if not qubit.flux_coupler:
                with exp.section(uid=f"fast_reset{qubit.name}", play_after=f"sequence_measure{qubit.name}"):
                    with exp.match_local(handle=f"sequence{qubit.name}"):
                        with exp.case(state=0):
                            pass
                        with exp.case(state=1):
                            exp.play(signal=f"drive{qubit.name}", pulse=ZhPulse(fast_reset[qubit.name]).zhpulse)

    def sweep(self, qubits, sequence, options, *sweepers):
        """Play pulse and sweepers sequence"""
<<<<<<< HEAD
        if options.relaxation_time is None:
            options.relaxation_time = self.relaxation_time
=======

        dimensions = [options.nshots]
        for sweep in sweepers:
            dimensions.append(len(sweep.values))

        # TODO: Read frequency for pulses instead of qubit patch
>>>>>>> 1e35ea58
        for qubit in qubits.values():
            for pulse in sequence:
                if pulse.qubit == qubit.name:
                    if pulse.type is PulseType.READOUT:
                        qubit.readout_frequency = pulse.frequency
<<<<<<< HEAD
                    elif pulse.type is PulseType.DRIVE:
                        qubit.drive_frequency = pulse.frequency
                        
=======
                    if pulse.type is PulseType.DRIVE:
                        qubit.drive_frequency = pulse.frequency
        """
        Play pulse sequence steps, one on each method:
        Translation, Calibration, Experiment Definition and Execution.
        """
>>>>>>> 1e35ea58
        self.sweepers = list(sweepers)
        self.sequence_zh(sequence, qubits, sweepers)
        self.calibration_step(qubits)
        self.create_exp(qubits, options)
        self.run_exp()

        # TODO: General, several readouts and qubits
        # TODO: Implement the new results!
        "Get the results back"
        results = {}
        for qubit in qubits.values():
            if not qubit.flux_coupler:
                if self.sequence[f"readout{qubit.name}"]:
                    exp_res = self.results.get_data(f"sequence{qubit.name}")
<<<<<<< HEAD
                    if self.NT_loop and options.averaging_mode is lo.AveragingMode.SINGLE_SHOT:
                        exp_res = np.moveaxis(exp_res, -1, 0)
                    print(exp_res.shape)
                    i = exp_res.real
                    q = exp_res.imag
                    results[self.sequence[f"readout{qubit.name}"][0].pulse.serial] = ExecutionResults.from_components(
                        i, q
                    )
=======
                    if options.acquisition_type is AcquisitionType.DISCRIMINATION:
                        if options.averaging_mode is AveragingMode.CYCLIC:
                            states = np.array([exp_res])
                        else:
                            states = np.array(exp_res)
                        results[self.sequence[f"readout{qubit.name}"][0].pulse.serial] = options.results_type(
                            states=states
                        )
                    else:
                        results[self.sequence[f"readout{qubit.name}"][0].pulse.serial] = options.results_type(
                            data=np.array(exp_res)
                        )

        exp_dimensions = list(np.array(exp_res).shape)
        if dimensions != exp_dimensions:
            import warnings
>>>>>>> 1e35ea58

            print("dimensions", dimensions, "experiment", exp_dimensions)
            warnings.warn("dimensions not properly ordered")

        # FIXME: Include this on the reports
        # html containing the pulse sequence schedule
        # lo.show_pulse_sheet("pulses", self.exp)

        # There is no reason for disconnection and it prevents reconnection
        # for a period of time making the software loops with execute_play_sequence crash
        # self.disconnect()
        return results

    def sweep_recursion(self, qubits, exp, exp_calib, exp_options):
        """Sweepers recursion for multiple nested Real Time sweepers"""
        print("RT_loop")

        # This would reorder sweepers without the user knowing. I would like to avoid
        # it as we should keep qibocal ordering.
        # for sweep in self.sweepers:
        #     if sweep.parameter is Parameter.frequency:
        #         sweeper = sweep
        #         break
        #     sweeper = sweep

        sweeper = self.sweepers[0]

        i = len(self.sweepers) - 1
        self.sweepers.remove(sweeper)

        print(sweeper.parameter)
        parameter = None

        if sweeper.parameter is Parameter.frequency:
            for pulse in sweeper.pulses:
                line = "drive" if pulse.type is PulseType.DRIVE else "measure"
                zhsweeper = ZhSweeper(pulse, sweeper, qubits[sweeper.pulses[0].qubit]).zhsweeper
                zhsweeper.uid = f"frequency"  # TODO: Changing the name from "frequency" breaks it
                exp_calib[f"{line}{pulse.qubit}"] = lo.SignalCalibration(
                    oscillator=lo.Oscillator(
                        frequency=zhsweeper,
                        modulation_type=lo.ModulationType.HARDWARE,
                    )
                )

        if sweeper.parameter is Parameter.bias:
            for qubit in sweeper.qubits.values():
                parameter = ZhSweeperLine(sweeper, qubit, self.sequence_qibo).zhsweeper

        elif sweeper.parameter is Parameter.delay:
            for qubit in sweeper.qubits.values():
                parameter = ZhSweeperLine(sweeper, qubit, self.sequence_qibo).zhsweeper

        elif parameter is None:
            parameter = ZhSweeper(sweeper.pulses[0], sweeper, qubits[sweeper.pulses[0].qubit]).zhsweeper

        with exp.sweep(
            uid=f"sweep_{sweeper.parameter.name.lower()}_{i}",  # FIXME: This uid trouble double freq ???
            parameter=parameter,  # FIXME: This uid for double freq ???
            reset_oscillator_phase=True,  # FIXME: Should we reset this phase ???
        ):
            if len(self.sweepers) > 0:
                self.sweep_recursion(qubits, exp, exp_calib, exp_options)
            else:
                self.select_exp(exp, qubits, exp_options)

    def sweep_recursion_NT(self, qubits, options, exp, exp_calib):
        """
        Sweepers recursion for Near Time sweepers. Faster than regular software sweepers as
        they are executed on the actual device by (software ? or slower hardware ones)

        You want to avoid them so for now they are implement for a specific sweep.
        """

        print("NT_loop")

        sweeper = self.NT_sweeps[0]

        i = len(self.NT_sweeps) - 1
        self.NT_sweeps.remove(sweeper)

        print(sweeper.parameter)
        parameter = None

        if sweeper.parameter is Parameter.amplitude:
            for pulse in sweeper.pulses:
                line = "drive" if pulse.type is PulseType.DRIVE else "measure"
                zhsweeper = ZhSweeper(pulse, sweeper, qubits[sweeper.pulses[0].qubit]).zhsweeper
                zhsweeper.uid = f"amplitude"
                path = "DEV12146"  # Hardcoded for SHFQC(SHFQA)

        # Leave it for dual freq if they dont work in RT
        if sweeper.parameter is Parameter.frequency:
            for pulse in sweeper.pulses:
                line = "drive" if pulse.type is PulseType.DRIVE else "measure"
                zhsweeper = ZhSweeper(pulse, sweeper, qubits[sweeper.pulses[0].qubit]).zhsweeper
                zhsweeper.uid = f"frequency"  # TODO: Changing the name from "frequency" breaks it
                exp_calib[f"{line}{pulse.qubit}"] = lo.SignalCalibration(
                    oscillator=lo.Oscillator(
                        frequency=zhsweeper,
                        modulation_type=lo.ModulationType.HARDWARE,
                    )
                )

        elif parameter is None:
            parameter = ZhSweeper(sweeper.pulses[0], sweeper, qubits[sweeper.pulses[0].qubit]).zhsweeper

        with exp.sweep(
            uid=f"sweep_{sweeper.parameter.name.lower()}_{i}",
            parameter=parameter,
        ):
            exp.set_node(
                path=f"/{path}/qachannels/*/oscs/0/gain",  # FIXME: Hardcoded SHFQA device
                value=parameter,
            )

            if len(self.NT_sweeps) > 0:
                self.sweep_recursion_NT(qubits, options, exp, exp_calib)
            else:
                self.define_exp(qubits, options, exp, exp_calib)

    # -----------------------------------------------------------------------------

    def play_sim(self, qubits, sequence, options, sim_time):
        """Play pulse sequence"""

        self.sequence_zh(sequence, qubits, sweepers=[])
        self.calibration_step(qubits)
        self.create_exp(qubits, options)

        self.exp = self.session.compile(self.experiment)

        self.run_sim(sim_time)

    # TODO: Implement further pulse viewing functions from 2.2.0
    # should this be added in a way so the user can check how the sequence looks like ?
    def run_sim(self, sim_time):
        self.device_setup = lo.DeviceSetup.from_descriptor(
            yaml_text=self.descriptor,
            server_host="localhost",
            server_port="8004",
            setup_name=self.name,
        )
        # create a session
        self.sim_session = lo.Session(self.device_setup)
        # connect to session
        self.sim_device = self.session.connect(do_emulation=True)

        from laboneq.contrib.example_helpers.plotting.plot_helpers import (
            plot_simulation,
        )

        print(self.exp)

        # Plot simulated output signals with helper function
        plot_simulation(
            self.exp,
            start_time=0,
            length=sim_time,
            xaxis_label="Time (s)",
            yaxis_label="Amplitude",
            plot_width=10,
            plot_height=3,
        )<|MERGE_RESOLUTION|>--- conflicted
+++ resolved
@@ -248,15 +248,8 @@
         self.session = None
         self.device = None
 
-<<<<<<< HEAD
-        # From setup
-        self.hardware_avg = 0.0
-        self.Fast_reset = 0.0
-        self.relaxation_time = 300e6
-=======
         "Parameters read from the runcard not part of ExecutionParameters"
         self.Fast_reset = False
->>>>>>> 1e35ea58
         self.time_of_flight = 0.0
         self.smearing = 0.0
         self.chip = "iqm5q"
@@ -404,7 +397,6 @@
         self.calibration[f"/logical_signal_groups/q{q}/flux_line"] = lo.SignalCalibration(
             range=qubit.flux.power_range, port_delay=None, delay_signal=0, voltage_offset=qubit.flux.bias
         )
-        print(f"QUbit: {qubit.name} flux bias: {qubit.flux.bias}")
 
     def run_exp(self):
         """Compilation settings, compilation step, execution step and data retrival"""
@@ -420,11 +412,6 @@
     # TODO: Play taking a big sequence with several acquire steps
     def play(self, qubits, sequence, options):
         """Play pulse sequence"""
-<<<<<<< HEAD
-        if options.relaxation_time is None:
-            options.relaxation_time = self.relaxation_time
-        self.sweepers = []
-=======
 
         dimensions = [options.nshots]
 
@@ -441,7 +428,6 @@
         Play pulse sequence steps, one on each method:
         Translation, Calibration, Experiment Definition and Execution.
         """
->>>>>>> 1e35ea58
         self.sequence_zh(sequence, qubits, sweepers=[])
         self.calibration_step(qubits)
         self.create_exp(qubits, options)
@@ -491,30 +477,7 @@
         zhsequence = defaultdict(list)
         self.sequence_qibo = sequence
 
-<<<<<<< HEAD
-        # To check the earlier pulse start and later pulse finish
-        for qubit in qubits.values():
-            aux_sequence = PulseSequence()
-            for pulse in sequence:
-                if pulse.qubit == qubit.name:
-                    aux_sequence.add(pulse)
-
-            # TODO: This fixed the flux timing issue, but I saw that
-            # sending it before the drive got me better results
-            # (Maybe 1 time of fight earlier ?). Create calibration routine ?
-            pulse = FluxPulse(
-                start=aux_sequence.start,
-                duration=aux_sequence.duration,
-                amplitude=0,
-                shape="Rectangular",
-                channel=qubit.flux.name,
-                qubit=qubit.name,
-            )
-            zhsequence[f"flux{pulse.qubit}"].append(ZhPulse(pulse))
-
-=======
         "Fill the sequences with pulses according to their lines in temporal order"
->>>>>>> 1e35ea58
         for pulse in sequence:
             zhsequence[f"{pulse.type.name.lower()}{pulse.qubit}"].append(ZhPulse(pulse))
 
@@ -536,7 +499,7 @@
                             elif isinstance(aux_list[aux_list.index(element)], ZhSweeper):
                                 aux_list[aux_list.index(element)].add_sweeper(sweeper, qubits[pulse.qubit])
             elif sweeper.parameter.name in {"bias"}:
-                for qubit in sweeper.qubits.values():
+                for qubit in sweeper.qubits:
                     zhsequence[f"flux{qubit.name}"] = [ZhSweeperLine(sweeper, qubit, sequence)]
             # FIXME: This may not place the Zhsweeper when the delay occurs among different sections or lines
             elif sweeper.parameter.name in {"delay"}:
@@ -609,28 +572,6 @@
             acquisition_type=exp_options.acquisition_type,
             averaging_mode=exp_options.averaging_mode,
         ):
-<<<<<<< HEAD
-            # if self.nsweeps > 0:
-            if len(self.sweepers) > 0:
-                self.sweep_recursion(
-                    qubits, exp, exp_calib, options.relaxation_time, options.acquisition_type, options.fast_reset
-                )
-           
-
-            # TODO: Gate sweeps for flipping, AllXY (,RB ?):
-            elif self.nsweeps == "gate_sweep":
-                print("Estoy en ello")
-                # inner loop - sweep over sequence lengths
-                for pulse_sequences in pulse_sequences:
-                    self.select_exp(exp, qubits, options.relaxation_time, options.acquisition_type, options.fast_reset)
-                    # Careful with the definition of handel and their recovery
-            else:
-                self.select_exp(exp, qubits, options.relaxation_time, options.acquisition_type, options.fast_reset)
-            exp.set_calibration(exp_calib)
-            self.experiment = exp
-            exp.set_signal_map(self.signal_map)
-             
-=======
             """Recursion loop for sweepers or just play a sequence"""
             if self.sweepers:
                 self.sweep_recursion(qubits, exp, exp_calib, exp_options)
@@ -639,7 +580,6 @@
             exp.set_calibration(exp_calib)
             exp.set_signal_map(self.signal_map)
             self.experiment = exp
->>>>>>> 1e35ea58
 
     def select_exp(self, exp, qubits, exp_options):
         """Build Zurich Experiment selecting the relevant sections"""
@@ -683,7 +623,6 @@
                 # Zurich is already multiplying the pulse amplitude with the sweeper amplitude
                 # FIXME: Recheck and do relative amplitude sweeps by converting
                 pulse.zhpulse.amplitude = 1
-                print("Juan doesn't know what he's doing")
                 exp.play(
                     signal=f"{section}{qubit.name}",
                     pulse=pulse.zhpulse,
@@ -851,34 +790,23 @@
 
     def sweep(self, qubits, sequence, options, *sweepers):
         """Play pulse and sweepers sequence"""
-<<<<<<< HEAD
-        if options.relaxation_time is None:
-            options.relaxation_time = self.relaxation_time
-=======
 
         dimensions = [options.nshots]
         for sweep in sweepers:
             dimensions.append(len(sweep.values))
 
         # TODO: Read frequency for pulses instead of qubit patch
->>>>>>> 1e35ea58
         for qubit in qubits.values():
             for pulse in sequence:
                 if pulse.qubit == qubit.name:
                     if pulse.type is PulseType.READOUT:
                         qubit.readout_frequency = pulse.frequency
-<<<<<<< HEAD
-                    elif pulse.type is PulseType.DRIVE:
-                        qubit.drive_frequency = pulse.frequency
-                        
-=======
                     if pulse.type is PulseType.DRIVE:
                         qubit.drive_frequency = pulse.frequency
         """
         Play pulse sequence steps, one on each method:
         Translation, Calibration, Experiment Definition and Execution.
         """
->>>>>>> 1e35ea58
         self.sweepers = list(sweepers)
         self.sequence_zh(sequence, qubits, sweepers)
         self.calibration_step(qubits)
@@ -893,16 +821,6 @@
             if not qubit.flux_coupler:
                 if self.sequence[f"readout{qubit.name}"]:
                     exp_res = self.results.get_data(f"sequence{qubit.name}")
-<<<<<<< HEAD
-                    if self.NT_loop and options.averaging_mode is lo.AveragingMode.SINGLE_SHOT:
-                        exp_res = np.moveaxis(exp_res, -1, 0)
-                    print(exp_res.shape)
-                    i = exp_res.real
-                    q = exp_res.imag
-                    results[self.sequence[f"readout{qubit.name}"][0].pulse.serial] = ExecutionResults.from_components(
-                        i, q
-                    )
-=======
                     if options.acquisition_type is AcquisitionType.DISCRIMINATION:
                         if options.averaging_mode is AveragingMode.CYCLIC:
                             states = np.array([exp_res])
@@ -919,7 +837,6 @@
         exp_dimensions = list(np.array(exp_res).shape)
         if dimensions != exp_dimensions:
             import warnings
->>>>>>> 1e35ea58
 
             print("dimensions", dimensions, "experiment", exp_dimensions)
             warnings.warn("dimensions not properly ordered")
@@ -966,11 +883,11 @@
                 )
 
         if sweeper.parameter is Parameter.bias:
-            for qubit in sweeper.qubits.values():
+            for qubit in sweeper.qubits:
                 parameter = ZhSweeperLine(sweeper, qubit, self.sequence_qibo).zhsweeper
 
         elif sweeper.parameter is Parameter.delay:
-            for qubit in sweeper.qubits.values():
+            for qubit in sweeper.qubits:
                 parameter = ZhSweeperLine(sweeper, qubit, self.sequence_qibo).zhsweeper
 
         elif parameter is None:
