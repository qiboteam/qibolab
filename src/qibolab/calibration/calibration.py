--- conflicted
+++ resolved
@@ -13,11 +13,7 @@
 from qibolab.paths import qibolab_folder
 from qibolab.calibration import utils
 from qibolab.calibration import fitting
-<<<<<<< HEAD
-from qibolab.circuit import PulseSequence
-=======
 from qibolab.pulses import PulseSequence, Pulse, ReadoutPulse, Rectangular, Gaussian, Drag
->>>>>>> 733565af
 
 class Calibration():
 
