# -*- coding: utf-8 -*-
import pathlib

import matplotlib.pyplot as plt
import numpy as np
import yaml
from quantify_core.data.handling import set_datadir
from quantify_core.measurement import MeasurementControl
from quantify_core.measurement.control import Gettable, Settable
from scipy.signal import savgol_filter

from qibolab import Platform
<<<<<<< HEAD
from qibolab.platforms.abstract import AbstractPlatform
=======
from qibolab.calibration import fitting, utils
>>>>>>> cc05885b
from qibolab.paths import qibolab_folder
from qibolab.pulses import (
    Drag,
    Gaussian,
    Pulse,
    PulseSequence,
    ReadoutPulse,
    Rectangular,
)


class Calibration:
    def __init__(self, platform: Platform, settings_file=None, show_plots=True):
        self.platform = platform
        if not settings_file:
            script_folder = pathlib.Path(__file__).parent
            settings_file = script_folder / "calibration.yml"
        self.settings_file = settings_file
        # TODO: Set mc plotting to false when auto calibrates (default = True for diagnostics)
        self.mc, self.pl, self.ins = utils.create_measurement_control(
            "Calibration", show_plots
        )

    def load_settings(self):
        # Load calibration settings
        with open(self.settings_file, "r") as file:
            self.settings = yaml.safe_load(file)
            self.software_averages = self.settings["software_averages"]
            self.software_averages_precision = self.settings[
                "software_averages_precision"
            ]
            self.max_num_plots = self.settings["max_num_plots"]

        if self.platform.settings["nqubits"] == 1:
            self.resonator_type = "3D"
        else:
            self.resonator_type = "2D"

    def reload_settings(self):
        self.load_settings()

    # --------------------------#
    # Single qubit experiments #
    # --------------------------#

    def run_resonator_spectroscopy(self, qubit=0):
        platform:AbstractPlatform = self.platform
        platform.reload_settings()
        mc = self.mc

        self.reload_settings()
        lowres_width = self.settings["resonator_spectroscopy"]["lowres_width"]
        lowres_step = self.settings["resonator_spectroscopy"]["lowres_step"]
        highres_width = self.settings["resonator_spectroscopy"]["highres_width"]
        highres_step = self.settings["resonator_spectroscopy"]["highres_step"]
        precision_width = self.settings["resonator_spectroscopy"]["precision_width"]
        precision_step = self.settings["resonator_spectroscopy"]["precision_step"]

        sequence = PulseSequence()
<<<<<<< HEAD
        ro_pulse = platform.create_qubit_readout_pulse(qubit, start = 0)
=======
        ro_pulse = platform.qubit_readout_pulse(qubit, start=0)
>>>>>>> cc05885b

        sequence.add(ro_pulse)

        self.pl.tuids_max_num(self.max_num_plots)
        lo_qrm_frequency = (
            platform.characterization["single_qubit"][qubit]["resonator_freq"]
            - ro_pulse.frequency
        )

        # Fast Sweep
        if self.software_averages != 0:
            scanrange = utils.variable_resolution_scanrange(
                lowres_width, lowres_step, highres_width, highres_step
            )

            mc.settables(
                settable(platform.ro_port[qubit], "lo_frequency", "Frequency", "Hz")
            )
            mc.setpoints(scanrange + lo_qrm_frequency)
            mc.gettables(ROController(platform, sequence, qubit))
            platform.start()
            dataset = mc.run(
                "Resonator Spectroscopy Fast", soft_avg=self.software_averages
            )
            platform.stop()

            if self.resonator_type == "3D":
                lo_qrm_frequency = dataset["x0"].values[dataset["y0"].argmax().values]
                avg_voltage = (
                    np.mean(dataset["y0"].values[: (lowres_width // lowres_step)]) * 1e6
                )
            elif self.resonator_type == "2D":
                lo_qrm_frequency = dataset["x0"].values[dataset["y0"].argmin().values]
                avg_voltage = (
                    np.mean(dataset["y0"].values[: (lowres_width // lowres_step)]) * 1e6
                )

        # Precision Sweep
        if self.software_averages_precision != 0:
            scanrange = np.arange(-precision_width, precision_width, precision_step)
            mc.settables(
                settable(platform.ro_port[qubit], "lo_frequency", "Frequency", "Hz")
            )
            mc.setpoints(scanrange + lo_qrm_frequency)
            mc.gettables(ROController(platform, sequence, qubit))
            platform.start()
            dataset = mc.run(
                "Resonator Spectroscopy Precision",
                soft_avg=self.software_averages_precision,
            )
            platform.stop()

        # Fitting
        if self.resonator_type == "3D":
            f0, BW, Q, peak_voltage = fitting.lorentzian_fit(
                "last", max, "Resonator_spectroscopy"
            )
            resonator_freq = int(f0 + ro_pulse.frequency)
        elif self.resonator_type == "2D":
            f0, BW, Q, peak_voltage = fitting.lorentzian_fit(
                "last", min, "Resonator_spectroscopy"
            )
            resonator_freq = int(f0 + ro_pulse.frequency)
            # TODO: Fix fitting of minimum values
        peak_voltage = peak_voltage * 1e6

        print(f"\nResonator Frequency = {resonator_freq}")
        return resonator_freq, avg_voltage, peak_voltage, dataset

    def run_resonator_punchout(self, qubit=0):
        platform:AbstractPlatform = self.platform
        platform.reload_settings()
        mc = self.mc

        self.reload_settings()
        freq_width = self.settings["resonator_punchout"]["freq_width"]
        freq_step = self.settings["resonator_punchout"]["freq_step"]
        att_min = self.settings["resonator_punchout"]["att_min"]
        att_max = self.settings["resonator_punchout"]["att_max"]
        att_step = self.settings["resonator_punchout"]["att_step"]

        sequence = PulseSequence()
<<<<<<< HEAD
        ro_pulse = platform.create_qubit_readout_pulse(qubit, start = 0)
=======
        ro_pulse = platform.qubit_readout_pulse(qubit, start=0)
>>>>>>> cc05885b
        sequence.add(ro_pulse)

        self.pl.tuids_max_num(self.max_num_plots)
        lo_qrm_frequency = (
            platform.characterization["single_qubit"][qubit]["resonator_freq"]
            - ro_pulse.frequency
        )

        scanrange = np.arange(-freq_width, freq_width, freq_step)
        freqs = scanrange + lo_qrm_frequency
        atts = np.flip(np.arange(att_min, att_max, att_step))

        mc.setpoints_grid([freqs, atts])
        mc.settables(
            [
                settable(platform.ro_port[qubit], "lo_frequency", "Frequency", "Hz"),
                settable(platform.qrm[qubit], "attenuation", "Attenuation", "dB"),
            ]
        )
        mc.gettables(
            ROControllerNormalised(platform, sequence, qubit, platform.qrm[qubit])
        )
        platform.start()
        dataset = mc.run("Resonator Punchout", soft_avg=self.software_averages)
        platform.stop()

        # TODO: automatically extract the best attenuation setting
        # TODO: normalise results in power (not possible with meassurement control)
        return dataset

    def run_resonator_spectroscopy_flux(self, qubit=0, fluxline=0):
        platform:AbstractPlatform = self.platform
        platform.reload_settings()
        mc = self.mc

        self.reload_settings()
        freq_width = self.settings["resonator_spectroscopy_flux"]["freq_width"]
        freq_step = self.settings["resonator_spectroscopy_flux"]["freq_step"]
        current_min = self.settings["resonator_spectroscopy_flux"]["current_min"]
        current_max = self.settings["resonator_spectroscopy_flux"]["current_max"]
        current_step = self.settings["resonator_spectroscopy_flux"]["current_step"]

        sequence = PulseSequence()
<<<<<<< HEAD
        ro_pulse = platform.create_qubit_readout_pulse(qubit, start = 0)
=======
        ro_pulse = platform.qubit_readout_pulse(qubit, start=0)
>>>>>>> cc05885b
        sequence.add(ro_pulse)

        self.pl.tuids_max_num(self.max_num_plots)
        lo_qrm_frequency = (
            platform.characterization["single_qubit"][qubit]["resonator_freq"]
            - ro_pulse.frequency
        )
        spi = platform.instruments["SPI"].device
        dacs = [
            spi.mod2.dac0,
            spi.mod1.dac0,
            spi.mod1.dac1,
            spi.mod1.dac2,
            spi.mod1.dac3,
        ]
        spi.set_dacs_zero()

        scanrange = np.arange(-freq_width, freq_width, freq_step)
        freqs = scanrange + lo_qrm_frequency
        flux = np.arange(current_min, current_max, current_step)

        mc.setpoints_grid([freqs, flux])
        mc.settables(
            [
                settable(platform.ro_port[qubit], "lo_frequency", "Frequency", "Hz"),
                dacs[fluxline].current,
            ]
        )
        mc.gettables(ROController(platform, sequence, qubit))
        platform.start()
        dataset = mc.run(name="Resonator Spectroscopy Flux")
        platform.stop()
        spi.set_dacs_zero()

        # TODO: call platform.qfm[fluxline] instead of dacs[fluxline]
        # TODO: automatically extract the sweet spot current
        # TODO: add a method to generate the matrix
        return dataset

    def run_qubit_spectroscopy(self, qubit=0):
        platform:AbstractPlatform = self.platform
        platform.reload_settings()
        mc = self.mc

        self.reload_settings()
        fast_start = self.settings["qubit_spectroscopy"]["fast_start"]
        fast_end = self.settings["qubit_spectroscopy"]["fast_end"]
        fast_step = self.settings["qubit_spectroscopy"]["fast_step"]
        precision_start = self.settings["qubit_spectroscopy"]["precision_start"]
        precision_end = self.settings["qubit_spectroscopy"]["precision_end"]
        precision_step = self.settings["qubit_spectroscopy"]["precision_step"]

        sequence = PulseSequence()
<<<<<<< HEAD
        qd_pulse = platform.create_qubit_drive_pulse(qubit, start = 0, duration = 5000) 
        ro_pulse = platform.create_qubit_readout_pulse(qubit, start = qd_pulse.finish)
=======
        qd_pulse = platform.qubit_drive_pulse(qubit, start=0, duration=5000)
        ro_pulse = platform.qubit_readout_pulse(qubit, start=5000)
>>>>>>> cc05885b
        sequence.add(qd_pulse)
        sequence.add(ro_pulse)

        self.pl.tuids_max_num(self.max_num_plots)

        # Fast Sweep
        if self.software_averages != 0:
            lo_qcm_frequency = (
                platform.characterization["single_qubit"][qubit]["qubit_freq"]
                - qd_pulse.frequency
            )
            fast_sweep_scan_range = np.arange(fast_start, fast_end, fast_step)
            mc.settables(
                settable(platform.qd_port[qubit], "lo_frequency", "Frequency", "Hz")
            )
            mc.setpoints(fast_sweep_scan_range + lo_qcm_frequency)
            mc.gettables(ROController(platform, sequence, qubit))
            platform.start()
            dataset = mc.run("Qubit Spectroscopy Fast", soft_avg=self.software_averages)
            platform.stop()

            if self.resonator_type == "3D":
                lo_qcm_frequency = dataset["x0"].values[dataset["y0"].argmin().values]
                avg_voltage = np.mean(dataset["y0"]) * 1e6
            elif self.resonator_type == "2D":
                lo_qcm_frequency = dataset["x0"].values[dataset["y0"].argmax().values]
                avg_voltage = np.mean(dataset["y0"]) * 1e6

        # Precision Sweep
        if self.software_averages_precision != 0:
            precision_sweep_scan_range = np.arange(
                precision_start, precision_end, precision_step
            )
            mc.settables(
                settable(platform.qd_port[qubit], "lo_frequency", "Frequency", "Hz")
            )
            mc.setpoints(precision_sweep_scan_range + lo_qcm_frequency)
            mc.gettables(ROController(platform, sequence, qubit))
            platform.start()
            dataset = mc.run(
                "Qubit Spectroscopy Precision",
                soft_avg=self.software_averages_precision,
            )
            platform.stop()

        # Fitting
        if self.resonator_type == "3D":
            f0, BW, Q, peak_voltage = fitting.lorentzian_fit(
                "last", min, "Qubit_spectroscopy"
            )
            qubit_freq = int(f0 + qd_pulse.frequency)
            # TODO: Fix fitting of minimum values
        elif self.resonator_type == "2D":
            f0, BW, Q, peak_voltage = fitting.lorentzian_fit(
                "last", max, "Qubit_spectroscopy"
            )
            qubit_freq = int(f0 + qd_pulse.frequency)

        # TODO: Estimate avg_voltage correctly
        print(f"\nQubit Frequency = {qubit_freq}")
        return qubit_freq, avg_voltage, peak_voltage, dataset

    def run_qubit_spectroscopy_flux(self, qubit=0, fluxline=0):
        platform:AbstractPlatform = self.platform
        platform.reload_settings()
        mc = self.mc

        self.reload_settings()
        freq_width = self.settings["qubit_spectroscopy_flux"]["freq_width"]
        freq_step = self.settings["qubit_spectroscopy_flux"]["freq_step"]
        current_min = self.settings["qubit_spectroscopy_flux"]["current_min"]
        current_max = self.settings["qubit_spectroscopy_flux"]["current_max"]
        current_step = self.settings["qubit_spectroscopy_flux"]["current_step"]

        sequence = PulseSequence()
<<<<<<< HEAD
        qd_pulse = platform.create_qubit_drive_pulse(qubit, start = 0, duration = 5000) 
        ro_pulse = platform.create_qubit_readout_pulse(qubit, start = qd_pulse.finish)
=======
        qd_pulse = platform.qubit_drive_pulse(qubit, start=0, duration=5000)
        ro_pulse = platform.qubit_readout_pulse(qubit, start=5000)
>>>>>>> cc05885b
        sequence.add(qd_pulse)
        sequence.add(ro_pulse)

        self.pl.tuids_max_num(self.max_num_plots)
        # Normal
        lo_qcm_frequency = (
            platform.characterization["single_qubit"][qubit]["qubit_freq"]
            - qd_pulse.frequency
        )
        # Seeping with LO
        lo_qcm_frequency = platform.characterization["single_qubit"][qubit][
            "qubit_freq"
        ]

        spi = platform.instruments["SPI"].device
        dacs = [
            spi.mod2.dac0,
            spi.mod1.dac0,
            spi.mod1.dac1,
            spi.mod1.dac2,
            spi.mod1.dac3,
        ]
        spi.set_dacs_zero()

        scanrange = np.arange(-freq_width, freq_width, freq_step)
        freqs = scanrange + lo_qcm_frequency
        flux = np.arange(current_min, current_max, current_step)

        mc.setpoints_grid([freqs, flux])
        mc.settables(
            [
                settable(platform.qd_port[qubit], "lo_frequency", "Frequency", "Hz"),
                dacs[fluxline].current,
            ]
        )
        mc.gettables(ROController(platform, sequence, qubit))
        platform.start()
        dataset = mc.run(name="Qubit Spectroscopy Flux")
        platform.stop()
        spi.set_dacs_zero()

        # use a resonator calibration matrix (generated during resonator spectroscopy flux) (cannot be done with quantify)
        # TODO: call platform.qfm[fluxline] instead of dacs[fluxline]
        # TODO: automatically extract the sweet spot current
        # TODO: add a method to generate the matrix
        return dataset

    def run_rabi_pulse_length(self, qubit=0):
        platform:AbstractPlatform = self.platform
        platform.reload_settings()
        mc = self.mc

        self.reload_settings()
        pulse_duration_start = self.settings["rabi_pulse_length"][
            "pulse_duration_start"
        ]
        pulse_duration_end = self.settings["rabi_pulse_length"]["pulse_duration_end"]
        pulse_duration_step = self.settings["rabi_pulse_length"]["pulse_duration_step"]

        sequence = PulseSequence()
<<<<<<< HEAD
        qd_pulse = platform.create_qubit_drive_pulse(qubit, start = 0, duration = 4) 
        ro_pulse = platform.create_qubit_readout_pulse(qubit, start = 4)
=======
        qd_pulse = platform.qubit_drive_pulse(qubit, start=0, duration=4)
        ro_pulse = platform.qubit_readout_pulse(qubit, start=4)
>>>>>>> cc05885b
        sequence.add(qd_pulse)
        sequence.add(ro_pulse)

        self.pl.tuids_max_num(self.max_num_plots)

        mc.settables(QCPulseLengthParameter(ro_pulse, qd_pulse))
        mc.setpoints(
            np.arange(pulse_duration_start, pulse_duration_end, pulse_duration_step)
        )
        mc.gettables(ROController(platform, sequence, qubit))
        platform.start()
        dataset = mc.run("Rabi Pulse Length", soft_avg=self.software_averages)
        platform.stop()

        # Fitting
        pi_pulse_amplitude = qd_pulse.amplitude
        if self.resonator_type == "3D":
            (
                pi_pulse_duration,
                rabi_oscillations_pi_pulse_peak_voltage,
            ) = fitting.rabi_fit_3D(dataset)
        elif self.resonator_type == "2D":
            (
                pi_pulse_duration,
                rabi_oscillations_pi_pulse_peak_voltage,
            ) = fitting.rabi_fit_2D(dataset)

        print(f"\nPi pulse duration = {pi_pulse_duration}")
        print(f"\nPi pulse amplitude = {pi_pulse_amplitude}")
        print(
            f"\nrabi oscillation peak voltage = {rabi_oscillations_pi_pulse_peak_voltage}"
        )

        # TODO: implement some verifications to check if the returned value from fitting is correct.
        return (
            pi_pulse_duration,
            pi_pulse_amplitude,
            rabi_oscillations_pi_pulse_peak_voltage,
            dataset,
        )

    def ro_pulse_phase(self, qubit=0):
        platform:AbstractPlatform = self.platform
        platform.reload_settings()
        mc = self.mc

        self.reload_settings()
        pulse_phase_start = self.settings["rabi_pulse_phase"]["pulse_phase_start"]
        pulse_phase_end = self.settings["rabi_pulse_phase"]["pulse_phase_end"]
        pulse_phase_step = self.settings["rabi_pulse_phase"]["pulse_phase_step"]

        sequence = PulseSequence()
<<<<<<< HEAD
        qd_pulse = platform.create_RX_pulse(qubit, start = 0) 
        ro_pulse = platform.create_qubit_readout_pulse(qubit, start = qd_pulse.finish)
=======
        qd_pulse = platform.RX_pulse(qubit, start=0)
        ro_pulse = platform.qubit_readout_pulse(qubit, start=qd_pulse.duration)
>>>>>>> cc05885b
        sequence.add(qd_pulse)
        sequence.add(ro_pulse)

        self.pl.tuids_max_num(self.max_num_plots)

        mc.settables(ROPulsePhaseParameter(ro_pulse))
        mc.setpoints(np.arange(pulse_phase_start, pulse_phase_end, pulse_phase_step))
        mc.gettables(ROController(platform, sequence, qubit))
        platform.start()
        dataset = mc.run("Rabi Pulse Phase", soft_avg=self.software_averages)
        platform.stop()

        return dataset

    def run_rabi_pulse_gain(self, qubit=0):
        platform:AbstractPlatform = self.platform
        platform.reload_settings()
        mc = self.mc

        self.reload_settings()
        pulse_gain_start = self.settings["rabi_pulse_gain"]["pulse_gain_start"]
        pulse_gain_end = self.settings["rabi_pulse_gain"]["pulse_gain_end"]
        pulse_gain_step = self.settings["rabi_pulse_gain"]["pulse_gain_step"]

        sequence = PulseSequence()
<<<<<<< HEAD
        qd_pulse = platform.create_RX_pulse(qubit, start = 0)  
        ro_pulse = platform.create_qubit_readout_pulse(qubit, start = qd_pulse.finish)
=======
        qd_pulse = platform.RX_pulse(qubit, start=0)
        ro_pulse = platform.qubit_readout_pulse(qubit, start=qd_pulse.duration)
>>>>>>> cc05885b
        sequence.add(qd_pulse)
        sequence.add(ro_pulse)

        self.pl.tuids_max_num(self.max_num_plots)

        mc.settables(settable(platform.qd_port[qubit], "gain", "Gain", "dB"))
        mc.setpoints(np.arange(pulse_gain_start, pulse_gain_end, pulse_gain_step))
        mc.gettables(ROController(platform, sequence, qubit))
        platform.start()
        dataset = mc.run(
            f"Rabi Pulse Gain - for pulse duration {qd_pulse.duration} ns",
            soft_avg=self.software_averages,
        )
        platform.stop()

        # Fitting
        pi_pulse_amplitude = qd_pulse.amplitude
        pi_pulse_duration = qd_pulse.duration
        if self.resonator_type == "3D":
            (
                pi_pulse_gain,
                rabi_oscillations_pi_pulse_peak_voltage,
            ) = fitting.rabi_fit_3D(dataset)
        elif self.resonator_type == "2D":
            (
                pi_pulse_gain,
                rabi_oscillations_pi_pulse_peak_voltage,
            ) = fitting.rabi_fit_2D(dataset)

        print(f"\nPi pulse gain = {pi_pulse_gain}")
        print(f"\nPi pulse amplitude = {pi_pulse_amplitude}")
        print(f"\nPi pulse duration = {pi_pulse_duration}")
        print(
            f"\nrabi oscillation peak voltage = {rabi_oscillations_pi_pulse_peak_voltage}"
        )
        # TODO: calibrate freq for each iteration first
        # TODO: implement some verifications to check if the returned value from fitting is correct.
        return (
            pi_pulse_gain,
            pi_pulse_amplitude,
            rabi_oscillations_pi_pulse_peak_voltage,
            dataset,
        )

    def run_rabi_pulse_amplitude(self, qubit=0):
        platform:AbstractPlatform = self.platform
        platform.reload_settings()
        mc = self.mc

        self.reload_settings()
        pulse_amplitude_start = self.settings["rabi_pulse_amplitude"][
            "pulse_amplitude_start"
        ]
        pulse_amplitude_end = self.settings["rabi_pulse_amplitude"][
            "pulse_amplitude_end"
        ]
        pulse_amplitude_step = self.settings["rabi_pulse_amplitude"][
            "pulse_amplitude_step"
        ]

        sequence = PulseSequence()
<<<<<<< HEAD
        qd_pulse = platform.create_RX_pulse(qubit, start = 0)  
        ro_pulse = platform.create_qubit_readout_pulse(qubit, start = qd_pulse.finish)
=======
        qd_pulse = platform.RX_pulse(qubit, start=0)
        ro_pulse = platform.qubit_readout_pulse(qubit, start=qd_pulse.duration)
>>>>>>> cc05885b
        sequence.add(qd_pulse)
        sequence.add(ro_pulse)

        self.pl.tuids_max_num(self.max_num_plots)

        mc.settables(QCPulseAmplitudeParameter(qd_pulse))
        mc.setpoints(
            np.arange(pulse_amplitude_start, pulse_amplitude_end, pulse_amplitude_step)
        )
        mc.gettables(ROController(platform, sequence, qubit))
        platform.start()
        dataset = mc.run(
            f"Rabi Pulse Ampitude - for pulse gain {platform.qd_port[qubit].gain}",
            soft_avg=self.software_averages,
        )
        platform.stop()

        # Fitting
        pi_pulse_gain = platform.qd_port[qubit].gain
        pi_pulse_duration = qd_pulse.duration
        if self.resonator_type == "3D":
            (
                pi_pulse_amplitude,
                rabi_oscillations_pi_pulse_peak_voltage,
            ) = fitting.rabi_fit_3D(dataset)
        elif self.resonator_type == "2D":
            (
                pi_pulse_amplitude,
                rabi_oscillations_pi_pulse_peak_voltage,
            ) = fitting.rabi_fit_2D(dataset)

        print(f"\nPi pulse gain = {pi_pulse_gain}")
        print(f"\nPi pulse amplitude = {pi_pulse_amplitude}")
        print(f"\nPi pulse duration = {pi_pulse_duration}")
        print(
            f"\nrabi oscillation peak voltage = {rabi_oscillations_pi_pulse_peak_voltage}"
        )
        return (
            pi_pulse_gain,
            pi_pulse_amplitude,
            rabi_oscillations_pi_pulse_peak_voltage,
            dataset,
        )

    # T1: RX(pi) - wait t(rotates z) - readout
    def run_t1(self, qubit=0):
        platform:AbstractPlatform = self.platform
        platform.reload_settings()
        mc = self.mc

        self.reload_settings()
        self.delay_before_readout_start = self.settings["t1"][
            "delay_before_readout_start"
        ]
        self.delay_before_readout_end = self.settings["t1"]["delay_before_readout_end"]
        self.delay_before_readout_step = self.settings["t1"][
            "delay_before_readout_step"
        ]

        sequence = PulseSequence()
<<<<<<< HEAD
        RX_pulse = platform.create_RX_pulse(qubit, start = 0)
        ro_pulse = platform.create_qubit_readout_pulse(qubit, start = RX_pulse.finish)
=======
        RX_pulse = platform.RX_pulse(qubit, start=0)
        ro_pulse = platform.qubit_readout_pulse(qubit, start=RX_pulse.duration)
>>>>>>> cc05885b
        sequence.add(RX_pulse)
        sequence.add(ro_pulse)

        self.pl.tuids_max_num(self.max_num_plots)

        mc.settables(Settable(T1WaitParameter(ro_pulse, RX_pulse)))
        mc.setpoints(
            np.arange(
                self.delay_before_readout_start,
                self.delay_before_readout_end,
                self.delay_before_readout_step,
            )
        )
        mc.gettables(Gettable(ROController(platform, sequence, qubit)))
        platform.start()
        dataset = mc.run("T1", soft_avg=self.software_averages)
        platform.stop()

        # Fitting
        if self.resonator_type == "3D":
            t1 = fitting.t1_fit_3D(dataset)
        elif self.resonator_type == "2D":
            t1 = fitting.t1_fit_2D(dataset)

        print(f"\nT1 = {t1}")

        return t1, dataset

    # Ramsey: RX(pi/2) - wait t(rotates z) - RX(pi/2) - readout
    def run_ramsey(self, qubit=0):
        platform:AbstractPlatform = self.platform
        platform.reload_settings()
        sampling_rate = platform.sampling_rate
        mc = self.mc

        self.reload_settings()
        self.delay_between_pulses_start = self.settings["ramsey"][
            "delay_between_pulses_start"
        ]
        self.delay_between_pulses_end = self.settings["ramsey"][
            "delay_between_pulses_end"
        ]
        self.delay_between_pulses_step = self.settings["ramsey"][
            "delay_between_pulses_step"
        ]

        sequence = PulseSequence()
<<<<<<< HEAD
        RX90_pulse1 = platform.create_RX90_pulse(qubit, start = 0)
        RX90_pulse2 = platform.create_RX90_pulse(qubit, start = RX90_pulse1.finish)
        ro_pulse = platform.create_qubit_readout_pulse(qubit, start = RX90_pulse2.finish)
=======
        RX90_pulse1 = platform.RX90_pulse(qubit, start=0)
        RX90_pulse2 = platform.RX90_pulse(
            qubit,
            start=RX90_pulse1.duration,
            phase=RX90_pulse1.duration
            / sampling_rate
            * 2
            * np.pi
            * RX90_pulse1.frequency,
        )
        ro_pulse = platform.qubit_readout_pulse(
            qubit, start=RX90_pulse1.duration + RX90_pulse2.duration
        )
>>>>>>> cc05885b
        sequence.add(RX90_pulse1)
        sequence.add(RX90_pulse2)
        sequence.add(ro_pulse)

        self.pl.tuids_max_num(self.max_num_plots)

        mc.settables(
            Settable(RamseyWaitParameter(ro_pulse, RX90_pulse2, sampling_rate))
        )
        mc.setpoints(
            np.arange(
                self.delay_between_pulses_start,
                self.delay_between_pulses_end,
                self.delay_between_pulses_step,
            )
        )
        mc.gettables(Gettable(ROController(platform, sequence, qubit)))
        platform.start()
        dataset = mc.run("Ramsey", soft_avg=self.software_averages)
        platform.stop()

        # Fitting
        smooth_dataset, delta_frequency, t2 = fitting.ramsey_fit(dataset)
        utils.plot(smooth_dataset, dataset, "Ramsey", 1)
        print(f"\nDelta Frequency = {delta_frequency}")
        corrected_qubit_frequency = int(
            platform.settings["characterization"]["single_qubit"][qubit]["qubit_freq"]
            + delta_frequency
        )
        print(f"\nCorrected Qubit Frequency = {corrected_qubit_frequency}")
        print(f"\nT2 = {int(t2)} ns")

        # TODO: return corrected frequency
        return (
            delta_frequency,
            corrected_qubit_frequency,
            int(t2),
            smooth_dataset,
            dataset,
        )

    # Ramsey: RX(pi/2) - wait t(rotates z) - RX(pi/2) - readout
    def run_ramsey_frequency_detuned(self, qubit):
        platform:AbstractPlatform = self.platform
        platform.reload_settings()
        sampling_rate = platform.sampling_rate
        mc = self.mc

        self.reload_settings()
        t_start = self.settings["ramsey_freq"]["t_start"]
        t_end = self.settings["ramsey_freq"]["t_end"]
        t_step = self.settings["ramsey_freq"]["t_step"]
        n_osc = self.settings["ramsey_freq"]["n_osc"]

        sequence = PulseSequence()
<<<<<<< HEAD
        RX90_pulse1 = platform.create_RX90_pulse(qubit, start = 0)
        RX90_pulse2 = platform.create_RX90_pulse(qubit, start = RX90_pulse1.finish)
        ro_pulse = platform.create_qubit_readout_pulse(qubit, start = RX90_pulse2.finish)
=======
        RX90_pulse1 = platform.RX90_pulse(qubit, start=0)
        RX90_pulse2 = platform.RX90_pulse(
            qubit,
            start=RX90_pulse1.duration,
            phase=(RX90_pulse1.duration / sampling_rate)
            * (2 * np.pi)
            * (RX90_pulse1.frequency),
        )
        ro_pulse = platform.qubit_readout_pulse(
            qubit, start=RX90_pulse1.duration + RX90_pulse2.duration
        )
>>>>>>> cc05885b
        sequence.add(RX90_pulse1)
        sequence.add(RX90_pulse2)
        sequence.add(ro_pulse)

        self.pl.tuids_max_num(self.max_num_plots)

        runcard_qubit_freq = platform.settings["characterization"]["single_qubit"][
            qubit
        ]["qubit_freq"]
        runcard_T2 = platform.settings["characterization"]["single_qubit"][qubit]["T2"]
        intermediate_freq = platform.settings["native_gates"]["single_qubit"][qubit][
            "RX"
        ]["frequency"]

        current_qubit_freq = runcard_qubit_freq
        current_T2 = runcard_T2

        for t_max in t_end:
            platform.qd_port[qubit].lo_frequency = (
                current_qubit_freq - intermediate_freq
            )

            offset_freq = n_osc / t_max * sampling_rate  # Hz
            t_range = np.arange(t_start, t_max, t_step)
            mc.settables(
                RamseyFreqWaitParameter(
                    ro_pulse, RX90_pulse2, offset_freq, sampling_rate
                )
            )
            mc.setpoints(t_range)
            mc.gettables(ROController(platform, sequence, qubit))
            platform.start()
            dataset = mc.run(
                "Ramsey Frequency Detuned", soft_avg=self.software_averages
            )
            platform.stop()

            # Fitting
            smooth_dataset, delta_fitting, new_t2 = fitting.ramsey_freq_fit(dataset)
            delta_phys = int((delta_fitting * sampling_rate) - offset_freq)
            corrected_qubit_freq = int(current_qubit_freq - delta_phys)

            # if ((new_t2 * 3.5) > t_max):
            if new_t2 > current_T2:
                print(
                    f"\nFound a better T2: {new_t2}, for a corrected qubit frequency: {corrected_qubit_freq}"
                )
                current_qubit_freq = corrected_qubit_freq
                current_T2 = new_t2
            else:
                print(f"\nCould not find a further improvement on T2")
                corrected_qubit_freq = current_qubit_freq
                new_t2 = current_T2
                break

        return (
            new_t2,
            (corrected_qubit_freq - runcard_qubit_freq),
            corrected_qubit_freq,
            dataset,
        )

    def run_dispersive_shift(self, qubit=0):
        platform:AbstractPlatform = self.platform
        platform.reload_settings()
        mc = self.mc

        self.reload_settings()
        freq_width = self.settings["dispersive_shift"]["freq_width"]
        freq_step = self.settings["dispersive_shift"]["freq_step"]

        sequence = PulseSequence()
<<<<<<< HEAD
        ro_pulse = platform.create_qubit_readout_pulse(qubit, start = 0)
=======
        ro_pulse = platform.qubit_readout_pulse(qubit, start=0)
>>>>>>> cc05885b
        sequence.add(ro_pulse)

        self.pl.tuids_max_num(self.max_num_plots)

        lo_qrm_frequency = (
            platform.characterization["single_qubit"][qubit]["resonator_freq"]
            - ro_pulse.frequency
        )
        scanrange = np.arange(-freq_width, freq_width, freq_step)
        frequencies = scanrange + lo_qrm_frequency

        # Resonator Spectroscopy
        mc.settables(
            settable(platform.ro_port[qubit], "lo_frequency", "Frequency", "Hz")
        )
        mc.setpoints(frequencies)
        mc.gettables(ROController(platform, sequence, qubit))
        platform.start()
        dataset = mc.run("Resonator Spectroscopy", soft_avg=self.software_averages)
        platform.stop()

        if self.resonator_type == "3D":
            f0, BW, Q, pv = fitting.lorentzian_fit(
                "last", max, "Resonator_spectroscopy"
            )
            resonator_freq = int(f0 + ro_pulse.frequency)
        elif self.resonator_type == "2D":
            f0, BW, Q, pv = fitting.lorentzian_fit(
                "last", min, "Resonator_spectroscopy"
            )
            resonator_freq = int(f0 + ro_pulse.frequency)

        # Shifted Spectroscopy
        sequence = PulseSequence()
<<<<<<< HEAD
        RX_pulse = platform.create_RX_pulse(qubit, start = 0)
        ro_pulse = platform.create_qubit_readout_pulse(qubit, start = RX_pulse.finish)
=======
        RX_pulse = platform.RX_pulse(qubit, start=0)
        ro_pulse = platform.qubit_readout_pulse(qubit, start=RX_pulse.duration)
>>>>>>> cc05885b
        sequence.add(RX_pulse)
        sequence.add(ro_pulse)

        mc.settables(
            settable(platform.ro_port[qubit], "lo_frequency", "Frequency", "Hz")
        )
        mc.setpoints(scanrange + lo_qrm_frequency)
        mc.gettables(ROController(platform, sequence, qubit))
        platform.start()
        dataset = mc.run(
            "Dispersive Shifted Resonator Spectroscopy", soft_avg=self.software_averages
        )
        platform.stop()

        # Fitting
        if self.resonator_type == "3D":
            f0, BW, Q, peak_voltage = fitting.lorentzian_fit(
                "last", max, "Resonator_spectroscopy"
            )
            shifted_resonator_freq = int(f0 + ro_pulse.frequency)
        elif self.resonator_type == "2D":
            f0, BW, Q, peak_voltage = fitting.lorentzian_fit(
                "last", min, "Resonator_spectroscopy"
            )
            shifted_resonator_freq = int(f0 + ro_pulse.frequency)

        dispersive_shift = shifted_resonator_freq - resonator_freq
        print(f"\nResonator Frequency = {resonator_freq}")
        print(f"\nShifted Frequency = {shifted_resonator_freq}")
        print(f"\nDispersive Shift = {dispersive_shift}")
        return shifted_resonator_freq, dispersive_shift, peak_voltage, dataset

    def run_rabi_pulse_length_and_gain(self, qubit=0):
        platform:AbstractPlatform = self.platform
        platform.reload_settings()
        mc = self.mc

        self.reload_settings()
        pulse_duration_start = self.settings["rabi_pulse_length"][
            "pulse_duration_start"
        ]
        pulse_duration_end = self.settings["rabi_pulse_length"]["pulse_duration_end"]
        pulse_duration_step = self.settings["rabi_pulse_length"]["pulse_duration_step"]
        pulse_gain_start = self.settings["rabi_pulse_gain"]["pulse_gain_start"]
        pulse_gain_end = self.settings["rabi_pulse_gain"]["pulse_gain_end"]
        pulse_gain_step = self.settings["rabi_pulse_gain"]["pulse_gain_step"]

        sequence = PulseSequence()
<<<<<<< HEAD
        qd_pulse = platform.create_qubit_drive_pulse(qubit, start = 0, duration = 4) 
        ro_pulse = platform.create_qubit_readout_pulse(qubit, start = 4)
=======
        qd_pulse = platform.qubit_drive_pulse(qubit, start=0, duration=4)
        ro_pulse = platform.qubit_readout_pulse(qubit, start=4)
>>>>>>> cc05885b
        sequence.add(qd_pulse)
        sequence.add(ro_pulse)

        self.pl.tuids_max_num(self.max_num_plots)

        mc.settables(
            [
                QCPulseLengthParameter(ro_pulse, qd_pulse),
                settable(platform.qd_port[qubit], "gain", "Gain", "dB"),
            ]
        )
        setpoints_length = np.arange(
            pulse_duration_start, pulse_duration_end, pulse_duration_step
        )
        setpoints_gain = np.arange(pulse_gain_start, pulse_gain_end, pulse_gain_step)
        mc.setpoints_grid([setpoints_length, setpoints_gain])
        mc.gettables(ROController(platform, sequence, qubit))

        platform.start()
        dataset = mc.run("Rabi Pulse Length and Gain", soft_avg=self.software_averages)
        platform.stop()

        return dataset

    def run_rabi_pulse_length_and_amplitude(self, qubit=0):
        platform:AbstractPlatform = self.platform
        platform.reload_settings()
        mc = self.mc

        self.reload_settings()
        pulse_duration_start = self.settings["rabi_pulse_length"][
            "pulse_duration_start"
        ]
        pulse_duration_end = self.settings["rabi_pulse_length"]["pulse_duration_end"]
        pulse_duration_step = self.settings["rabi_pulse_length"]["pulse_duration_step"]
        pulse_amplitude_start = self.settings["rabi_pulse_amplitude"][
            "pulse_amplitude_start"
        ]
        pulse_amplitude_end = self.settings["rabi_pulse_amplitude"][
            "pulse_amplitude_end"
        ]
        pulse_amplitude_step = self.settings["rabi_pulse_amplitude"][
            "pulse_amplitude_step"
        ]

        sequence = PulseSequence()
<<<<<<< HEAD
        qd_pulse = platform.create_qubit_drive_pulse(qubit, start = 0, duration = 4) 
        ro_pulse = platform.create_qubit_readout_pulse(qubit, start = 4)
=======
        qd_pulse = platform.qubit_drive_pulse(qubit, start=0, duration=4)
        ro_pulse = platform.qubit_readout_pulse(qubit, start=4)
>>>>>>> cc05885b
        sequence.add(qd_pulse)
        sequence.add(ro_pulse)

        self.pl.tuids_max_num(self.max_num_plots)

        mc.settables(
            [
                QCPulseLengthParameter(ro_pulse, qd_pulse),
                QCPulseAmplitudeParameter(qd_pulse),
            ]
        )
        setpoints_length = np.arange(
            pulse_duration_start, pulse_duration_end, pulse_duration_step
        )
        setpoints_amplitude = np.arange(
            pulse_amplitude_start, pulse_amplitude_end, pulse_amplitude_step
        )
        mc.setpoints_grid([setpoints_length, setpoints_amplitude])
        mc.gettables(ROController(platform, sequence, qubit))

        platform.start()
        dataset = mc.run(
            "Rabi Pulse Length and Amplitude", soft_avg=self.software_averages
        )
        platform.stop()

        return dataset

    # Spin Echo: RX(pi/2) - wait t(rotates z) - RX(pi) - wait t(rotates z) - readout
    def run_spin_echo(self, qubit=0):
        platform:AbstractPlatform = self.platform
        platform.reload_settings()
        sampling_rate = platform.sampling_rate
        mc = self.mc

        sequence = PulseSequence()
<<<<<<< HEAD
        RX90_pulse = platform.create_RX90_pulse(qubit, start = 0)
        RX_pulse = platform.create_RX_pulse(qubit, start = RX90_pulse.finish)
        ro_pulse = platform.create_qubit_readout_pulse(qubit, start = RX_pulse.finish)
=======
        RX90_pulse = platform.RX90_pulse(qubit, start=0)
        RX_pulse = platform.RX_pulse(
            qubit,
            start=RX90_pulse.duration,
            phase=RX90_pulse.duration
            / sampling_rate
            * 2
            * np.pi
            * RX90_pulse.frequency,
        )
        ro_pulse = platform.qubit_readout_pulse(
            qubit, start=RX_pulse.start + RX_pulse.duration
        )
>>>>>>> cc05885b
        sequence.add(RX90_pulse)
        sequence.add(RX_pulse)
        sequence.add(ro_pulse)

        self.reload_settings()
        self.delay_between_pulses_start = self.settings["spin_echo"][
            "delay_between_pulses_start"
        ]
        self.delay_between_pulses_end = self.settings["spin_echo"][
            "delay_between_pulses_end"
        ]
        self.delay_between_pulses_step = self.settings["spin_echo"][
            "delay_between_pulses_step"
        ]

        self.pl.tuids_max_num(self.max_num_plots)

        mc.settables(SpinEchoWaitParameter(ro_pulse, RX_pulse, sampling_rate))
        mc.setpoints(
            np.arange(
                self.delay_between_pulses_start,
                self.delay_between_pulses_end,
                self.delay_between_pulses_step,
            )
        )
        mc.gettables(ROController(platform, sequence, qubit))
        platform.start()
        dataset = mc.run("Spin Echo", soft_avg=self.software_averages)
        platform.stop()

        # Fitting

        return dataset

    # Spin Echo 3 Pulses: RX(pi/2) - wait t(rotates z) - RX(pi) - wait t(rotates z) - RX(pi/2) - readout
    def run_spin_echo_3pulses(self, qubit=0):
<<<<<<< HEAD
        
        platform:AbstractPlatform = self.platform
=======

        platform = self.platform
>>>>>>> cc05885b
        platform.reload_settings()
        sampling_rate = platform.sampling_rate
        mc = self.mc

        sequence = PulseSequence()
<<<<<<< HEAD
        RX90_pulse1 = platform.create_RX90_pulse(qubit, start = 0)
        RX_pulse = platform.create_RX_pulse(qubit, start = RX90_pulse1.finish)
        RX90_pulse2 = platform.create_RX90_pulse(qubit, start = RX_pulse.finish)
        ro_pulse = platform.create_qubit_readout_pulse(qubit, start = RX90_pulse2.finish)
=======
        RX90_pulse1 = platform.RX90_pulse(qubit, start=0)
        RX_pulse = platform.RX_pulse(qubit, start=RX90_pulse1.duration)
        RX90_pulse2 = platform.RX90_pulse(
            qubit, start=RX_pulse.start + RX_pulse.duration
        )
        ro_pulse = platform.qubit_readout_pulse(
            qubit, start=RX90_pulse2.start + RX90_pulse2.duration
        )
>>>>>>> cc05885b
        sequence.add(RX90_pulse1)
        sequence.add(RX_pulse)
        sequence.add(RX90_pulse2)
        sequence.add(ro_pulse)

        self.reload_settings()
        self.delay_between_pulses_start = self.settings["spin_echo_3pulses"][
            "delay_between_pulses_start"
        ]
        self.delay_between_pulses_end = self.settings["spin_echo_3pulses"][
            "delay_between_pulses_end"
        ]
        self.delay_between_pulses_step = self.settings["spin_echo_3pulses"][
            "delay_between_pulses_step"
        ]

        self.pl.tuids_max_num(self.max_num_plots)

        mc.settables(
            SpinEcho3PWaitParameter(ro_pulse, RX_pulse, RX90_pulse2, sampling_rate)
        )
        mc.setpoints(
            np.arange(
                self.delay_between_pulses_start,
                self.delay_between_pulses_end,
                self.delay_between_pulses_step,
            )
        )
        mc.gettables(Gettable(ROController(platform, sequence, qubit)))
        platform.start()
        dataset = mc.run("Spin Echo 3 Pulses", soft_avg=self.software_averages)
        platform.stop()

        return dataset

    def calibrate_qubit_states(self, qubit=0):
        platform:AbstractPlatform = self.platform
        platform.reload_settings()

        self.reload_settings()
        self.niter = self.settings["calibrate_qubit_states"]["niter"]

        # create exc and gnd pulses
        exc_sequence = PulseSequence()
<<<<<<< HEAD
        RX_pulse = platform.create_RX_pulse(qubit, start = 0)
        ro_pulse = platform.create_qubit_readout_pulse(qubit, start = RX_pulse.finish)
=======
        RX_pulse = platform.RX_pulse(qubit, start=0)
        ro_pulse = platform.qubit_readout_pulse(qubit, start=RX_pulse.duration)
>>>>>>> cc05885b
        exc_sequence.add(RX_pulse)
        exc_sequence.add(ro_pulse)

        platform.start()
        # Exectue niter single exc shots
        all_exc_states = []
        for i in range(self.niter):
            print(f"Starting exc state calibration {i}")
            qubit_state = platform.execute_pulse_sequence(
                exc_sequence, nshots=1
            )  # TODO: Improve the speed of this with binning
            qubit_state = list(list(qubit_state.values())[0].values())[0]
            print(f"Finished exc single shot execution  {i}")
            # Compose complex point from i, q obtained from execution
            point = complex(qubit_state[2], qubit_state[3])
            all_exc_states.append(point)
        platform.stop()

        gnd_sequence = PulseSequence()
<<<<<<< HEAD
        ro_pulse = platform.create_qubit_readout_pulse(qubit, start = 0)
=======
        ro_pulse = platform.qubit_readout_pulse(qubit, start=0)
>>>>>>> cc05885b
        gnd_sequence.add(ro_pulse)

        # Exectue niter single gnd shots
        platform.start()
        all_gnd_states = []
        for i in range(self.niter):
            print(f"Starting gnd state calibration  {i}")
            qubit_state = platform.execute_pulse_sequence(
                gnd_sequence, 1
            )  # TODO: Improve the speed of this with binning
            qubit_state = list(list(qubit_state.values())[0].values())[0]
            print(f"Finished gnd single shot execution  {i}")
            # Compose complex point from i, q obtained from execution
            point = complex(qubit_state[2], qubit_state[3])
            all_gnd_states.append(point)
        platform.stop()

        return (
            all_gnd_states,
            np.mean(all_gnd_states),
            all_exc_states,
            np.mean(all_exc_states),
        )

    def _get_eigenstate_from_voltage(self, readout, min_voltage, max_voltage):
        norm = max_voltage - min_voltage
        normalized_voltage = (readout[0] * 1e6 - min_voltage) / norm
        normalized_voltage = (2 * normalized_voltage) - 1
        return normalized_voltage

<<<<<<< HEAD
    def _get_sequence_from_gate_pair(self, gates, qubit, beta_param):   
        platform:AbstractPlatform = self.platform
=======
    def _get_sequence_from_gate_pair(self, gates, qubit, beta_param):
        platform = self.platform
>>>>>>> cc05885b
        sampling_rate = platform.sampling_rate
        pulse_frequency = platform.settings["native_gates"]["single_qubit"][qubit][
            "RX"
        ]["frequency"]
        pulse_duration = platform.settings["native_gates"]["single_qubit"][qubit]["RX"][
            "duration"
        ]
        # All gates have equal pulse duration

        sequence = PulseSequence()

        sequenceDuration = 0
        pulse_start = 0

        for gate in gates:
            if gate == "I":
                # print("Transforming to sequence I gate")
                pass
<<<<<<< HEAD
            
            if (gate == "RX(pi)"):
                #print("Transforming to sequence RX(pi) gate")
                if (beta_param == None):
                    RX_pulse = platform.create_RX_pulse(qubit, start = pulse_start)
                else:
                    RX_pulse = platform.RX_drag_pulse(qubit, start = pulse_start)
                sequence.add(RX_pulse)

            if (gate == "RX(pi/2)"):
                #print("Transforming to sequence RX(pi/2) gate")
                if (beta_param == None):
                    RX90_pulse = platform.create_RX90_pulse(qubit, start = pulse_start)
                else:
                    RX90_pulse = platform.RX90_drag_pulse(qubit, start = pulse_start, beta=beta_param)
                sequence.add(RX90_pulse)

            if (gate == "RY(pi)"):
                #print("Transforming to sequence RY(pi) gate")
                if (beta_param == None):
                    RY_pulse = platform.create_RX_pulse(qubit, start = pulse_start, relative_phase = np.pi/2)
                else:
                    RY_pulse = platform.RX_drag_pulse(qubit, start = pulse_start, relative_phase = np.pi/2, beta=beta_param)
                sequence.add(RY_pulse)

            if (gate == "RY(pi/2)"):
                #print("Transforming to sequence RY(pi/2) gate")
                if (beta_param == None):
                    RY90_pulse = platform.create_RX90_pulse(qubit, start = pulse_start, relative_phase = np.pi/2)
                else:
                    RY90_pulse = platform.RX90_drag_pulse(qubit, start = pulse_start, relative_phase = np.pi/2, beta=beta_param)
=======

            if gate == "RX(pi)":
                # print("Transforming to sequence RX(pi) gate")
                if beta_param == None:
                    RX_pulse = platform.RX_pulse(
                        qubit,
                        start=pulse_start,
                        phase=(pulse_start / sampling_rate)
                        * 2
                        * np.pi
                        * pulse_frequency,
                    )
                else:
                    RX_pulse = platform.RX_drag_pulse(
                        qubit,
                        start=pulse_start,
                        phase=(pulse_start / sampling_rate)
                        * 2
                        * np.pi
                        * pulse_frequency,
                        beta=beta_param,
                    )
                sequence.add(RX_pulse)

            if gate == "RX(pi/2)":
                # print("Transforming to sequence RX(pi/2) gate")
                if beta_param == None:
                    RX90_pulse = platform.RX90_pulse(
                        qubit,
                        start=pulse_start,
                        phase=(pulse_start / sampling_rate)
                        * 2
                        * np.pi
                        * pulse_frequency,
                    )
                else:
                    RX90_pulse = platform.RX90_drag_pulse(
                        qubit,
                        start=pulse_start,
                        phase=(pulse_start / sampling_rate)
                        * 2
                        * np.pi
                        * pulse_frequency,
                        beta=beta_param,
                    )
                sequence.add(RX90_pulse)

            if gate == "RY(pi)":
                # print("Transforming to sequence RY(pi) gate")
                if beta_param == None:
                    RY_pulse = platform.RX_pulse(
                        qubit,
                        start=pulse_start,
                        phase=(pulse_start / sampling_rate)
                        * 2
                        * np.pi
                        * pulse_frequency
                        + np.pi / 2,
                    )
                else:
                    RY_pulse = platform.RX_drag_pulse(
                        qubit,
                        start=pulse_start,
                        phase=(pulse_start / sampling_rate)
                        * 2
                        * np.pi
                        * pulse_frequency
                        + np.pi / 2,
                        beta=beta_param,
                    )
                sequence.add(RY_pulse)

            if gate == "RY(pi/2)":
                # print("Transforming to sequence RY(pi/2) gate")
                if beta_param == None:
                    RY90_pulse = platform.RX90_pulse(
                        qubit,
                        start=pulse_start,
                        phase=(pulse_start / sampling_rate)
                        * 2
                        * np.pi
                        * pulse_frequency
                        + np.pi / 2,
                    )
                else:
                    RY90_pulse = platform.RX90_drag_pulse(
                        qubit,
                        start=pulse_start,
                        phase=(pulse_start / sampling_rate)
                        * 2
                        * np.pi
                        * pulse_frequency
                        + np.pi / 2,
                        beta=beta_param,
                    )
>>>>>>> cc05885b
                sequence.add(RY90_pulse)

            sequenceDuration = sequenceDuration + pulse_duration
            pulse_start = pulse_duration

<<<<<<< HEAD
        #RO pulse starting just after pair of gates
        ro_pulse = platform.create_qubit_readout_pulse(qubit, start = sequenceDuration + 4)
=======
        # RO pulse starting just after pair of gates
        ro_pulse = platform.qubit_readout_pulse(qubit, start=sequenceDuration + 4)
>>>>>>> cc05885b
        sequence.add(ro_pulse)

        return sequence

    def run_allXY(self, qubit, beta_param=None):
        platform:AbstractPlatform = self.platform
        platform.reload_settings()

        # allXY rotations
        gatelist = [
            ["I", "I"],
            ["RX(pi)", "RX(pi)"],
            ["RY(pi)", "RY(pi)"],
            ["RX(pi)", "RY(pi)"],
            ["RY(pi)", "RX(pi)"],
            ["RX(pi/2)", "I"],
            ["RY(pi/2)", "I"],
            ["RX(pi/2)", "RY(pi/2)"],
            ["RY(pi/2)", "RX(pi/2)"],
            ["RX(pi/2)", "RY(pi)"],
            ["RY(pi/2)", "RX(pi)"],
            ["RX(pi)", "RY(pi/2)"],
            ["RY(pi)", "RX(pi/2)"],
            ["RX(pi/2)", "RX(pi)"],
            ["RX(pi)", "RX(pi/2)"],
            ["RY(pi/2)", "RY(pi)"],
            ["RY(pi)", "RY(pi/2)"],
            ["RX(pi)", "I"],
            ["RY(pi)", "I"],
            ["RX(pi/2)", "RX(pi/2)"],
            ["RY(pi/2)", "RY(pi/2)"],
        ]

        results = []
        gateNumber = []
        min_voltage = platform.settings["characterization"]["single_qubit"][qubit][
            "state1_voltage"
        ]
        max_voltage = platform.settings["characterization"]["single_qubit"][qubit][
            "state0_voltage"
        ]
        n = 0
        for gates in gatelist:
            # transform gate string to pulseSequence
            seq = self._get_sequence_from_gate_pair(gates, qubit, beta_param)
            # Execute PulseSequence defined by gates
            platform.start()
            state = platform.execute_pulse_sequence(seq)
            state = list(list(state.values())[0].values())[0]
            platform.stop()
            # transform readout I and Q into probabilities
            res = self._get_eigenstate_from_voltage(state, min_voltage, max_voltage)
            results.append(res)
            gateNumber.append(n)
            n = n + 1

        return results, gateNumber

    # RO Matrix
    def run_RO_matrix(self):
        platform:AbstractPlatform = self.platform
        platform.reload_settings()
        nqubits = platform.settings["nqubits"]

        # Init RO_matrix[2^5][2^5] with 0
        RO_matrix = [[0 for x in range(2**nqubits)] for y in range(2**nqubits)]
        # set niter = 1024 to collect good statistics
        self.reload_settings()
        self.niter = self.settings["RO_matrix"]["niter"]

        # for all possible states 2^5 --> |00000> ... |11111>
        for i in range(2**nqubits):
            # repeat multiqubit state sequence niter times
            for j in range(self.niter):
                # covert the multiqubit state i into binary representation
                multiqubit_state = bin(i)[2:].zfill(nqubits)
                print(f"Prepared state: {multiqubit_state}")

                # multiqubit_state = |00000>, |00001> ... |11111>
                for n in multiqubit_state:
                    # n = qubit_0 value ... qubit_4 value of a given state
                    seq = PulseSequence()
                    qubit = 0
<<<<<<< HEAD
                    if(n == "1"):
                        #Define sequence for qubit for Pipulse state
                        RX_pulse = platform.create_RX_pulse(qubit, start = 0)
                        ro_pulse = platform.create_qubit_readout_pulse(qubit, start = RX_pulse.finish)
                        seq.add(RX_pulse)
                        seq.add(ro_pulse)
                        
                    if(n == "0"):
                        #Define sequence for qubit Identity state
                        ro_pulse = platform.create_qubit_readout_pulse(qubit, start = 0)
=======
                    if n == "1":
                        # Define sequence for qubit for Pipulse state
                        RX_pulse = platform.RX_pulse(qubit, start=0)
                        ro_pulse = platform.qubit_readout_pulse(
                            qubit, start=RX_pulse.duration
                        )
                        seq.add(RX_pulse)
                        seq.add(ro_pulse)

                    if n == "0":
                        # Define sequence for qubit Identity state
                        ro_pulse = platform.qubit_readout_pulse(qubit, start=0)
>>>>>>> cc05885b
                        seq.add(ro_pulse)
                    qubit = qubit + 1

                platform.start()
                ro_multiqubit_state = platform.execute_pulse_sequence(seq, nshots=1)
                platform.stop()

                # Iterate over list of RO results
                res = ""
                for qubit in range(nqubits):
                    globals()["qubit_state_%s" % qubit] = list(
                        list(ro_multiqubit_state.values())[qubit].values()
                    )[0]
                    I = (globals()[f"qubit_state_{qubit}"])[2]
                    Q = (globals()[f"qubit_state_{qubit}"])[3]
                    point = complex(I, Q)
                    # classify state of qubit n
                    mean_gnd_states = platform.settings["characterization"][
                        "single_qubit"
                    ][qubit]["mean_gnd_states"]
                    mean_gnd = complex(mean_gnd_states)
                    mean_exc_states = platform.settings["characterization"][
                        "single_qubit"
                    ][qubit]["mean_exc_states"]
                    mean_exc = complex(mean_exc_states)
                    res += str(utils.classify(point, mean_gnd, mean_exc))

                # End of processing multiqubit state i
                # populate state i with RO results obtained
                print(f"ReadOut classified state: {res}")
                RO_matrix[i][int(res, 2)] = RO_matrix[i][int(res, 2)] + 1
            # End of repeting RO for a given state i
        # end states
        return np.array(RO_matrix) / self.niter

    def run_drag_pulse_tunning(self, qubit):
        platform:AbstractPlatform = self.platform
        platform.reload_settings()
        sampling_rate = platform.sampling_rate

        res1 = []
        res2 = []
        beta_params = []

        self.reload_settings()
<<<<<<< HEAD
        self.beta_start = self.settings['drag_tunning']['beta_start']
        self.beta_end = self.settings['drag_tunning']['beta_end']
        self.beta_step = self.settings['drag_tunning']['beta_step']
        

        for beta_param in np.arange(self.beta_start, self.beta_end, self.beta_step).round(4): 
            #print(f"Executing sequence for beta parameter: {beta_param}")
            #drag pulse RX(pi/2)
            RX90_drag_pulse = platform.RX90_drag_pulse(qubit, start = 0, beta = beta_param)
            #drag pulse RY(pi)
            RY_drag_pulse = platform.RX_drag_pulse(qubit, start = RX90_drag_pulse.finish, relative_phase = + np.pi/2, beta=beta_param)            
            #RO pulse
            ro_pulse = platform.create_qubit_readout_pulse(qubit, start = RY_drag_pulse.finish)
            
=======
        self.beta_start = self.settings["drag_tunning"]["beta_start"]
        self.beta_end = self.settings["drag_tunning"]["beta_end"]
        self.beta_step = self.settings["drag_tunning"]["beta_step"]

        for beta_param in np.arange(
            self.beta_start, self.beta_end, self.beta_step
        ).round(4):
            # print(f"Executing sequence for beta parameter: {beta_param}")
            # drag pulse RX(pi/2)
            RX90_drag_pulse = platform.RX90_drag_pulse(qubit, start=0, beta=beta_param)
            # drag pulse RY(pi)
            RY_drag_pulse = platform.RX_drag_pulse(
                qubit,
                start=RX90_drag_pulse.duration,
                phase=RX90_drag_pulse.duration
                / sampling_rate
                * (2 * np.pi)
                * RX90_drag_pulse.frequency
                + np.pi / 2,
                beta=beta_param,
            )
            # RO pulse
            ro_pulse = platform.qubit_readout_pulse(
                qubit, start=RX90_drag_pulse.duration + RY_drag_pulse.duration
            )

>>>>>>> cc05885b
            # Rx(pi/2) - Ry(pi) - Ro
            seq1 = PulseSequence()
            seq1.add(RX90_drag_pulse)
            seq1.add(RY_drag_pulse)
            seq1.add(ro_pulse)

            platform.start()
            state1 = platform.execute_pulse_sequence(seq1, nshots=10240)
            state1 = list(list(state1.values())[0].values())[0]
            platform.stop()

<<<<<<< HEAD
            #drag pulse RY(pi)
            RY_drag_pulse = platform.RX_drag_pulse(qubit, start = 0, relative_phase = np.pi/2, beta=beta_param)
            #drag pulse RX(pi/2)
            RX90_drag_pulse = platform.RX90_drag_pulse(qubit, start = RY_drag_pulse.finish, beta = beta_param)
            
=======
            # drag pulse RY(pi)
            RY_drag_pulse = platform.RX_drag_pulse(
                qubit, start=0, phase=np.pi / 2, beta=beta_param
            )
            # drag pulse RX(pi/2)
            RX90_drag_pulse = platform.RX90_drag_pulse(
                qubit,
                start=RY_drag_pulse.duration,
                phase=RY_drag_pulse.duration
                / sampling_rate
                * (2 * np.pi)
                * RX90_drag_pulse.frequency,
                beta=beta_param,
            )

>>>>>>> cc05885b
            # Ry(pi) - Rx(pi/2) - Ro
            seq2 = PulseSequence()
            seq2.add(RY_drag_pulse)
            seq2.add(RX90_drag_pulse)
            seq2.add(ro_pulse)

            platform.start()
            state2 = platform.execute_pulse_sequence(seq2, nshots=10240)
            state2 = list(list(state2.values())[0].values())[0]
            platform.stop()

            # save IQ_module and beta param of each iteration
            res1.append(state1[0])
            res2.append(state2[0])
            beta_params.append(beta_param)

        beta_optimal = fitting.fit_drag_tunning(res1, res2, beta_params)

        return beta_optimal

    def run_flipping(self, qubit):
        platform:AbstractPlatform = self.platform
        platform.reload_settings()

        self.reload_settings()
        self.niter = self.settings["flipping"]["niter"]
        self.step = self.settings["flipping"]["step"]

        sequence = PulseSequence()
<<<<<<< HEAD
        RX90_pulse = platform.create_RX90_pulse(qubit, start = 0)
=======
        RX90_pulse = platform.RX90_pulse(qubit, start=0)
>>>>>>> cc05885b
        res = []
        N = []

        # Start live plotting. Args = path where the data is going to be stored
        path = qibolab_folder / "calibration" / "data" / "buffer.npy"
        # utils.start_live_plotting(path)

        # repeat N iter times
        for i in range(0, self.niter, self.step):
            # execute sequence RX(pi/2) - [RX(pi) - Rx(pi)] from 0...i times - RO
            sequence.add(RX90_pulse)
            start1 = RX90_pulse.duration
            for j in range(i):
<<<<<<< HEAD
                RX_pulse1 = platform.create_RX_pulse(qubit, start = start1)
                start2 = start1 + RX_pulse1.duration
                RX_pulse2 = platform.create_RX_pulse(qubit, start = start2)
                sequence.add(RX_pulse1)
                sequence.add(RX_pulse2)
                start1 = start2 + RX_pulse2.duration
            
            #add ro pulse at the end of the sequence
            ro_pulse = platform.create_qubit_readout_pulse(qubit, start = start1)
=======
                RX_pulse1 = platform.RX_pulse(qubit, start=start1)
                start2 = start1 + RX_pulse1.duration
                RX_pulse2 = platform.RX_pulse(qubit, start=start2)
                sequence.add(RX_pulse1)
                sequence.add(RX_pulse2)
                start1 = start2 + RX_pulse2.duration

            # add ro pulse at the end of the sequence
            ro_pulse = platform.qubit_readout_pulse(qubit, start=start1)
>>>>>>> cc05885b
            sequence.add(ro_pulse)

            # Execute PulseSequence defined by gates
            platform.start()
            state = platform.execute_pulse_sequence(sequence)
            state = list(list(state.values())[0].values())[0]
            platform.stop()
            res += [state[0]]
            N += [i]
            sequence = PulseSequence()

            # Saving data for live plotting
            # np.save(path, np.array([res, N]))

        # Fitting results to obtain epsilon
        if self.resonator_type == "3D":
            popt = fitting.flipping_fit_3D(N, res)
        elif self.resonator_type == "2D":
            popt = fitting.flipping_fit_2D(N, res)

        angle = (self.niter * 2 * np.pi / popt[2] + popt[3]) / (1 + 4 * self.niter)
        state1_voltage = (
            1e-6
            * platform.settings["characterization"]["single_qubit"][qubit][
                "state1_voltage"
            ]
        )
        state0_voltage = (
            1e-6
            * platform.settings["characterization"]["single_qubit"][qubit][
                "state0_voltage"
            ]
        )
        pi_pulse_amplitude = platform.settings["native_gates"]["single_qubit"][qubit][
            "RX"
        ]["amplitude"]
        amplitude_delta = angle * 2 / np.pi * pi_pulse_amplitude
        x = np.arange(0, self.niter, self.step)
        plt.plot(x, res)
        plt.plot(x, np.sin(x * 2 * np.pi / popt[2] + popt[3]) * popt[0] + popt[1])
        plt.ylim(
            [
                np.minimum(state0_voltage, state1_voltage),
                np.maximum(state0_voltage, state1_voltage),
            ]
        )
        plt.show()
        return amplitude_delta

    def auto_calibrate_plaform(self):
        platform:AbstractPlatform = self.platform

        # backup latest platform runcard
        self.backup_config_file()
        for qubit in platform.qubits:
            # run and save cavity spectroscopy calibration
            (
                resonator_freq,
                avg_min_voltage,
                max_ro_voltage,
                smooth_dataset,
                dataset,
            ) = self.run_resonator_spectroscopy(qubit)
            self.save_config_parameter(
                "resonator_freq",
                int(resonator_freq),
                "characterization",
                "single_qubit",
                qubit,
            )
            self.save_config_parameter(
                "resonator_spectroscopy_avg_ro_voltage",
                float(avg_min_voltage),
                "characterization",
                "single_qubit",
                qubit,
            )
            self.save_config_parameter(
                "state0_voltage",
                float(max_ro_voltage),
                "characterization",
                "single_qubit",
                qubit,
            )
            lo_qrm_frequency = int(
                resonator_freq
                - platform.settings["native_gates"]["single_qubit"][qubit]["MZ"][
                    "frequency"
                ]
            )
            self.save_config_parameter(
                "frequency",
                lo_qrm_frequency,
                "instruments",
                platform.lo_qrm[qubit].name,
                "settings",
            )  # TODO: cambiar IF hardcoded

            # run and save qubit spectroscopy calibration
            (
                qubit_freq,
                min_ro_voltage,
                smooth_dataset,
                dataset,
            ) = self.run_qubit_spectroscopy(qubit)
            self.save_config_parameter(
                "qubit_freq", int(qubit_freq), "characterization", "single_qubit", qubit
            )
            RX_pulse_sequence = platform.settings["native_gates"]["single_qubit"][
                qubit
            ]["RX"]["pulse_sequence"]
            lo_qcm_frequency = int(qubit_freq + RX_pulse_sequence[0]["frequency"])
            self.save_config_parameter(
                "frequency",
                lo_qcm_frequency,
                "instruments",
                platform.lo_qcm[qubit].name,
                "settings",
            )
            self.save_config_parameter(
                "qubit_spectroscopy_min_ro_voltage",
                float(min_ro_voltage),
                "characterization",
                "single_qubit",
                qubit,
            )

            # run Rabi and save Pi pulse calibration
            (
                dataset,
                pi_pulse_duration,
                pi_pulse_amplitude,
                state1_voltage,
                t1,
            ) = self.run_rabi_pulse_length(qubit)
            RX_pulse_sequence[0]["duration"] = int(pi_pulse_duration)
            RX_pulse_sequence[0]["amplitude"] = float(pi_pulse_amplitude)
            self.save_config_parameter(
                "pulse_sequence",
                RX_pulse_sequence,
                "native_gates",
                "single_qubit",
                qubit,
                "RX",
            )
            self.save_config_parameter(
                "state1_voltage",
                float(state1_voltage),
                "characterization",
                "single_qubit",
                qubit,
            )

            # run Ramsey and save T2 calibration
            delta_frequency, t2, smooth_dataset, dataset = self.run_ramsey(qubit)
            adjusted_qubit_freq = int(
                platform.characterization["single_qubit"][qubit]["qubit_freq"]
                + delta_frequency
            )
            self.save_config_parameter(
                "qubit_freq",
                adjusted_qubit_freq,
                "characterization",
                "single_qubit",
                qubit,
            )
            self.save_config_parameter(
                "T2", float(t2), "characterization", "single_qubit", qubit
            )
            RX_pulse_sequence = platform.settings["native_gates"]["single_qubit"][
                qubit
            ]["RX"]["pulse_sequence"]
            lo_qcm_frequency = int(
                adjusted_qubit_freq + RX_pulse_sequence[0]["frequency"]
            )
            self.save_config_parameter(
                "frequency",
                lo_qcm_frequency,
                "instruments",
                platform.lo_qcm[qubit].name,
                "settings",
            )

            # run calibration_qubit_states
            (
                all_gnd_states,
                mean_gnd_states,
                all_exc_states,
                mean_exc_states,
            ) = self.calibrate_qubit_states(qubit)
            # print(mean_gnd_states)
            # print(mean_exc_states)
            # TODO: Remove plot qubit states results
            # DEBUG: auto_calibrate_platform - Plot qubit states
            utils.plot_qubit_states(all_gnd_states, all_exc_states)
            self.save_config_parameter(
                "mean_gnd_states",
                mean_gnd_states,
                "characterization",
                "single_qubit",
                qubit,
            )
            self.save_config_parameter(
                "mean_exc_states",
                mean_exc_states,
                "characterization",
                "single_qubit",
                qubit,
            )

    def backup_config_file(self):
        import shutil
        from datetime import datetime

        settings_backups_folder = (
            qibolab_folder / "calibration" / "data" / "settings_backups"
        )
        settings_backups_folder.mkdir(parents=True, exist_ok=True)

        original = str(self.platform.runcard)
        original_file_name = pathlib.Path(original).name
        timestamp = datetime.now()
        timestamp = timestamp.strftime("%Y%m%d%H%M%S")
        destination_file_name = timestamp + "_" + original_file_name
        target = str(settings_backups_folder / destination_file_name)

        shutil.copyfile(original, target)

    def get_config_parameter(self, parameter, *keys):
        import os

        calibration_path = self.platform.runcard
        with open(calibration_path) as file:
            settings = yaml.safe_load(file)
        file.close()

        node = settings
        for key in keys:
            node = node.get(key)
        return node[parameter]

    def save_config_parameter(self, parameter, value, *keys):
        calibration_path = self.platform.runcard
        with open(calibration_path, "r") as file:
            settings = yaml.safe_load(file)
        file.close()

        node = settings
        for key in keys:
            node = node.get(key)
        node[parameter] = value

        # store latest timestamp
        import datetime

        settings["timestamp"] = datetime.datetime.utcnow()

        with open(calibration_path, "w") as file:
            settings = yaml.dump(settings, file, sort_keys=False, indent=4)
        file.close()


# help classes


def settable(instance, attribute_name, label, unit):
    """
<<<<<<< HEAD
    This helper function creates (on the fly) a class that wraps around a given instance attribute 
    and complies with quantify settable interface 
    """ 
=======
    This helper class creates (on the fly) a class that wraps around a given instance attribute
    and complies with quantify settable interface
    """

>>>>>>> cc05885b
    def __init__(self, instance):
        self.instance = instance

    def set(self, value):
        setattr(self.instance, attribute_name, value)

    settable_class_instance = type(
        f"settable_{attribute_name}",
        (),
        {
            "name": attribute_name,
            "label": label,
            "unit": unit,
            "__init__": __init__,
            "set": set,
        },
    )(instance)
    return settable_class_instance


class QCPulseAmplitudeParameter:
    label = "Amplitude"
    unit = "-"
    name = "amplitude"

    def __init__(self, qd_pulse):
        self.qd_pulse = qd_pulse

    def set(self, value):
        self.qd_pulse.amplitude = value


class ROPulsePhaseParameter:

    label = "Readout Pulse Phase"
    unit = "rad"
    name = "ro_pulse_phase"

    def __init__(self, ro_pulse):
        self.ro_pulse = ro_pulse

    def set(self, value):
        self.ro_pulse.relative_phase = value


class QCPulseLengthParameter:

    label = "Qubit Control Pulse Length"
    unit = "ns"
    name = "qd_pulse_length"

    def __init__(self, ro_pulse, qd_pulse):
        self.ro_pulse = ro_pulse
        self.qd_pulse = qd_pulse

    def set(self, value):
        self.qd_pulse.duration = int(value)
        self.ro_pulse.start = int(value)


class T1WaitParameter:
    label = "Time"
    unit = "ns"
    name = "t1_wait"
    initial_value = 0

    def __init__(self, ro_pulse, qd_pulse):
        self.ro_pulse = ro_pulse
        self.qd_pulse = qd_pulse

    def set(self, value):
        # TODO: implement following condition
<<<<<<< HEAD
        #must be >= 4ns <= 65535
        #platform.delay_before_readout = value
        self.ro_pulse.start = self.qd_pulse.duration + int(value)
=======
        # must be >= 4ns <= 65535
        # platform.delay_before_readout = value
        self.ro_pulse.start = self.qd_pulse.duration + value
>>>>>>> cc05885b


class RamseyWaitParameter:
    label = "Time"
    unit = "ns"
    name = "ramsey_wait"
    initial_value = 0

    def __init__(self, ro_pulse, qc2_pulse, sampling_rate):
        self.ro_pulse = ro_pulse
        self.qc2_pulse = qc2_pulse
        self.pulse_length = qc2_pulse.duration
        self.sampling_rate = sampling_rate

    def set(self, value):
<<<<<<< HEAD
        self.qc2_pulse.start = self.pulse_length  + int(value)
        self.ro_pulse.start = self.qc2_pulse.finish       
=======
        self.qc2_pulse.start = self.pulse_length + value
        self.qc2_pulse.phase = (
            (self.qc2_pulse.start / self.sampling_rate)
            * (2 * np.pi)
            * self.qc2_pulse.frequency
        )
        self.ro_pulse.start = self.pulse_length * 2 + value
>>>>>>> cc05885b


class SpinEchoWaitParameter:
    label = "Time"
    unit = "ns"
    name = "spin_echo_wait"
    initial_value = 0

    def __init__(self, ro_pulse, qc2_pulse, sampling_rate):
        self.ro_pulse = ro_pulse
        self.qc2_pulse = qc2_pulse
        self.pulse_length = qc2_pulse.duration
        self.sampling_rate = sampling_rate

    def set(self, value):
<<<<<<< HEAD
        self.qc2_pulse.start = self.pulse_length + int(value)
        self.ro_pulse.start = 2 * self.pulse_length + 2 * int(value)
=======
        self.qc2_pulse.start = self.pulse_length + value
        self.qc2_pulse.phase = (
            (self.qc2_pulse.start / self.sampling_rate)
            * (2 * np.pi)
            * self.qc2_pulse.frequency
        )
        self.ro_pulse.start = 2 * self.pulse_length + 2 * value
>>>>>>> cc05885b


class SpinEcho3PWaitParameter:
    label = "Time"
    unit = "ns"
    name = "spin_echo_wait"
    initial_value = 0

    def __init__(self, ro_pulse, qc2_pulse, qc3_pulse, sampling_rate):
        self.ro_pulse = ro_pulse
        self.qc2_pulse = qc2_pulse
        self.qc3_pulse = qc3_pulse
        self.pulse_length = qc2_pulse.duration
        self.sampling_rate = sampling_rate
<<<<<<< HEAD
        
    def set(self,value):
        self.qc2_pulse.start = self.pulse_length + int(value)
        self.qc3_pulse.start = 2 * self.pulse_length + 2 * int(value)
        self.ro_pulse.start = 3 * self.pulse_length + 2 * int(value)
=======

    def set(self, value):
        self.qc2_pulse.start = self.pulse_length + value
        self.qc2_pulse.phase = (
            (self.qc2_pulse.start / self.sampling_rate)
            * (2 * np.pi)
            * self.qc2_pulse.frequency
        )
        self.qc3_pulse.start = 2 * self.pulse_length + 2 * value
        self.qc3_pulse.phase = (
            (self.qc3_pulse.start / self.sampling_rate)
            * (2 * np.pi)
            * self.qc3_pulse.frequency
        )
        self.ro_pulse.start = 3 * self.pulse_length + 2 * value
>>>>>>> cc05885b


class RamseyFreqWaitParameter:
    label = "Time"
    unit = "ns"
    name = "ramsey_freq"
    initial_value = 0

    def __init__(self, ro_pulse, qc2_pulse, offset_freq, sampling_rate):
        self.ro_pulse = ro_pulse
        self.qc2_pulse = qc2_pulse
        self.pulse_length = qc2_pulse.duration
        self.offset_freq = offset_freq
        self.sampling_rate = sampling_rate

    def set(self, value):
<<<<<<< HEAD
        self.qc2_pulse.start = self.pulse_length + int(value)
        self.qc2_pulse.relative_phase = (self.qc2_pulse.start / self.sampling_rate) * (2 * np.pi) * (-self.offset_freq)
        self.ro_pulse.start = self.pulse_length * 2 + int(value)
=======
        self.qc2_pulse.start = self.pulse_length + value
        self.qc2_pulse.phase = (
            (self.qc2_pulse.start / self.sampling_rate)
            * (2 * np.pi)
            * (self.qc2_pulse.frequency - self.offset_freq)
        )
        self.ro_pulse.start = self.pulse_length * 2 + value
>>>>>>> cc05885b


class ROController:
    # Quantify Gettable Interface Implementation
    label = ["Amplitude", "Phase", "I", "Q"]
    unit = ["V", "Radians", "V", "V"]
    name = ["A", "Phi", "I", "Q"]

    def __init__(self, platform, sequence, qubit):
        self.platform = platform
        self.sequence = sequence
        self.qubit = qubit

    def get(self):
        results = self.platform.execute_pulse_sequence(self.sequence)
        return list(list(results.values())[0].values())[
            0
        ]  # TODO: Replace with the particular acquisition


class ROControllerNormalised:
    # Quantify Gettable Interface Implementation
    label = ["Normalised Amplitude"]
    unit = ["V"]
    name = ["A"]

    def __init__(self, platform, sequence, qubit, instance):
        self.platform = platform
        self.sequence = sequence
        self.qubit = qubit
        self.instance = instance

    def get(self):
        att = self.instance.device.get("out0_att")
        results = self.platform.execute_pulse_sequence(self.sequence)
        results = list(list(results.values())[0].values())[0][0] * (np.exp(att / 10))
        return results
        # TODO: Replace with the particular acquisition<|MERGE_RESOLUTION|>--- conflicted
+++ resolved
@@ -10,11 +10,8 @@
 from scipy.signal import savgol_filter
 
 from qibolab import Platform
-<<<<<<< HEAD
 from qibolab.platforms.abstract import AbstractPlatform
-=======
 from qibolab.calibration import fitting, utils
->>>>>>> cc05885b
 from qibolab.paths import qibolab_folder
 from qibolab.pulses import (
     Drag,
@@ -74,11 +71,7 @@
         precision_step = self.settings["resonator_spectroscopy"]["precision_step"]
 
         sequence = PulseSequence()
-<<<<<<< HEAD
         ro_pulse = platform.create_qubit_readout_pulse(qubit, start = 0)
-=======
-        ro_pulse = platform.qubit_readout_pulse(qubit, start=0)
->>>>>>> cc05885b
 
         sequence.add(ro_pulse)
 
@@ -161,11 +154,7 @@
         att_step = self.settings["resonator_punchout"]["att_step"]
 
         sequence = PulseSequence()
-<<<<<<< HEAD
         ro_pulse = platform.create_qubit_readout_pulse(qubit, start = 0)
-=======
-        ro_pulse = platform.qubit_readout_pulse(qubit, start=0)
->>>>>>> cc05885b
         sequence.add(ro_pulse)
 
         self.pl.tuids_max_num(self.max_num_plots)
@@ -209,11 +198,7 @@
         current_step = self.settings["resonator_spectroscopy_flux"]["current_step"]
 
         sequence = PulseSequence()
-<<<<<<< HEAD
         ro_pulse = platform.create_qubit_readout_pulse(qubit, start = 0)
-=======
-        ro_pulse = platform.qubit_readout_pulse(qubit, start=0)
->>>>>>> cc05885b
         sequence.add(ro_pulse)
 
         self.pl.tuids_max_num(self.max_num_plots)
@@ -267,13 +252,8 @@
         precision_step = self.settings["qubit_spectroscopy"]["precision_step"]
 
         sequence = PulseSequence()
-<<<<<<< HEAD
         qd_pulse = platform.create_qubit_drive_pulse(qubit, start = 0, duration = 5000) 
         ro_pulse = platform.create_qubit_readout_pulse(qubit, start = qd_pulse.finish)
-=======
-        qd_pulse = platform.qubit_drive_pulse(qubit, start=0, duration=5000)
-        ro_pulse = platform.qubit_readout_pulse(qubit, start=5000)
->>>>>>> cc05885b
         sequence.add(qd_pulse)
         sequence.add(ro_pulse)
 
@@ -349,13 +329,8 @@
         current_step = self.settings["qubit_spectroscopy_flux"]["current_step"]
 
         sequence = PulseSequence()
-<<<<<<< HEAD
         qd_pulse = platform.create_qubit_drive_pulse(qubit, start = 0, duration = 5000) 
         ro_pulse = platform.create_qubit_readout_pulse(qubit, start = qd_pulse.finish)
-=======
-        qd_pulse = platform.qubit_drive_pulse(qubit, start=0, duration=5000)
-        ro_pulse = platform.qubit_readout_pulse(qubit, start=5000)
->>>>>>> cc05885b
         sequence.add(qd_pulse)
         sequence.add(ro_pulse)
 
@@ -416,13 +391,8 @@
         pulse_duration_step = self.settings["rabi_pulse_length"]["pulse_duration_step"]
 
         sequence = PulseSequence()
-<<<<<<< HEAD
         qd_pulse = platform.create_qubit_drive_pulse(qubit, start = 0, duration = 4) 
         ro_pulse = platform.create_qubit_readout_pulse(qubit, start = 4)
-=======
-        qd_pulse = platform.qubit_drive_pulse(qubit, start=0, duration=4)
-        ro_pulse = platform.qubit_readout_pulse(qubit, start=4)
->>>>>>> cc05885b
         sequence.add(qd_pulse)
         sequence.add(ro_pulse)
 
@@ -475,13 +445,8 @@
         pulse_phase_step = self.settings["rabi_pulse_phase"]["pulse_phase_step"]
 
         sequence = PulseSequence()
-<<<<<<< HEAD
         qd_pulse = platform.create_RX_pulse(qubit, start = 0) 
         ro_pulse = platform.create_qubit_readout_pulse(qubit, start = qd_pulse.finish)
-=======
-        qd_pulse = platform.RX_pulse(qubit, start=0)
-        ro_pulse = platform.qubit_readout_pulse(qubit, start=qd_pulse.duration)
->>>>>>> cc05885b
         sequence.add(qd_pulse)
         sequence.add(ro_pulse)
 
@@ -507,13 +472,8 @@
         pulse_gain_step = self.settings["rabi_pulse_gain"]["pulse_gain_step"]
 
         sequence = PulseSequence()
-<<<<<<< HEAD
         qd_pulse = platform.create_RX_pulse(qubit, start = 0)  
         ro_pulse = platform.create_qubit_readout_pulse(qubit, start = qd_pulse.finish)
-=======
-        qd_pulse = platform.RX_pulse(qubit, start=0)
-        ro_pulse = platform.qubit_readout_pulse(qubit, start=qd_pulse.duration)
->>>>>>> cc05885b
         sequence.add(qd_pulse)
         sequence.add(ro_pulse)
 
@@ -575,13 +535,8 @@
         ]
 
         sequence = PulseSequence()
-<<<<<<< HEAD
         qd_pulse = platform.create_RX_pulse(qubit, start = 0)  
         ro_pulse = platform.create_qubit_readout_pulse(qubit, start = qd_pulse.finish)
-=======
-        qd_pulse = platform.RX_pulse(qubit, start=0)
-        ro_pulse = platform.qubit_readout_pulse(qubit, start=qd_pulse.duration)
->>>>>>> cc05885b
         sequence.add(qd_pulse)
         sequence.add(ro_pulse)
 
@@ -642,13 +597,8 @@
         ]
 
         sequence = PulseSequence()
-<<<<<<< HEAD
         RX_pulse = platform.create_RX_pulse(qubit, start = 0)
         ro_pulse = platform.create_qubit_readout_pulse(qubit, start = RX_pulse.finish)
-=======
-        RX_pulse = platform.RX_pulse(qubit, start=0)
-        ro_pulse = platform.qubit_readout_pulse(qubit, start=RX_pulse.duration)
->>>>>>> cc05885b
         sequence.add(RX_pulse)
         sequence.add(ro_pulse)
 
@@ -696,25 +646,9 @@
         ]
 
         sequence = PulseSequence()
-<<<<<<< HEAD
         RX90_pulse1 = platform.create_RX90_pulse(qubit, start = 0)
         RX90_pulse2 = platform.create_RX90_pulse(qubit, start = RX90_pulse1.finish)
         ro_pulse = platform.create_qubit_readout_pulse(qubit, start = RX90_pulse2.finish)
-=======
-        RX90_pulse1 = platform.RX90_pulse(qubit, start=0)
-        RX90_pulse2 = platform.RX90_pulse(
-            qubit,
-            start=RX90_pulse1.duration,
-            phase=RX90_pulse1.duration
-            / sampling_rate
-            * 2
-            * np.pi
-            * RX90_pulse1.frequency,
-        )
-        ro_pulse = platform.qubit_readout_pulse(
-            qubit, start=RX90_pulse1.duration + RX90_pulse2.duration
-        )
->>>>>>> cc05885b
         sequence.add(RX90_pulse1)
         sequence.add(RX90_pulse2)
         sequence.add(ro_pulse)
@@ -770,23 +704,9 @@
         n_osc = self.settings["ramsey_freq"]["n_osc"]
 
         sequence = PulseSequence()
-<<<<<<< HEAD
         RX90_pulse1 = platform.create_RX90_pulse(qubit, start = 0)
         RX90_pulse2 = platform.create_RX90_pulse(qubit, start = RX90_pulse1.finish)
         ro_pulse = platform.create_qubit_readout_pulse(qubit, start = RX90_pulse2.finish)
-=======
-        RX90_pulse1 = platform.RX90_pulse(qubit, start=0)
-        RX90_pulse2 = platform.RX90_pulse(
-            qubit,
-            start=RX90_pulse1.duration,
-            phase=(RX90_pulse1.duration / sampling_rate)
-            * (2 * np.pi)
-            * (RX90_pulse1.frequency),
-        )
-        ro_pulse = platform.qubit_readout_pulse(
-            qubit, start=RX90_pulse1.duration + RX90_pulse2.duration
-        )
->>>>>>> cc05885b
         sequence.add(RX90_pulse1)
         sequence.add(RX90_pulse2)
         sequence.add(ro_pulse)
@@ -859,11 +779,7 @@
         freq_step = self.settings["dispersive_shift"]["freq_step"]
 
         sequence = PulseSequence()
-<<<<<<< HEAD
         ro_pulse = platform.create_qubit_readout_pulse(qubit, start = 0)
-=======
-        ro_pulse = platform.qubit_readout_pulse(qubit, start=0)
->>>>>>> cc05885b
         sequence.add(ro_pulse)
 
         self.pl.tuids_max_num(self.max_num_plots)
@@ -898,13 +814,8 @@
 
         # Shifted Spectroscopy
         sequence = PulseSequence()
-<<<<<<< HEAD
         RX_pulse = platform.create_RX_pulse(qubit, start = 0)
         ro_pulse = platform.create_qubit_readout_pulse(qubit, start = RX_pulse.finish)
-=======
-        RX_pulse = platform.RX_pulse(qubit, start=0)
-        ro_pulse = platform.qubit_readout_pulse(qubit, start=RX_pulse.duration)
->>>>>>> cc05885b
         sequence.add(RX_pulse)
         sequence.add(ro_pulse)
 
@@ -953,13 +864,8 @@
         pulse_gain_step = self.settings["rabi_pulse_gain"]["pulse_gain_step"]
 
         sequence = PulseSequence()
-<<<<<<< HEAD
         qd_pulse = platform.create_qubit_drive_pulse(qubit, start = 0, duration = 4) 
         ro_pulse = platform.create_qubit_readout_pulse(qubit, start = 4)
-=======
-        qd_pulse = platform.qubit_drive_pulse(qubit, start=0, duration=4)
-        ro_pulse = platform.qubit_readout_pulse(qubit, start=4)
->>>>>>> cc05885b
         sequence.add(qd_pulse)
         sequence.add(ro_pulse)
 
@@ -1006,13 +912,8 @@
         ]
 
         sequence = PulseSequence()
-<<<<<<< HEAD
         qd_pulse = platform.create_qubit_drive_pulse(qubit, start = 0, duration = 4) 
         ro_pulse = platform.create_qubit_readout_pulse(qubit, start = 4)
-=======
-        qd_pulse = platform.qubit_drive_pulse(qubit, start=0, duration=4)
-        ro_pulse = platform.qubit_readout_pulse(qubit, start=4)
->>>>>>> cc05885b
         sequence.add(qd_pulse)
         sequence.add(ro_pulse)
 
@@ -1049,25 +950,9 @@
         mc = self.mc
 
         sequence = PulseSequence()
-<<<<<<< HEAD
         RX90_pulse = platform.create_RX90_pulse(qubit, start = 0)
         RX_pulse = platform.create_RX_pulse(qubit, start = RX90_pulse.finish)
         ro_pulse = platform.create_qubit_readout_pulse(qubit, start = RX_pulse.finish)
-=======
-        RX90_pulse = platform.RX90_pulse(qubit, start=0)
-        RX_pulse = platform.RX_pulse(
-            qubit,
-            start=RX90_pulse.duration,
-            phase=RX90_pulse.duration
-            / sampling_rate
-            * 2
-            * np.pi
-            * RX90_pulse.frequency,
-        )
-        ro_pulse = platform.qubit_readout_pulse(
-            qubit, start=RX_pulse.start + RX_pulse.duration
-        )
->>>>>>> cc05885b
         sequence.add(RX90_pulse)
         sequence.add(RX_pulse)
         sequence.add(ro_pulse)
@@ -1104,33 +989,17 @@
 
     # Spin Echo 3 Pulses: RX(pi/2) - wait t(rotates z) - RX(pi) - wait t(rotates z) - RX(pi/2) - readout
     def run_spin_echo_3pulses(self, qubit=0):
-<<<<<<< HEAD
         
         platform:AbstractPlatform = self.platform
-=======
-
-        platform = self.platform
->>>>>>> cc05885b
         platform.reload_settings()
         sampling_rate = platform.sampling_rate
         mc = self.mc
 
         sequence = PulseSequence()
-<<<<<<< HEAD
         RX90_pulse1 = platform.create_RX90_pulse(qubit, start = 0)
         RX_pulse = platform.create_RX_pulse(qubit, start = RX90_pulse1.finish)
         RX90_pulse2 = platform.create_RX90_pulse(qubit, start = RX_pulse.finish)
         ro_pulse = platform.create_qubit_readout_pulse(qubit, start = RX90_pulse2.finish)
-=======
-        RX90_pulse1 = platform.RX90_pulse(qubit, start=0)
-        RX_pulse = platform.RX_pulse(qubit, start=RX90_pulse1.duration)
-        RX90_pulse2 = platform.RX90_pulse(
-            qubit, start=RX_pulse.start + RX_pulse.duration
-        )
-        ro_pulse = platform.qubit_readout_pulse(
-            qubit, start=RX90_pulse2.start + RX90_pulse2.duration
-        )
->>>>>>> cc05885b
         sequence.add(RX90_pulse1)
         sequence.add(RX_pulse)
         sequence.add(RX90_pulse2)
@@ -1175,13 +1044,8 @@
 
         # create exc and gnd pulses
         exc_sequence = PulseSequence()
-<<<<<<< HEAD
         RX_pulse = platform.create_RX_pulse(qubit, start = 0)
         ro_pulse = platform.create_qubit_readout_pulse(qubit, start = RX_pulse.finish)
-=======
-        RX_pulse = platform.RX_pulse(qubit, start=0)
-        ro_pulse = platform.qubit_readout_pulse(qubit, start=RX_pulse.duration)
->>>>>>> cc05885b
         exc_sequence.add(RX_pulse)
         exc_sequence.add(ro_pulse)
 
@@ -1201,11 +1065,7 @@
         platform.stop()
 
         gnd_sequence = PulseSequence()
-<<<<<<< HEAD
         ro_pulse = platform.create_qubit_readout_pulse(qubit, start = 0)
-=======
-        ro_pulse = platform.qubit_readout_pulse(qubit, start=0)
->>>>>>> cc05885b
         gnd_sequence.add(ro_pulse)
 
         # Exectue niter single gnd shots
@@ -1236,13 +1096,8 @@
         normalized_voltage = (2 * normalized_voltage) - 1
         return normalized_voltage
 
-<<<<<<< HEAD
     def _get_sequence_from_gate_pair(self, gates, qubit, beta_param):   
         platform:AbstractPlatform = self.platform
-=======
-    def _get_sequence_from_gate_pair(self, gates, qubit, beta_param):
-        platform = self.platform
->>>>>>> cc05885b
         sampling_rate = platform.sampling_rate
         pulse_frequency = platform.settings["native_gates"]["single_qubit"][qubit][
             "RX"
@@ -1261,7 +1116,6 @@
             if gate == "I":
                 # print("Transforming to sequence I gate")
                 pass
-<<<<<<< HEAD
             
             if (gate == "RX(pi)"):
                 #print("Transforming to sequence RX(pi) gate")
@@ -1293,115 +1147,13 @@
                     RY90_pulse = platform.create_RX90_pulse(qubit, start = pulse_start, relative_phase = np.pi/2)
                 else:
                     RY90_pulse = platform.RX90_drag_pulse(qubit, start = pulse_start, relative_phase = np.pi/2, beta=beta_param)
-=======
-
-            if gate == "RX(pi)":
-                # print("Transforming to sequence RX(pi) gate")
-                if beta_param == None:
-                    RX_pulse = platform.RX_pulse(
-                        qubit,
-                        start=pulse_start,
-                        phase=(pulse_start / sampling_rate)
-                        * 2
-                        * np.pi
-                        * pulse_frequency,
-                    )
-                else:
-                    RX_pulse = platform.RX_drag_pulse(
-                        qubit,
-                        start=pulse_start,
-                        phase=(pulse_start / sampling_rate)
-                        * 2
-                        * np.pi
-                        * pulse_frequency,
-                        beta=beta_param,
-                    )
-                sequence.add(RX_pulse)
-
-            if gate == "RX(pi/2)":
-                # print("Transforming to sequence RX(pi/2) gate")
-                if beta_param == None:
-                    RX90_pulse = platform.RX90_pulse(
-                        qubit,
-                        start=pulse_start,
-                        phase=(pulse_start / sampling_rate)
-                        * 2
-                        * np.pi
-                        * pulse_frequency,
-                    )
-                else:
-                    RX90_pulse = platform.RX90_drag_pulse(
-                        qubit,
-                        start=pulse_start,
-                        phase=(pulse_start / sampling_rate)
-                        * 2
-                        * np.pi
-                        * pulse_frequency,
-                        beta=beta_param,
-                    )
-                sequence.add(RX90_pulse)
-
-            if gate == "RY(pi)":
-                # print("Transforming to sequence RY(pi) gate")
-                if beta_param == None:
-                    RY_pulse = platform.RX_pulse(
-                        qubit,
-                        start=pulse_start,
-                        phase=(pulse_start / sampling_rate)
-                        * 2
-                        * np.pi
-                        * pulse_frequency
-                        + np.pi / 2,
-                    )
-                else:
-                    RY_pulse = platform.RX_drag_pulse(
-                        qubit,
-                        start=pulse_start,
-                        phase=(pulse_start / sampling_rate)
-                        * 2
-                        * np.pi
-                        * pulse_frequency
-                        + np.pi / 2,
-                        beta=beta_param,
-                    )
-                sequence.add(RY_pulse)
-
-            if gate == "RY(pi/2)":
-                # print("Transforming to sequence RY(pi/2) gate")
-                if beta_param == None:
-                    RY90_pulse = platform.RX90_pulse(
-                        qubit,
-                        start=pulse_start,
-                        phase=(pulse_start / sampling_rate)
-                        * 2
-                        * np.pi
-                        * pulse_frequency
-                        + np.pi / 2,
-                    )
-                else:
-                    RY90_pulse = platform.RX90_drag_pulse(
-                        qubit,
-                        start=pulse_start,
-                        phase=(pulse_start / sampling_rate)
-                        * 2
-                        * np.pi
-                        * pulse_frequency
-                        + np.pi / 2,
-                        beta=beta_param,
-                    )
->>>>>>> cc05885b
                 sequence.add(RY90_pulse)
 
             sequenceDuration = sequenceDuration + pulse_duration
             pulse_start = pulse_duration
 
-<<<<<<< HEAD
         #RO pulse starting just after pair of gates
         ro_pulse = platform.create_qubit_readout_pulse(qubit, start = sequenceDuration + 4)
-=======
-        # RO pulse starting just after pair of gates
-        ro_pulse = platform.qubit_readout_pulse(qubit, start=sequenceDuration + 4)
->>>>>>> cc05885b
         sequence.add(ro_pulse)
 
         return sequence
@@ -1485,7 +1237,6 @@
                     # n = qubit_0 value ... qubit_4 value of a given state
                     seq = PulseSequence()
                     qubit = 0
-<<<<<<< HEAD
                     if(n == "1"):
                         #Define sequence for qubit for Pipulse state
                         RX_pulse = platform.create_RX_pulse(qubit, start = 0)
@@ -1496,20 +1247,6 @@
                     if(n == "0"):
                         #Define sequence for qubit Identity state
                         ro_pulse = platform.create_qubit_readout_pulse(qubit, start = 0)
-=======
-                    if n == "1":
-                        # Define sequence for qubit for Pipulse state
-                        RX_pulse = platform.RX_pulse(qubit, start=0)
-                        ro_pulse = platform.qubit_readout_pulse(
-                            qubit, start=RX_pulse.duration
-                        )
-                        seq.add(RX_pulse)
-                        seq.add(ro_pulse)
-
-                    if n == "0":
-                        # Define sequence for qubit Identity state
-                        ro_pulse = platform.qubit_readout_pulse(qubit, start=0)
->>>>>>> cc05885b
                         seq.add(ro_pulse)
                     qubit = qubit + 1
 
@@ -1550,16 +1287,13 @@
         platform.reload_settings()
         sampling_rate = platform.sampling_rate
 
+        self.beta_start = self.settings["drag_tunning"]["beta_start"]
+        self.beta_end = self.settings["drag_tunning"]["beta_end"]
+        self.beta_step = self.settings["drag_tunning"]["beta_step"]
+        
         res1 = []
         res2 = []
         beta_params = []
-
-        self.reload_settings()
-<<<<<<< HEAD
-        self.beta_start = self.settings['drag_tunning']['beta_start']
-        self.beta_end = self.settings['drag_tunning']['beta_end']
-        self.beta_step = self.settings['drag_tunning']['beta_step']
-        
 
         for beta_param in np.arange(self.beta_start, self.beta_end, self.beta_step).round(4): 
             #print(f"Executing sequence for beta parameter: {beta_param}")
@@ -1569,35 +1303,8 @@
             RY_drag_pulse = platform.RX_drag_pulse(qubit, start = RX90_drag_pulse.finish, relative_phase = + np.pi/2, beta=beta_param)            
             #RO pulse
             ro_pulse = platform.create_qubit_readout_pulse(qubit, start = RY_drag_pulse.finish)
-            
-=======
-        self.beta_start = self.settings["drag_tunning"]["beta_start"]
-        self.beta_end = self.settings["drag_tunning"]["beta_end"]
-        self.beta_step = self.settings["drag_tunning"]["beta_step"]
-
-        for beta_param in np.arange(
-            self.beta_start, self.beta_end, self.beta_step
-        ).round(4):
-            # print(f"Executing sequence for beta parameter: {beta_param}")
-            # drag pulse RX(pi/2)
-            RX90_drag_pulse = platform.RX90_drag_pulse(qubit, start=0, beta=beta_param)
-            # drag pulse RY(pi)
-            RY_drag_pulse = platform.RX_drag_pulse(
-                qubit,
-                start=RX90_drag_pulse.duration,
-                phase=RX90_drag_pulse.duration
-                / sampling_rate
-                * (2 * np.pi)
-                * RX90_drag_pulse.frequency
-                + np.pi / 2,
-                beta=beta_param,
-            )
-            # RO pulse
-            ro_pulse = platform.qubit_readout_pulse(
-                qubit, start=RX90_drag_pulse.duration + RY_drag_pulse.duration
-            )
-
->>>>>>> cc05885b
+
+
             # Rx(pi/2) - Ry(pi) - Ro
             seq1 = PulseSequence()
             seq1.add(RX90_drag_pulse)
@@ -1609,29 +1316,11 @@
             state1 = list(list(state1.values())[0].values())[0]
             platform.stop()
 
-<<<<<<< HEAD
             #drag pulse RY(pi)
             RY_drag_pulse = platform.RX_drag_pulse(qubit, start = 0, relative_phase = np.pi/2, beta=beta_param)
             #drag pulse RX(pi/2)
             RX90_drag_pulse = platform.RX90_drag_pulse(qubit, start = RY_drag_pulse.finish, beta = beta_param)
             
-=======
-            # drag pulse RY(pi)
-            RY_drag_pulse = platform.RX_drag_pulse(
-                qubit, start=0, phase=np.pi / 2, beta=beta_param
-            )
-            # drag pulse RX(pi/2)
-            RX90_drag_pulse = platform.RX90_drag_pulse(
-                qubit,
-                start=RY_drag_pulse.duration,
-                phase=RY_drag_pulse.duration
-                / sampling_rate
-                * (2 * np.pi)
-                * RX90_drag_pulse.frequency,
-                beta=beta_param,
-            )
-
->>>>>>> cc05885b
             # Ry(pi) - Rx(pi/2) - Ro
             seq2 = PulseSequence()
             seq2.add(RY_drag_pulse)
@@ -1661,11 +1350,7 @@
         self.step = self.settings["flipping"]["step"]
 
         sequence = PulseSequence()
-<<<<<<< HEAD
         RX90_pulse = platform.create_RX90_pulse(qubit, start = 0)
-=======
-        RX90_pulse = platform.RX90_pulse(qubit, start=0)
->>>>>>> cc05885b
         res = []
         N = []
 
@@ -1679,7 +1364,6 @@
             sequence.add(RX90_pulse)
             start1 = RX90_pulse.duration
             for j in range(i):
-<<<<<<< HEAD
                 RX_pulse1 = platform.create_RX_pulse(qubit, start = start1)
                 start2 = start1 + RX_pulse1.duration
                 RX_pulse2 = platform.create_RX_pulse(qubit, start = start2)
@@ -1689,17 +1373,6 @@
             
             #add ro pulse at the end of the sequence
             ro_pulse = platform.create_qubit_readout_pulse(qubit, start = start1)
-=======
-                RX_pulse1 = platform.RX_pulse(qubit, start=start1)
-                start2 = start1 + RX_pulse1.duration
-                RX_pulse2 = platform.RX_pulse(qubit, start=start2)
-                sequence.add(RX_pulse1)
-                sequence.add(RX_pulse2)
-                start1 = start2 + RX_pulse2.duration
-
-            # add ro pulse at the end of the sequence
-            ro_pulse = platform.qubit_readout_pulse(qubit, start=start1)
->>>>>>> cc05885b
             sequence.add(ro_pulse)
 
             # Execute PulseSequence defined by gates
@@ -1967,16 +1640,9 @@
 
 def settable(instance, attribute_name, label, unit):
     """
-<<<<<<< HEAD
     This helper function creates (on the fly) a class that wraps around a given instance attribute 
     and complies with quantify settable interface 
     """ 
-=======
-    This helper class creates (on the fly) a class that wraps around a given instance attribute
-    and complies with quantify settable interface
-    """
-
->>>>>>> cc05885b
     def __init__(self, instance):
         self.instance = instance
 
@@ -2049,21 +1715,15 @@
 
     def set(self, value):
         # TODO: implement following condition
-<<<<<<< HEAD
         #must be >= 4ns <= 65535
         #platform.delay_before_readout = value
         self.ro_pulse.start = self.qd_pulse.duration + int(value)
-=======
-        # must be >= 4ns <= 65535
-        # platform.delay_before_readout = value
-        self.ro_pulse.start = self.qd_pulse.duration + value
->>>>>>> cc05885b
-
-
-class RamseyWaitParameter:
-    label = "Time"
-    unit = "ns"
-    name = "ramsey_wait"
+
+
+class RamseyWaitParameter():
+    label = 'Time'
+    unit = 'ns'
+    name = 'ramsey_wait'
     initial_value = 0
 
     def __init__(self, ro_pulse, qc2_pulse, sampling_rate):
@@ -2073,24 +1733,14 @@
         self.sampling_rate = sampling_rate
 
     def set(self, value):
-<<<<<<< HEAD
         self.qc2_pulse.start = self.pulse_length  + int(value)
         self.ro_pulse.start = self.qc2_pulse.finish       
-=======
-        self.qc2_pulse.start = self.pulse_length + value
-        self.qc2_pulse.phase = (
-            (self.qc2_pulse.start / self.sampling_rate)
-            * (2 * np.pi)
-            * self.qc2_pulse.frequency
-        )
-        self.ro_pulse.start = self.pulse_length * 2 + value
->>>>>>> cc05885b
-
-
-class SpinEchoWaitParameter:
-    label = "Time"
-    unit = "ns"
-    name = "spin_echo_wait"
+
+
+class SpinEchoWaitParameter():
+    label = 'Time'
+    unit = 'ns'
+    name = 'spin_echo_wait'
     initial_value = 0
 
     def __init__(self, ro_pulse, qc2_pulse, sampling_rate):
@@ -2100,18 +1750,8 @@
         self.sampling_rate = sampling_rate
 
     def set(self, value):
-<<<<<<< HEAD
         self.qc2_pulse.start = self.pulse_length + int(value)
         self.ro_pulse.start = 2 * self.pulse_length + 2 * int(value)
-=======
-        self.qc2_pulse.start = self.pulse_length + value
-        self.qc2_pulse.phase = (
-            (self.qc2_pulse.start / self.sampling_rate)
-            * (2 * np.pi)
-            * self.qc2_pulse.frequency
-        )
-        self.ro_pulse.start = 2 * self.pulse_length + 2 * value
->>>>>>> cc05885b
 
 
 class SpinEcho3PWaitParameter:
@@ -2126,29 +1766,11 @@
         self.qc3_pulse = qc3_pulse
         self.pulse_length = qc2_pulse.duration
         self.sampling_rate = sampling_rate
-<<<<<<< HEAD
         
     def set(self,value):
         self.qc2_pulse.start = self.pulse_length + int(value)
         self.qc3_pulse.start = 2 * self.pulse_length + 2 * int(value)
         self.ro_pulse.start = 3 * self.pulse_length + 2 * int(value)
-=======
-
-    def set(self, value):
-        self.qc2_pulse.start = self.pulse_length + value
-        self.qc2_pulse.phase = (
-            (self.qc2_pulse.start / self.sampling_rate)
-            * (2 * np.pi)
-            * self.qc2_pulse.frequency
-        )
-        self.qc3_pulse.start = 2 * self.pulse_length + 2 * value
-        self.qc3_pulse.phase = (
-            (self.qc3_pulse.start / self.sampling_rate)
-            * (2 * np.pi)
-            * self.qc3_pulse.frequency
-        )
-        self.ro_pulse.start = 3 * self.pulse_length + 2 * value
->>>>>>> cc05885b
 
 
 class RamseyFreqWaitParameter:
@@ -2165,19 +1787,9 @@
         self.sampling_rate = sampling_rate
 
     def set(self, value):
-<<<<<<< HEAD
         self.qc2_pulse.start = self.pulse_length + int(value)
         self.qc2_pulse.relative_phase = (self.qc2_pulse.start / self.sampling_rate) * (2 * np.pi) * (-self.offset_freq)
         self.ro_pulse.start = self.pulse_length * 2 + int(value)
-=======
-        self.qc2_pulse.start = self.pulse_length + value
-        self.qc2_pulse.phase = (
-            (self.qc2_pulse.start / self.sampling_rate)
-            * (2 * np.pi)
-            * (self.qc2_pulse.frequency - self.offset_freq)
-        )
-        self.ro_pulse.start = self.pulse_length * 2 + value
->>>>>>> cc05885b
 
 
 class ROController:
