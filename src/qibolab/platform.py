--- conflicted
+++ resolved
@@ -1,20 +1,16 @@
 import math
 import re
-from collections import defaultdict
 from dataclasses import dataclass, field, replace
 from pathlib import Path
 from typing import Dict, List, Tuple
 
 import networkx as nx
-import numpy as np
 import yaml
-from qibo import gates
 from qibo.config import log, raise_error
-from qibo.models import Circuit
 
 from qibolab.channels import Channel, ChannelMap
 from qibolab.instruments.abstract import AbstractInstrument
-from qibolab.native import NativeTypes, SingleQubitNatives, TwoQubitNatives
+from qibolab.native import NativeType, SingleQubitNatives, TwoQubitNatives
 from qibolab.pulses import PulseSequence
 from qibolab.qubits import Qubit, QubitId, QubitPair
 
@@ -22,7 +18,6 @@
 class Platform:
     """Platform for controlling quantum devices.
 
-<<<<<<< HEAD
     Args:
         name (str): name of the platform.
         runcard (str): path to the yaml file containing the platform setup.
@@ -43,15 +38,18 @@
         # Values for the following are set from the runcard in ``reload_settings``
         self.settings = None
         self.is_connected = False
+
         self.nqubits = None
         self.resonator_type = None
+        self.topology = None
+
         self.nshots = None
         self.relaxation_time = None
         self.sampling_rate = None
 
         # TODO: Remove this (needed for the multiqubit platform)
         self.native_gates = {}
-        self.two_qubit_native_types = NativeTypes(0)
+        self.two_qubit_native_types = NativeType(0)
         # Load platform settings
         self.reload_settings()
 
@@ -103,11 +101,10 @@
                 # register single qubit native gates to Qubit objects
                 qubit.native_gates = SingleQubitNatives.from_dict(qubit, self.native_gates["single_qubit"][q])
 
-        if len(self.qubits) > 1:
-            for pair in settings["topology"]:
-                pair = tuple(sorted(pair))
-                if pair not in self.pairs:
-                    self.pairs[pair] = QubitPair(self.qubits[pair[0]], self.qubits[pair[1]])
+        for pair in settings["topology"]:
+            pair = tuple(sorted(pair))
+            if pair not in self.pairs:
+                self.pairs[pair] = QubitPair(self.qubits[pair[0]], self.qubits[pair[1]])
 
         # Load native two-qubit gates
         if "two_qubit" in self.native_gates:
@@ -117,14 +114,12 @@
                 self.two_qubit_native_types |= self.pairs[pair].native_gates.types
         else:
             # dummy value to avoid transpiler failure for single qubit devices
-            self.two_qubit_native_types = NativeTypes.CZ
-
-    @property
-    def topology(self):
-        chip = nx.Graph()
-        chip.add_nodes_from(self.qubits.keys())
-        chip.add_edges_from([(pair.qubit1.name, pair.qubit2.name) for pair in self.pairs])
-        return chip
+            self.two_qubit_native_types = NativeType.CZ
+
+        if self.topology is None:
+            self.topology = nx.Graph()
+            self.topology.add_nodes_from(self.qubits.keys())
+            self.topology.add_edges_from([(pair.qubit1.name, pair.qubit2.name) for pair in self.pairs.values()])
 
     def dump(self, path: Path):
         with open(path, "w") as file:
@@ -168,7 +163,7 @@
 
                     mz = self.qubits[qubit].native_gates.MZ
                     mz.frequency = freq
-                    if hasattr(mz, "if_frequency"):
+                    if mz.if_frequency is not None:
                         mz.if_frequency = freq - self.get_lo_readout_frequency(qubit)
                         self.settings["native_gates"]["single_qubit"][qubit]["MZ"]["if_frequency"] = mz.if_frequency
 
@@ -534,10 +529,6 @@
     def get_bias(self, qubit):
         """Get bias value. Usefeul for calibration routines involving flux."""
         return self.qubits[qubit].flux.bias
-=======
-from qibolab.designs import Channel, ChannelMap, InstrumentDesign
-from qibolab.platforms.platform import DesignPlatform
->>>>>>> 1835c4e7
 
 
 def create_dummy(runcard):
