--- conflicted
+++ resolved
@@ -1,16 +1,9 @@
-<<<<<<< HEAD
-from qibo.config import raise_error
-
-from qibolab.designs import Channel, ChannelMap, InstrumentDesign
-from qibolab.platforms.abstract import QubitPair
-from qibolab.platforms.platform import DesignPlatform
-=======
 import math
 import re
 from collections import defaultdict
 from dataclasses import dataclass, field, replace
 from pathlib import Path
-from typing import Any, List, Optional
+from typing import Dict, List, Optional, Tuple, Union
 
 import networkx as nx
 import numpy as np
@@ -21,16 +14,19 @@
 
 from qibolab.channels import Channel, ChannelMap
 from qibolab.instruments.abstract import AbstractInstrument
-from qibolab.pulses import FluxPulse, Pulse, PulseSequence, ReadoutPulse
-from qibolab.transpilers.gate_decompositions import TwoQubitNatives
+from qibolab.native import NativeTypes, SingleQubitNatives, TwoQubitNatives
+from qibolab.pulses import PulseSequence
+
+QubitId = Union[str, int]
+"""Type for qubit names."""
 
 
 @dataclass
 class Qubit:
     """Representation of a physical qubit.
 
-    Qubit objects are instantiated by :class:`qibolab.platform.Platform`
-    but they are passed to instruments in order to play pulses.
+    Qubit objects are instantiated by :class:`qibolab.platforms.platform.Platform`
+    but they are passed to instrument designs in order to play pulses.
 
     Args:
         name (int, str): Qubit number or name.
@@ -45,7 +41,8 @@
         Other characterization parameters for the qubit, loaded from the runcard.
     """
 
-    name: str
+    name: QubitId
+
     bare_resonator_frequency: int = 0
     readout_frequency: int = 0  # this is the dressed frequency
     drive_frequency: int = 0
@@ -78,6 +75,8 @@
     drive: Optional[Channel] = None
     flux: Optional[Channel] = None
 
+    native_gates: SingleQubitNatives = field(default_factory=SingleQubitNatives)
+
     def __post_init__(self):
         # register qubit in ``flux`` channel so that we can access
         # ``sweetspot`` and ``filters`` at the channel level
@@ -89,6 +88,22 @@
         for channel in [self.readout, self.feedback, self.drive, self.flux, self.twpa]:
             if channel is not None:
                 yield channel
+
+
+@dataclass
+class QubitPair:
+    """Data structure for holding the native two-qubit gates acting on a pair of qubits.
+
+    This is needed for symmetry to the single-qubit gates which are storred in the
+    :class:`qibolab.platforms.abstract.Qubit`.
+
+    Qubits are sorted according to ``qubit.name`` such that
+    ``qubit1.name < qubit2.name``.
+    """
+
+    qubit1: Qubit
+    qubit2: Qubit
+    native_gates: TwoQubitNatives = field(default_factory=TwoQubitNatives)
 
 
 class Platform:
@@ -107,20 +122,22 @@
         self.runcard = runcard
         self.instruments: List[AbstractInstrument] = instruments
         self.channels: ChannelMap = channels
-        self.qubits = {}
+
+        self.qubits: Dict[QubitId, Qubit] = {}
+        self.pairs: Dict[Tuple[QubitId, QubitId], QubitPair] = {}
 
         # Values for the following are set from the runcard in ``reload_settings``
         self.settings = None
         self.is_connected = False
         self.nqubits = None
         self.resonator_type = None
-        self.topology = None
         self.nshots = None
         self.relaxation_time = None
         self.sampling_rate = None
 
-        self.single_qubit_natives = {}
-        self.two_qubit_natives = TwoQubitNatives(0)
+        # TODO: Remove this (needed for the multiqubit platform)
+        self.native_gates = {}
+        self.two_qubit_native_types = NativeTypes(0)
         # Load platform settings
         self.reload_settings()
 
@@ -147,21 +164,10 @@
         else:
             self.resonator_type = "3D" if self.nqubits == 1 else "2D"
 
-        self.topology = settings["topology"]
-
+        self.relaxation_time = settings["settings"]["relaxation_time"]
         self.nshots = settings["settings"]["nshots"]
-        self.relaxation_time = settings["settings"]["relaxation_time"]
         self.sampling_rate = settings["settings"]["sampling_rate"]
-
-        # Load native gates
         self.native_gates = settings["native_gates"]
-        self.single_qubit_natives = self.native_gates["single_qubit"]
-        if "two_qubit" in self.native_gates:
-            for gate in self.native_gates["two_qubit"].values():
-                self.two_qubit_natives |= TwoQubitNatives[list(gate)[0]]
-        else:
-            # dummy value to avoid transpiler failure for single qubit devices
-            self.two_qubit_natives = TwoQubitNatives.CZ
 
         # Load characterization settings and create ``Qubit`` and ``Channel`` objects
         for q in settings["qubits"]:
@@ -169,7 +175,42 @@
                 for name, value in settings["characterization"]["single_qubit"][q].items():
                     setattr(self.qubits[q], name, value)
             else:
-                self.qubits[q] = Qubit(q, **settings["characterization"]["single_qubit"][q])
+                self.qubits[q] = qubit = Qubit(q, **settings["characterization"]["single_qubit"][q])
+                # register channels to qubits when we are using the old format
+                # needed for ``NativeGates`` to work
+                if "qubit_channel_map" in self.settings:
+                    ro, qd, qf, _ = self.settings["qubit_channel_map"][q]
+                    if ro is not None:
+                        qubit.readout = Channel(ro)
+                    if qd is not None:
+                        qubit.drive = Channel(qd)
+                    if qf is not None:
+                        qubit.flux = Channel(qf)
+                # register single qubit native gates to Qubit objects
+                qubit.native_gates = SingleQubitNatives.from_dict(qubit, self.native_gates["single_qubit"][q])
+
+        if len(self.qubits) > 1:
+            for pair in settings["topology"]:
+                pair = tuple(sorted(pair))
+                if pair not in self.pairs:
+                    self.pairs[pair] = QubitPair(self.qubits[pair[0]], self.qubits[pair[1]])
+
+        # Load native two-qubit gates
+        if "two_qubit" in self.native_gates:
+            for pair, gatedict in self.native_gates["two_qubit"].items():
+                pair = tuple(sorted(int(q) if q.isdigit() else q for q in pair.split("-")))
+                self.pairs[pair].native_gates = TwoQubitNatives.from_dict(self.qubits, gatedict)
+                self.two_qubit_native_types |= self.pairs[pair].native_gates.types
+        else:
+            # dummy value to avoid transpiler failure for single qubit devices
+            self.two_qubit_native_types = NativeTypes.CZ
+
+    @property
+    def topology(self):
+        chip = nx.Graph()
+        chip.add_nodes_from(self.qubits.keys())
+        chip.add_edges_from([(pair.qubit1.name, pair.qubit2.name) for pair in self.pairs])
+        return chip
 
     def dump(self, path: Path):
         with open(path, "w") as file:
@@ -200,6 +241,8 @@
                                 - mean_exc_states(V)
                                 - beta(dimensionless)
 
+
+
         """
 
         for par, values in updates.items():
@@ -207,16 +250,13 @@
                 # resonator_spectroscopy / resonator_spectroscopy_flux / resonator_punchout_attenuation
                 if par == "readout_frequency":
                     freq = int(value * 1e9)
-                    self.single_qubit_natives[qubit]["MZ"]["frequency"] = freq
                     self.settings["native_gates"]["single_qubit"][qubit]["MZ"]["frequency"] = freq
 
-                    if "if_frequency" in self.single_qubit_natives[qubit]["MZ"]:
-                        self.single_qubit_natives[qubit]["MZ"]["if_frequency"] = freq - self.get_lo_readout_frequency(
-                            qubit
-                        )
-                        self.settings["native_gates"]["single_qubit"][qubit]["MZ"][
-                            "if_frequency"
-                        ] = freq - self.get_lo_readout_frequency(qubit)
+                    mz = self.qubits[qubit].native_gates.MZ
+                    mz.frequency = freq
+                    if hasattr(mz, "if_frequency"):
+                        mz.if_frequency = freq - self.get_lo_readout_frequency(qubit)
+                        self.settings["native_gates"]["single_qubit"][qubit]["MZ"]["if_frequency"] = mz.if_frequency
 
                     self.qubits[qubit].readout_frequency = freq
                     self.settings["characterization"]["single_qubit"][qubit]["readout_frequency"] = freq
@@ -242,9 +282,9 @@
                 # qubit_spectroscopy / qubit_spectroscopy_flux / ramsey
                 elif par == "drive_frequency":
                     freq = int(value * 1e9)
-                    self.single_qubit_natives[qubit]["RX"]["frequency"] = freq
                     self.settings["native_gates"]["single_qubit"][qubit]["RX"]["frequency"] = freq
 
+                    self.qubits[qubit].native_gates.RX.frequency = freq
                     self.qubits[qubit].drive_frequency = freq
                     self.settings["characterization"]["single_qubit"][qubit]["drive_frequency"] = freq
 
@@ -252,19 +292,19 @@
                     amplitude = float(value)
                     # resonator_spectroscopy
                     if par == "readout_amplitude" and not math.isnan(amplitude):
-                        self.single_qubit_natives[qubit]["MZ"]["amplitude"] = amplitude
+                        self.qubits[qubit].native_gates.MZ.amplitude = amplitude
                         self.settings["native_gates"]["single_qubit"][qubit]["MZ"]["amplitude"] = amplitude
 
                     # rabi_amplitude / flipping
                     if par == "drive_amplitude" or par == "amplitudes":
-                        self.single_qubit_natives[qubit]["RX"]["amplitude"] = amplitude
+                        self.qubits[qubit].native_gates.RX.amplitude = amplitude
                         self.settings["native_gates"]["single_qubit"][qubit]["RX"]["amplitude"] = amplitude
                         self.settings["characterization"]["single_qubit"][qubit]["pi_pulse_amplitude"] = amplitude
 
                 # rabi_duration
                 elif par == "drive_length":
                     duration = int(value)
-                    self.single_qubit_natives[qubit]["RX"]["duration"] = duration
+                    self.qubits[qubit].native_gates.RX.duration = duration
                     self.settings["native_gates"]["single_qubit"][qubit]["RX"]["duration"] = duration
 
                 # ramsey
@@ -311,12 +351,11 @@
 
                 # drag pulse tunning
                 elif "beta" in par:
-                    shape = self.single_qubit_natives[qubit]["RX"]["shape"]
+                    rx = self.qubits[qubit].native_gates.RX
+                    shape = rx.shape
                     rel_sigma = re.findall(r"[\d]+[.\d]+|[\d]*[.][\d]+|[\d]+", shape)[0]
-                    self.single_qubit_natives[qubit]["RX"]["shape"] = f"Drag({rel_sigma}, {float(value)})"
-                    self.settings["native_gates"]["single_qubit"][qubit]["RX"][
-                        "shape"
-                    ] = f"Drag({rel_sigma}, {float(value)})"
+                    rx.shape = f"Drag({rel_sigma}, {float(value)})"
+                    self.settings["native_gates"]["single_qubit"][qubit]["RX"]["shape"] = rx.shape
 
                 else:
                     raise_error(ValueError, f"Unknown parameter {par} for qubit {qubit}")
@@ -441,94 +480,29 @@
     def __call__(self, sequence, options):
         return self.execute_pulse_sequence(sequence, options)
 
-    def get_qd_channel(self, qubit):
-        if self.qubits[qubit].drive:
-            return self.qubits[qubit].drive.name
-        else:
-            return self.settings["qubit_channel_map"][qubit][1]
-
     def create_RX90_pulse(self, qubit, start=0, relative_phase=0):
-        pulse_kwargs = self.single_qubit_natives[qubit]["RX"]
-        qd_duration = pulse_kwargs["duration"]
-        qd_frequency = pulse_kwargs["frequency"]
-        qd_amplitude = pulse_kwargs["amplitude"] / 2.0
-        qd_shape = pulse_kwargs["shape"]
-        qd_channel = self.get_qd_channel(qubit)
-        return Pulse(start, qd_duration, qd_amplitude, qd_frequency, relative_phase, qd_shape, qd_channel, qubit=qubit)
+        return self.qubits[qubit].native_gates.RX90.pulse(start, relative_phase)
 
     def create_RX_pulse(self, qubit, start=0, relative_phase=0):
-        pulse_kwargs = self.single_qubit_natives[qubit]["RX"]
-        qd_duration = pulse_kwargs["duration"]
-        qd_frequency = pulse_kwargs["frequency"]
-        qd_amplitude = pulse_kwargs["amplitude"]
-        qd_shape = pulse_kwargs["shape"]
-        qd_channel = self.get_qd_channel(qubit)
-        return Pulse(start, qd_duration, qd_amplitude, qd_frequency, relative_phase, qd_shape, qd_channel, qubit=qubit)
+        return self.qubits[qubit].native_gates.RX.pulse(start, relative_phase)
 
     def create_CZ_pulse_sequence(self, qubits, start=0):
         # Check in the settings if qubits[0]-qubits[1] is a key
-        if f"{qubits[0]}-{qubits[1]}" in self.settings["native_gates"]["two_qubit"]:
-            pulse_sequence_settings = self.settings["native_gates"]["two_qubit"][f"{qubits[0]}-{qubits[1]}"]["CZ"]
-        elif f"{qubits[1]}-{qubits[0]}" in self.settings["native_gates"]["two_qubit"]:
-            pulse_sequence_settings = self.settings["native_gates"]["two_qubit"][f"{qubits[1]}-{qubits[0]}"]["CZ"]
-        else:
+        pair = tuple(sorted(qubits))
+        if pair not in self.pairs or self.pairs[pair].native_gates.CZ is None:
             raise_error(
                 ValueError,
                 f"Calibration for CZ gate between qubits {qubits[0]} and {qubits[1]} not found.",
             )
-
-        # If settings contains only one pulse dictionary, convert it into a list that can be iterated below
-        if isinstance(pulse_sequence_settings, dict):
-            pulse_sequence_settings = [pulse_sequence_settings]
-
-        from qibolab.pulses import FluxPulse, PulseSequence
-
-        sequence = PulseSequence()
-        virtual_z_phases = defaultdict(int)
-
-        for pulse_settings in pulse_sequence_settings:
-            if pulse_settings["type"] == "qf":
-                qf_duration = pulse_settings["duration"]
-                qf_amplitude = pulse_settings["amplitude"]
-                qf_shape = pulse_settings["shape"]
-                qubit = pulse_settings["qubit"]
-                if self.qubits[qubit].flux:
-                    qf_channel = self.qubits[qubit].flux.name
-                else:
-                    qf_channel = self.settings["qubit_channel_map"][qubit][2]
-                sequence.add(
-                    FluxPulse(
-                        start + pulse_settings["relative_start"], qf_duration, qf_amplitude, qf_shape, qf_channel, qubit
-                    )
-                )
-            elif pulse_settings["type"] == "virtual_z":
-                virtual_z_phases[pulse_settings["qubit"]] += pulse_settings["phase"]
-            else:
-                raise NotImplementedError(
-                    "Implementation of CZ gates using pulses of types other than `qf` or `virtual_z` is not supported yet."
-                )
-
-        return sequence, virtual_z_phases
+        return self.pairs[pair].native_gates.CZ.sequence(start)
 
     def create_MZ_pulse(self, qubit, start):
-        pulse_kwargs = self.single_qubit_natives[qubit]["MZ"]
-        ro_duration = pulse_kwargs["duration"]
-        ro_frequency = pulse_kwargs["frequency"]
-        ro_amplitude = pulse_kwargs["amplitude"]
-        ro_shape = pulse_kwargs["shape"]
-        if self.qubits[qubit].readout:
-            ro_channel = self.qubits[qubit].readout.name
-        else:
-            ro_channel = self.settings["qubit_channel_map"][qubit][0]
-        return ReadoutPulse(start, ro_duration, ro_amplitude, ro_frequency, 0, ro_shape, ro_channel, qubit=qubit)
+        return self.qubits[qubit].native_gates.MZ.pulse(start)
 
     def create_qubit_drive_pulse(self, qubit, start, duration, relative_phase=0):
-        pulse_kwargs = self.single_qubit_natives[qubit]["RX"]
-        qd_frequency = pulse_kwargs["frequency"]
-        qd_amplitude = pulse_kwargs["amplitude"]
-        qd_shape = pulse_kwargs["shape"]
-        qd_channel = self.get_qd_channel(qubit)
-        return Pulse(start, duration, qd_amplitude, qd_frequency, relative_phase, qd_shape, qd_channel, qubit=qubit)
+        pulse = self.qubits[qubit].native_gates.RX.pulse(start, relative_phase)
+        pulse.duration = duration
+        return pulse
 
     def create_qubit_readout_pulse(self, qubit, start):
         return self.create_MZ_pulse(qubit, start)
@@ -537,30 +511,16 @@
     # TODO Add RY90 and RY pulses
 
     def create_RX90_drag_pulse(self, qubit, start, relative_phase=0, beta=None):
-        # create RX pi/2 pulse with drag shape
-        pulse_kwargs = self.single_qubit_natives[qubit]["RX"]
-        qd_duration = pulse_kwargs["duration"]
-        qd_frequency = pulse_kwargs["frequency"]
-        qd_amplitude = pulse_kwargs["amplitude"] / 2.0
-        qd_shape = pulse_kwargs["shape"]
-        if beta != None:
-            qd_shape = "Drag(5," + str(beta) + ")"
-
-        qd_channel = self.get_qd_channel(qubit)
-        return Pulse(start, qd_duration, qd_amplitude, qd_frequency, relative_phase, qd_shape, qd_channel, qubit=qubit)
+        pulse = self.qubits[qubit].native_gates.RX90.pulse(start, relative_phase)
+        if beta is not None:
+            pulse.shape = "Drag(5," + str(beta) + ")"
+        return pulse
 
     def create_RX_drag_pulse(self, qubit, start, relative_phase=0, beta=None):
-        # create RX pi pulse with drag shape
-        pulse_kwargs = self.single_qubit_natives[qubit]["RX"]
-        qd_duration = pulse_kwargs["duration"]
-        qd_frequency = pulse_kwargs["frequency"]
-        qd_amplitude = pulse_kwargs["amplitude"]
-        qd_shape = pulse_kwargs["shape"]
-        if beta != None:
-            qd_shape = "Drag(5," + str(beta) + ")"
-
-        qd_channel = self.get_qd_channel(qubit)
-        return Pulse(start, qd_duration, qd_amplitude, qd_frequency, relative_phase, qd_shape, qd_channel, qubit=qubit)
+        pulse = self.qubits[qubit].native_gates.RX.pulse(start, relative_phase)
+        if beta is not None:
+            pulse.shape = "Drag(5," + str(beta) + ")"
+        return pulse
 
     def set_lo_drive_frequency(self, qubit, freq):
         """Set frequency of the qubit drive local oscillator.
@@ -660,7 +620,6 @@
     def get_bias(self, qubit):
         """Get bias value. Usefeul for calibration routines involving flux."""
         return self.qubits[qubit].flux.bias
->>>>>>> ad3f58fd
 
 
 def create_dummy(runcard):
@@ -687,210 +646,4 @@
         channels[f"flux-{qubit}"].qubit = platform.qubits[qubit]
         channels["readout"].attenuation = 0
 
-<<<<<<< HEAD
-    return platform
-
-
-def create_tii_qw5q_gold(runcard, simulation_duration=None, address=None, cloud=False):
-    """Create platform using Quantum Machines (QM) OPXs and Rohde Schwarz local oscillators.
-    IPs and other instrument related parameters are hardcoded in ``__init__`` and ``setup``.
-    Args:
-        runcard (str): Path to the runcard file.
-        simulation_duration (int): Duration for the simulation in ns.
-            If given the compiler simulator will be used instead of the actual hardware.
-            Default is ``None`` which falls back to the hardware.
-        address (str): Address and port for the QM OPX cluster.
-            If ``None`` it will attempt to connect to TII instruments.
-        cloud (bool): See :class:`qibolab.instruments.qmsim.QMSim` for details.
-            Relevant only when ``simulation_duration`` is given.
-    """
-    # Create channel objects
-    channels = ChannelMap()
-    # readout
-    channels |= ChannelMap.from_names("L3-25_a", "L3-25_b")
-    # feedback
-    channels |= ChannelMap.from_names("L2-5_a", "L2-5_b")
-    # drive
-    channels |= ChannelMap.from_names(*(f"L3-{i}" for i in range(11, 16)))
-    # flux
-    channels |= ChannelMap.from_names(*(f"L4-{i}" for i in range(1, 6)))
-    # TWPA
-    channels |= ChannelMap.from_names("L4-26")
-
-    # Map controllers to qubit channels (HARDCODED)
-    # readout
-    channels["L3-25_a"].ports = [("con1", 10), ("con1", 9)]
-    channels["L3-25_b"].ports = [("con2", 10), ("con2", 9)]
-    # feedback
-    channels["L2-5_a"].ports = [("con1", 2), ("con1", 1)]
-    channels["L2-5_b"].ports = [("con2", 2), ("con2", 1)]
-    # drive
-    for i in range(1, 5):
-        channels[f"L3-1{i}"].ports = [("con1", 2 * i), ("con1", 2 * i - 1)]
-    channels["L3-15"].ports = [("con3", 2), ("con3", 1)]
-    # flux
-    for i in range(1, 6):
-        channels[f"L4-{i}"].ports = [("con2", i)]
-
-    # Instantiate QM OPX instruments
-    if simulation_duration is None:
-        from qibolab.instruments.qm import QMOPX
-        from qibolab.instruments.rohde_schwarz import SGS100A as LocalOscillator
-
-        controller = QMOPX("qmopx", "192.168.0.1:80")
-
-    else:
-        from qibolab.instruments.dummy_oscillator import (
-            DummyLocalOscillator as LocalOscillator,
-        )
-        from qibolab.instruments.qmsim import QMSim
-
-        if address is None:
-            # connect to TII instruments for simulation
-            address = "192.168.0.1:80"
-
-        controller = QMSim("qmopx", address, simulation_duration, cloud)
-
-    # set time of flight for readout integration (HARDCODED)
-    controller.time_of_flight = 280
-
-    # Instantiate local oscillators (HARDCODED)
-    local_oscillators = [
-        LocalOscillator("lo_readout_a", "192.168.0.39"),
-        LocalOscillator("lo_readout_b", "192.168.0.31"),
-        LocalOscillator("lo_drive_low", "192.168.0.32"),
-        LocalOscillator("lo_drive_mid", "192.168.0.33"),
-        LocalOscillator("lo_drive_high", "192.168.0.34"),
-        LocalOscillator("twpa_a", "192.168.0.35"),
-    ]
-    # Set LO parameters
-    local_oscillators[0].frequency = 7_300_000_000
-    local_oscillators[1].frequency = 7_900_000_000
-    local_oscillators[2].frequency = 4_700_000_000
-    local_oscillators[3].frequency = 5_600_000_000
-    local_oscillators[4].frequency = 6_500_000_000
-    local_oscillators[0].power = 18.0
-    local_oscillators[1].power = 15.0
-    for i in range(2, 5):
-        local_oscillators[i].power = 16.0
-    # Set TWPA parameters
-    local_oscillators[5].frequency = 6_511_000_000
-    local_oscillators[5].power = 4.5
-    # Map LOs to channels
-    channels["L3-25_a"].local_oscillator = local_oscillators[0]
-    channels["L3-25_b"].local_oscillator = local_oscillators[1]
-    channels["L3-15"].local_oscillator = local_oscillators[2]
-    channels["L3-11"].local_oscillator = local_oscillators[2]
-    channels["L3-12"].local_oscillator = local_oscillators[3]
-    channels["L3-13"].local_oscillator = local_oscillators[4]
-    channels["L3-14"].local_oscillator = local_oscillators[4]
-    channels["L4-26"].local_oscillator = local_oscillators[5]
-
-    instruments = [controller] + local_oscillators
-    design = InstrumentDesign(instruments, channels)
-    platform = DesignPlatform("qw5q_gold", design, runcard)
-
-    # assign channels to qubits
-    qubits = platform.qubits
-    for q in [0, 1, 5]:
-        qubits[q].readout = channels["L3-25_a"]
-        qubits[q].feedback = channels["L2-5_a"]
-    for q in [2, 3, 4]:
-        qubits[q].readout = channels["L3-25_b"]
-        qubits[q].feedback = channels["L2-5_b"]
-
-    qubits[0].drive = channels["L3-15"]
-    qubits[0].flux = channels["L4-5"]
-    channels["L4-5"].qubit = qubits[0]
-    for q in range(1, 5):
-        qubits[q].drive = channels[f"L3-{10 + q}"]
-        qubits[q].flux = channels[f"L4-{q}"]
-        channels[f"L4-{q}"].qubit = qubits[q]
-
-    # set maximum allowed bias values to protect amplifier
-    # relevant only for qubits where an amplifier is used
-    for q in range(5):
-        platform.qubits[q].flux.max_bias = 0.2
-
-    return platform
-
-
-def create_tii_rfsoc4x2(runcard, address=None):
-    """Create platform using QICK project on the RFSoC4x2 board
-    IPs and other instrument related parameters are hardcoded in ``__init__`` and ``setup``.
-    Args:
-        runcard (str): Path to the runcard file.
-        address (str): Address and port for the QICK board.
-            If ``None`` it will attempt to connect to TII instruments.
-    """
-    from qibolab.instruments.rfsoc import TII_RFSOC4x2
-    from qibolab.instruments.rohde_schwarz import SGS100A as LocalOscillator
-
-    # Create channel objects
-    channels = ChannelMap()
-    channels |= ChannelMap.from_names("L3-18_ro")  # readout (DAC)
-    channels |= ChannelMap.from_names("L2-RO")  # feedback (readout DAC)
-    channels |= ChannelMap.from_names("L3-18_qd")  # drive
-
-    # Map controllers to qubit channels (HARDCODED)
-    channels["L3-18_ro"].ports = [("o0", 0)]  # readout
-    channels["L2-RO"].ports = [("i0", 0)]  # feedback
-    channels["L3-18_qd"].ports = [("o1", 1)]  # drive
-
-    local_oscillators = [
-        LocalOscillator("twpa_a", "192.168.0.32"),
-    ]
-    local_oscillators[0].frequency = 6_200_000_000
-    local_oscillators[0].power = -1
-
-    # Instantiate QICK instruments
-    if address is None:
-        address = "192.168.0.72:6000"
-    controller = TII_RFSOC4x2("tii_rfsoc4x2", address)
-    design = InstrumentDesign([controller] + local_oscillators, channels)
-
-    platform = DesignPlatform("tii_rfsoc4x2", design, runcard)
-
-    # assign channels to qubits
-    qubits = platform.qubits
-    qubits[0].readout = channels["L3-18_ro"]
-    qubits[0].feedback = channels["L2-RO"]
-    qubits[0].drive = channels["L3-18_qd"]  # Create channel objects
-
-    return platform
-
-
-def Platform(name, runcard=None, design=None):
-    """Platform for controlling quantum devices.
-    Args:
-        name (str): name of the platform. Options are 'tiiq', 'qili' and 'icarusq'.
-        runcard (str): path to the yaml file containing the platform setup.
-        design (:class:`qibolab.designs.abstract.AbstractInstrumentDesign`): Instrument
-            design to use for the platform.
-    Returns:
-        The plaform class.
-    """
-    if not runcard:
-        from os.path import exists
-
-        from qibolab.paths import qibolab_folder
-
-        runcard = qibolab_folder / "runcards" / f"{name}.yml"
-        if not exists(runcard):
-            raise_error(RuntimeError, f"Runcard {name} does not exist.")
-
-    if name == "dummy":
-        return create_dummy(runcard)
-    elif name == "icarusq":
-        from qibolab.platforms.icplatform import ICPlatform as Device
-    elif name == "qw5q_gold":
-        return create_tii_qw5q_gold(runcard)
-    elif name == "tii1q_b1":
-        return create_tii_rfsoc4x2(runcard)
-    else:
-        from qibolab.platforms.multiqubit import MultiqubitPlatform as Device
-
-    return Device(name, runcard)
-=======
-    return platform
->>>>>>> ad3f58fd
+    return platform