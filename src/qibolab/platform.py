--- conflicted
+++ resolved
@@ -201,7 +201,6 @@
 
     # assign channels to qubits
     qubits = platform.qubits
-<<<<<<< HEAD
     for channel in ["flux", "drive"]:
         for feedline in wiring[channel]:
             for i, wire in enumerate(wiring[channel][feedline]):
@@ -221,82 +220,6 @@
         qubits[q].readout = channels[wiring["readout"][q[0]][1]]
         qubits[q].feedback = channels[wiring["feedback"][q[0]][1]]
 
-    # Save temporarely the qubits as a yaml file
-    import yaml
-
-    yaml.dump(qubits, open("qubits.yaml", "w"))
-
-    # Platfom topology
-    Q = []
-    for i in range(1, 7):
-        Q += ["A{i}"]
-    for i in range(1, 6):
-        Q += ["B{i}"]
-    for i in range(1, 6):
-        Q += ["C{i}"]
-    for i in range(1, 6):
-        Q += ["D{i}"]
-    chip = nx.Graph()
-    chip.add_nodes_from(Q)
-    graph_list = [
-        (Q[0], Q[1]),
-        (Q[0], Q[2]),
-        (Q[0], Q[20]),
-        (Q[1], Q[3]),
-        (Q[2], Q[4]),
-        (Q[2], Q[19]),
-        (Q[3], Q[4]),
-        (Q[3], Q[8]),
-        (Q[4], Q[6]),
-        (Q[5], Q[2]),
-        (Q[5], Q[8]),
-        (Q[5], Q[18]),
-        (Q[5], Q[13]),
-        (Q[6], Q[8]),
-        (Q[6], Q[7]),
-        (Q[7], Q[9]),
-        (Q[8], Q[9]),
-        (Q[9], Q[10]),
-        (Q[9], Q[13]),
-        (Q[10], Q[11]),
-        (Q[11], Q[13]),
-        (Q[11], Q[12]),
-        (Q[12], Q[14]),
-        (Q[13], Q[14]),
-        (Q[14], Q[18]),
-        (Q[14], Q[15]),
-        (Q[15], Q[16]),
-        (Q[16], Q[18]),
-        (Q[16], Q[17]),
-        (Q[17], Q[19]),
-        (Q[18], Q[19]),
-        (Q[19], Q[20]),
-    ]
-    chip.add_edges_from(graph_list)
-
-    platform.topology = chip
-=======
-    for q in [0, 1, 5]:
-        qubits[q].readout = channels["L3-25_a"]
-        qubits[q].feedback = channels["L2-5_a"]
-    for q in [2, 3, 4]:
-        qubits[q].readout = channels["L3-25_b"]
-        qubits[q].feedback = channels["L2-5_b"]
-
-    qubits[0].drive = channels["L3-15"]
-    qubits[0].flux = channels["L4-5"]
-    channels["L4-5"].qubit = qubits[0]
-    for q in range(1, 5):
-        qubits[q].drive = channels[f"L3-{10 + q}"]
-        qubits[q].flux = channels[f"L4-{q}"]
-        channels[f"L4-{q}"].qubit = qubits[q]
-
-    # set maximum allowed bias values to protect amplifier
-    # relevant only for qubits where an amplifier is used
-    for q in range(5):
-        platform.qubits[q].flux.max_bias = 0.2
->>>>>>> 4c9ef914
-
     return platform
 
 
