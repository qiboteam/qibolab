import networkx as nx
from qibo.config import raise_error

from qibolab.designs import Channel, ChannelMap, InstrumentDesign
from qibolab.platforms.platform import DesignPlatform


def create_dummy(runcard):
    """Create a dummy platform using the dummy instrument.

    Useful for testing.
    """
    from qibolab.instruments.dummy import DummyInstrument

    # Create channel objects
    channels = ChannelMap()
    channels |= ChannelMap.from_names("readout", "drive", "flux")

    # Create dummy controller
    instrument = DummyInstrument("dummy", 0)
    # Create design
    design = InstrumentDesign([instrument], channels)
    # Create platform
    platform = DesignPlatform("dummy", design, runcard)

    # map channels to qubits
    for qubit in platform.qubits:
        platform.qubits[qubit].readout = channels["readout"]
        platform.qubits[qubit].drive = channels["drive"]
        platform.qubits[qubit].flux = channels["flux"]

    return platform


def create_tii_qw25q(runcard, simulation_duration=None, address=None, cloud=False):
    """Create platform using Quantum Machines (QM) OPXs and Rohde Schwarz/ERAsynth local oscillators.

    IPs and other instrument related parameters are hardcoded in ``__init__`` and ``setup``.

    Args:
        runcard (str): Path to the runcard file.
        simulation_duration (int): Duration for the simulation in ns.
            If given the compiler simulator will be used instead of the actual hardware.
            Default is ``None`` which falls back to the hardware.
        address (str): Address and port for the QM OPX cluster.
            If ``None`` it will attempt to connect to TII instruments.
        cloud (bool): See :class:`qibolab.instruments.qmsim.QMSim` for details.
            Relevant only when ``simulation_duration`` is given.
    """
    # Create channel objects
    channels = ChannelMap()

    # Wiring
    wiring = {
        "feedback": {
            "A": ["L2-1_a", "L2-1_b"],
            "B": ["L2-2_a", "L2-2_b"],
            "C": ["L2-3_a", "L2-3_b"],
            "D": ["L2-4_a", "L2-4_b"],
        },
        "readout": {
            "A": ["L3-26_a", "L3-26_b"],
            "B": ["L3-27_a", "L3-27_b"],
            "C": ["L3-18_a", "L3-18_b"],
            "D": ["L3-30_a", "L3-30_b"],
        },
        "drive": {
            "A": [f"L3-{i}" for i in range(1, 7)],
            "B": [f"L3-{i}" for i in range(7, 10)] + ["L3-19", "L4-22"],
            "C": [f"L4-{i}" for i in range(23, 28)],
            "D": [f"L4-{i}" for i in range(28, 31)],
        },
        "flux": {
            "A": [f"L1-{i}" for i in range(5, 10)] + ["L1-4"],
            "B": [f"L1-{i}" for i in range(11, 16)],
            "C": [f"L1-{i}" for i in range(16, 21)],
            "D": [f"L1-{i}" for i in range(21, 26)],
        },
    }

    connections = {
        "A": [1, 2, 3],
        "B": [4, 5],
        "C": [6, 7],
        "D": [8, 9],
    }

    # Create channels
    for channel in wiring:
        for feedline in wiring[channel]:
            for wire in wiring[channel][feedline]:
                channels |= ChannelMap.from_names(wire)

    for feedline in connections:
        channels[wiring["feedback"][feedline][0]].port = [
            (f"con{connections[feedline][0]}", 1),
            (f"con{connections[feedline][0]}", 2),
        ]
        channels[wiring["feedback"][feedline][1]].port = [
            (f"con{connections[feedline][1]}", 1),
            (f"con{connections[feedline][1]}", 2),
        ]
        channels[wiring["readout"][feedline][0]].port = [
            (f"con{connections[feedline][0]}", 9),
            (f"con{connections[feedline][0]}", 10),
        ]
        channels[wiring["readout"][feedline][1]].port = [
            (f"con{connections[feedline][1]}", 9),
            (f"con{connections[feedline][1]}", 10),
        ]

        wires_list = wiring["drive"][feedline]
        for i in range(len(wires_list)):
            channels[wires_list[i]].port = [
                (f"con{connections[feedline][(2*i)//8]}", 2 * i % 8 + 1),
                (f"con{connections[feedline][(2*i)//8]}", 2 * i % 8 + 2),
            ]
            last_port = 2 * i % 8 + 2

        wires_list = wiring["flux"][feedline]
        for i in range(len(wires_list)):
            channels[wires_list[i]].port = [(f"con{connections[feedline][i//8]}", (i + last_port) % 8 + 1)]

    # Instantiate QM OPX instruments
    if simulation_duration is None:
        from qibolab.instruments.qm import QMOPX
        from qibolab.instruments.rohde_schwarz import SGS100A as LO_RS_SGS100A
        from qibolab.instruments.erasynth import ERA as LO_ERA

        controller = QMOPX("qmopx", "192.168.0.1:80")

    else:
        from qibolab.instruments.dummy_oscillator import (
            DummyLocalOscillator as LO_ERA,
        )
        from qibolab.instruments.dummy_oscillator import (
            DummyLocalOscillator as LO_RS_SGS100A,
        )
        from qibolab.instruments.qmsim import QMSim

        if address is None:
            # connect to TII instruments for simulation
            address = "192.168.0.1:80"

        controller = QMSim("qmopx", address, simulation_duration, cloud)

    # set time of flight for readout integration (HARDCODED)
    controller.time_of_flight = 280

    # Instantiate local oscillators (HARDCODED)
<<<<<<< HEAD
    local_oscillators = [LO_ERA(f"era_0{i}", f"192.168.0.20{i}") for i in range(1, 9)] + \
        [LO_RS_SGS100A(f"LO_0{i}", f"192.168.0.3{i}") for i in [1,2,3,4,5,6,9]]
=======
    local_oscillators = [LocalOscillator(f"era_0{i}", f"192.168.0.20{i}") for i in range(1, 9)] + [
        LocalOscillator(f"LO_{i}", f"192.168.0.3{i}") for i in [1, 2, 3, 4, 5, 6, 9]
    ]
>>>>>>> 4ddb18fe
    drive_local_oscillators = {
        "A": ["LO_05"] + 2 * ["LO_01"] + 2 * ["LO_01"] + ["era_01"],
        "B": ["era_02"] + 4 * ["LO_06"],
        "C": [f"era_0{i}" for i in range(3, 8)],
        "D": ["era_08"] + 2 * ["LO_01"],
    }
    # Configure local oscillator's frequency and power
    for lo in local_oscillators:
        if lo.name == "LO_01":
            lo.frequency = 6.1e9
            lo.power = 21
        elif lo.name == "LO_03":
            lo.frequency = 7.0e9
            lo.power = 21
        elif lo.name == "LO_04":
            lo.frequency = 7.5e9
            lo.power = 21
        elif lo.name == "LO_05":
            lo.frequency = 5.3e9
            lo.power = 18
        elif lo.name == "LO_06":
            lo.frequency = 6.2e9
            lo.power = 21
        elif "era" in lo.name:
            lo.frequency = 4e9
            lo.power = 15

    # Assign local oscillators to channels
    for lo in local_oscillators:
        if lo.name == "LO_03":
            for feedline in connections:
                channels[wiring["readout"][feedline][0]].local_oscillator = lo
                channels[wiring["feedback"][feedline][0]].local_oscillator = lo
        elif lo.name == "LO_04":
            for feedline in connections:
                channels[wiring["readout"][feedline][1]].local_oscillator = lo
                channels[wiring["feedback"][feedline][1]].local_oscillator = lo
        else:
            for feedline in drive_local_oscillators:
                for i, name in enumerate(drive_local_oscillators[feedline]):
                    if lo.name == name:
                        channels[wiring["drive"][feedline][i]].local_oscillator = lo

    instruments = [controller] + local_oscillators
    design = InstrumentDesign(instruments, channels)
    platform = DesignPlatform("qw25q", design, runcard)

    # assign channels to qubits
    qubits = platform.qubits
    for channel in ["flux", "drive"]:
        for feedline in wiring[channel]:
            for i, wire in enumerate(wiring[channel][feedline]):
                q = f"{feedline}{i+1}"
                if channel == "flux":
                    qubits[q].flux = channels[wire]
                elif channel == "drive":
                    qubits[q].drive = channels[wire]
<<<<<<< HEAD
                    if "era" in qubits[q].drive.local_oscillator.name:
                        qubits[q].drive.local_oscillator.frequency = qubits[q].drive.frequency + 200e6
    
    for q in ["A1", "A2", "A4", "B1", "B2", "B3", "C1", "C4", "D1", "D2"]: #Qubits with LO around 7e9
=======
                    # if "era" in qubits[q].drive.local_oscillator.name:
                    #     qubits[q].drive.local_oscillator.frequency = qubits[q].drive.frequency + 200e6

    for q in ["A1", "A2", "A4", "B1", "B2", "B3", "C1", "C4", "D1", "D2"]:  # Qubits with LO around 7e9
>>>>>>> 4ddb18fe
        qubits[q].readout = channels[wiring["readout"][feedline][0]]
        qubits[q].feedback = channels[wiring["feedback"][feedline][0]]
    for q in ["A3", "A5", "A6", "B4", "B5", "C2", "C3", "C5", "D4", "D5"]:  # Qubits with LO around 7.5e9
        qubits[q].readout = channels[wiring["readout"][feedline][1]]
        qubits[q].feedback = channels[wiring["feedback"][feedline][1]]
<<<<<<< HEAD
    
=======

>>>>>>> 4ddb18fe
    # Platfom topology
    Q = []
    for i in range(1, 7):
        Q += ["A{i}"]
    for i in range(1, 6):
        Q += ["B{i}"]
    for i in range(1, 6):
        Q += ["C{i}"]
    for i in range(1, 6):
        Q += ["D{i}"]
    chip = nx.Graph()
    chip.add_nodes_from(Q)
    graph_list = [
        (Q[0], Q[1]),
        (Q[0], Q[2]),
        (Q[0], Q[20]),
        (Q[1], Q[3]),
        (Q[2], Q[4]),
        (Q[2], Q[19]),
        (Q[3], Q[4]),
        (Q[3], Q[8]),
        (Q[4], Q[6]),
        (Q[5], Q[2]),
        (Q[5], Q[8]),
        (Q[5], Q[18]),
        (Q[5], Q[13]),
        (Q[6], Q[8]),
        (Q[6], Q[7]),
        (Q[7], Q[9]),
        (Q[8], Q[9]),
        (Q[9], Q[10]),
        (Q[9], Q[13]),
        (Q[10], Q[11]),
        (Q[11], Q[13]),
        (Q[11], Q[12]),
        (Q[12], Q[14]),
        (Q[13], Q[14]),
        (Q[14], Q[18]),
        (Q[14], Q[15]),
        (Q[15], Q[16]),
        (Q[16], Q[18]),
        (Q[16], Q[17]),
        (Q[17], Q[19]),
        (Q[18], Q[19]),
        (Q[19], Q[20]),
    ]
    chip.add_edges_from(graph_list)

    platform.topology = chip

    return platform


def Platform(name, runcard=None, design=None):
    """Platform for controlling quantum devices.

    Args:
        name (str): name of the platform. Options are 'tiiq', 'qili' and 'icarusq'.
        runcard (str): path to the yaml file containing the platform setup.
        design (:class:`qibolab.designs.abstract.AbstractInstrumentDesign`): Instrument
            design to use for the platform.

    Returns:
        The plaform class.
    """
    if not runcard:
        from os.path import exists

        from qibolab.paths import qibolab_folder

        runcard = qibolab_folder / "runcards" / f"{name}.yml"
        if not exists(runcard):
            raise_error(RuntimeError, f"Runcard {name} does not exist.")

    if name == "dummy":
        return create_dummy(runcard)
    elif name == "icarusq":
        from qibolab.platforms.icplatform import ICPlatform as Device
    elif name == "qw25q":
        return create_tii_qw25q(runcard)
    else:
        from qibolab.platforms.multiqubit import MultiqubitPlatform as Device

    return Device(name, runcard)<|MERGE_RESOLUTION|>--- conflicted
+++ resolved
@@ -148,14 +148,9 @@
     controller.time_of_flight = 280
 
     # Instantiate local oscillators (HARDCODED)
-<<<<<<< HEAD
-    local_oscillators = [LO_ERA(f"era_0{i}", f"192.168.0.20{i}") for i in range(1, 9)] + \
-        [LO_RS_SGS100A(f"LO_0{i}", f"192.168.0.3{i}") for i in [1,2,3,4,5,6,9]]
-=======
-    local_oscillators = [LocalOscillator(f"era_0{i}", f"192.168.0.20{i}") for i in range(1, 9)] + [
-        LocalOscillator(f"LO_{i}", f"192.168.0.3{i}") for i in [1, 2, 3, 4, 5, 6, 9]
+    local_oscillators = [LO_ERA(f"era_0{i}", f"192.168.0.20{i}") for i in range(1, 9)] + [
+        LO_RS_SGS100A(f"LO_{i}", f"192.168.0.3{i}") for i in [1, 2, 3, 4, 5, 6, 9]
     ]
->>>>>>> 4ddb18fe
     drive_local_oscillators = {
         "A": ["LO_05"] + 2 * ["LO_01"] + 2 * ["LO_01"] + ["era_01"],
         "B": ["era_02"] + 4 * ["LO_06"],
@@ -213,27 +208,15 @@
                     qubits[q].flux = channels[wire]
                 elif channel == "drive":
                     qubits[q].drive = channels[wire]
-<<<<<<< HEAD
                     if "era" in qubits[q].drive.local_oscillator.name:
                         qubits[q].drive.local_oscillator.frequency = qubits[q].drive.frequency + 200e6
-    
-    for q in ["A1", "A2", "A4", "B1", "B2", "B3", "C1", "C4", "D1", "D2"]: #Qubits with LO around 7e9
-=======
-                    # if "era" in qubits[q].drive.local_oscillator.name:
-                    #     qubits[q].drive.local_oscillator.frequency = qubits[q].drive.frequency + 200e6
 
     for q in ["A1", "A2", "A4", "B1", "B2", "B3", "C1", "C4", "D1", "D2"]:  # Qubits with LO around 7e9
->>>>>>> 4ddb18fe
         qubits[q].readout = channels[wiring["readout"][feedline][0]]
         qubits[q].feedback = channels[wiring["feedback"][feedline][0]]
     for q in ["A3", "A5", "A6", "B4", "B5", "C2", "C3", "C5", "D4", "D5"]:  # Qubits with LO around 7.5e9
         qubits[q].readout = channels[wiring["readout"][feedline][1]]
         qubits[q].feedback = channels[wiring["feedback"][feedline][1]]
-<<<<<<< HEAD
-    
-=======
-
->>>>>>> 4ddb18fe
     # Platfom topology
     Q = []
     for i in range(1, 7):
