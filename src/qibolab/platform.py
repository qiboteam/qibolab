import networkx as nx
from qibo.config import raise_error

from qibolab.designs import Channel, ChannelMap, InstrumentDesign
from qibolab.platforms.platform import DesignPlatform


<<<<<<< HEAD
def create_tii_rfsoc4x2(runcard: str):
    """Create platform using QICK project on the RFSoS4x2 board and Rohde Schwarz local oscillator for the TWPA
    IPs and other instrument related parameters are hardcoded in ``__init__`` and ``setup``.
    Args:
        runcard (str): Path to the runcard file.
    """
    from qibolab.instruments.rfsoc import TII_RFSOC4x2

    # Create channel objects
    channels = ChannelMap()
    # TODO: channels names are not correct
    channels |= ChannelMap.from_names("L3-18_ro")  # readout (ADC)
    channels |= ChannelMap.from_names("L2-RO")  # feedback (readout DAC)
    channels |= ChannelMap.from_names("L3-18_qd")  # drive
    channels |= ChannelMap.from_names("L4-26")  # TWPA

    # Map controllers to qubit channels (HARDCODED)
    channels["L3-18_ro"].ports = [("o0", 0)]  # readout
    channels["L2-RO"].ports = [("i0", 0)]  # feedback
    channels["L3-18_qd"].ports = [("o1", 1)]  # drive

    # Instantiate QICK instruments
    controller = TII_RFSOC4x2("tii_rfsoc4x2")
    design = MixerInstrumentDesign(controller, channels)  # TODO: use single instrument design

    platform = DesignPlatform("tii_rfsoc4x2", design, runcard)

    # assign channels to qubits
    qubits = platform.qubits
    qubits[0].readout = channels["L3-18_ro"]
    qubits[0].feedback = channels["L2-RO"]
    qubits[0].drive = channels["L3-18_qd"]
=======
def create_dummy(runcard):
    """Create a dummy platform using the dummy instrument.

    Useful for testing.
    """
    from qibolab.instruments.dummy import DummyInstrument

    # Create channel objects
    channels = ChannelMap()
    channels |= ChannelMap.from_names("readout", "drive", "flux")

    # Create dummy controller
    instrument = DummyInstrument("dummy", 0)
    # Create design
    design = InstrumentDesign([instrument], channels)
    # Create platform
    platform = DesignPlatform("dummy", design, runcard)

    # map channels to qubits
    for qubit in platform.qubits:
        platform.qubits[qubit].readout = channels["readout"]
        platform.qubits[qubit].drive = channels["drive"]
        platform.qubits[qubit].flux = channels["flux"]
>>>>>>> a0f6938d

    return platform


def create_tii_qw5q_gold(runcard, simulation_duration=None, address=None, cloud=False):
    """Create platform using Quantum Machines (QM) OPXs and Rohde Schwarz local oscillators.

    IPs and other instrument related parameters are hardcoded in ``__init__`` and ``setup``.

    Args:
        runcard (str): Path to the runcard file.
        simulation_duration (int): Duration for the simulation in ns.
            If given the compiler simulator will be used instead of the actual hardware.
            Default is ``None`` which falls back to the hardware.
        address (str): Address and port for the QM OPX cluster.
            If ``None`` it will attempt to connect to TII instruments.
        cloud (bool): See :class:`qibolab.instruments.qmsim.QMSim` for details.
            Relevant only when ``simulation_duration`` is given.
    """
    # Create channel objects
    channels = ChannelMap()
    # readout
    channels |= ChannelMap.from_names("L3-25_a", "L3-25_b")
    # feedback
    channels |= ChannelMap.from_names("L2-5_a", "L2-5_b")
    # drive
    channels |= ChannelMap.from_names(*(f"L3-{i}" for i in range(11, 16)))
    # flux
    channels |= ChannelMap.from_names(*(f"L4-{i}" for i in range(1, 6)))
    # TWPA
    channels |= ChannelMap.from_names("L4-26")

    # Map controllers to qubit channels (HARDCODED)
    # readout
    channels["L3-25_a"].ports = [("con1", 10), ("con1", 9)]
    channels["L3-25_b"].ports = [("con2", 10), ("con2", 9)]
    # feedback
    channels["L2-5_a"].ports = [("con1", 2), ("con1", 1)]
    channels["L2-5_b"].ports = [("con2", 2), ("con2", 1)]
    # drive
    for i in range(1, 5):
        channels[f"L3-1{i}"].ports = [("con1", 2 * i), ("con1", 2 * i - 1)]
    channels["L3-15"].ports = [("con3", 2), ("con3", 1)]
    # flux
    for i in range(1, 6):
        channels[f"L4-{i}"].ports = [("con2", i)]

    # Instantiate QM OPX instruments
    if simulation_duration is None:
        from qibolab.instruments.qm import QMOPX
        from qibolab.instruments.rohde_schwarz import SGS100A as LocalOscillator

        controller = QMOPX("qmopx", "192.168.0.1:80")

    else:
        from qibolab.instruments.dummy_oscillator import (
            DummyLocalOscillator as LocalOscillator,
        )
        from qibolab.instruments.qmsim import QMSim

        if address is None:
            # connect to TII instruments for simulation
            address = "192.168.0.1:80"

        controller = QMSim("qmopx", address, simulation_duration, cloud)

    # set time of flight for readout integration (HARDCODED)
    controller.time_of_flight = 280

    # Instantiate local oscillators (HARDCODED)
    local_oscillators = [
        LocalOscillator("lo_readout_a", "192.168.0.39"),
        LocalOscillator("lo_readout_b", "192.168.0.31"),
        LocalOscillator("lo_drive_low", "192.168.0.32"),
        LocalOscillator("lo_drive_mid", "192.168.0.33"),
        LocalOscillator("lo_drive_high", "192.168.0.34"),
        LocalOscillator("twpa_a", "192.168.0.35"),
    ]
    # Set LO parameters
    local_oscillators[0].frequency = 7_300_000_000
    local_oscillators[1].frequency = 7_900_000_000
    local_oscillators[2].frequency = 4_700_000_000
    local_oscillators[3].frequency = 5_600_000_000
    local_oscillators[4].frequency = 6_500_000_000
    local_oscillators[0].power = 18.0
    local_oscillators[1].power = 15.0
    for i in range(2, 5):
        local_oscillators[i].power = 16.0
    # Set TWPA parameters
    local_oscillators[5].frequency = 6_511_000_000
    local_oscillators[5].power = 4.5
    # Map LOs to channels
    channels["L3-25_a"].local_oscillator = local_oscillators[0]
    channels["L3-25_b"].local_oscillator = local_oscillators[1]
    channels["L3-15"].local_oscillator = local_oscillators[2]
    channels["L3-11"].local_oscillator = local_oscillators[2]
    channels["L3-12"].local_oscillator = local_oscillators[3]
    channels["L3-13"].local_oscillator = local_oscillators[4]
    channels["L3-14"].local_oscillator = local_oscillators[4]
    channels["L4-26"].local_oscillator = local_oscillators[5]

    instruments = [controller] + local_oscillators
    design = InstrumentDesign(instruments, channels)
    platform = DesignPlatform("qw5q_gold", design, runcard)

    # assign channels to qubits
    qubits = platform.qubits
    for q in [0, 1, 5]:
        qubits[q].readout = channels["L3-25_a"]
        qubits[q].feedback = channels["L2-5_a"]
    for q in [2, 3, 4]:
        qubits[q].readout = channels["L3-25_b"]
        qubits[q].feedback = channels["L2-5_b"]

    qubits[0].drive = channels["L3-15"]
    qubits[0].flux = channels["L4-5"]
    channels["L4-5"].qubit = qubits[0]
    for q in range(1, 5):
        qubits[q].drive = channels[f"L3-{10 + q}"]
        qubits[q].flux = channels[f"L4-{q}"]
        channels[f"L4-{q}"].qubit = qubits[q]

    # Platfom topology
    Q = [f"q{i}" for i in range(5)]
    chip = nx.Graph()
    chip.add_nodes_from(Q)
    graph_list = [
        (Q[0], Q[2]),
        (Q[1], Q[2]),
        (Q[3], Q[2]),
        (Q[4], Q[2]),
    ]
    chip.add_edges_from(graph_list)
    platform.topology = chip

    return platform


def Platform(name, runcard=None, design=None):
    """Platform for controlling quantum devices.

    Args:
        name (str): name of the platform. Options are 'tiiq', 'qili' and 'icarusq'.
        runcard (str): path to the yaml file containing the platform setup.
        design (:class:`qibolab.designs.abstract.AbstractInstrumentDesign`): Instrument
            design to use for the platform.

    Returns:
        The plaform class.
    """
    if not runcard:
        from os.path import exists

        from qibolab.paths import qibolab_folder

        runcard = qibolab_folder / "runcards" / f"{name}.yml"
        if not exists(runcard):
            raise_error(RuntimeError, f"Runcard {name} does not exist.")

    if name == "dummy":
        return create_dummy(runcard)
    elif name == "icarusq":
        from qibolab.platforms.icplatform import ICPlatform as Device
    elif name == "qw5q_gold":
        return create_tii_qw5q_gold(runcard)
    elif name == "rfsoc":
        return create_tii_rfsoc4x2(runcard)
    else:
        from qibolab.platforms.multiqubit import MultiqubitPlatform as Device

    return Device(name, runcard)<|MERGE_RESOLUTION|>--- conflicted
+++ resolved
@@ -1,14 +1,14 @@
 import networkx as nx
 from qibo.config import raise_error
 
-from qibolab.designs import Channel, ChannelMap, InstrumentDesign
+from qibolab.designs import ChannelMap, InstrumentDesign
 from qibolab.platforms.platform import DesignPlatform
 
 
-<<<<<<< HEAD
 def create_tii_rfsoc4x2(runcard: str):
-    """Create platform using QICK project on the RFSoS4x2 board and Rohde Schwarz local oscillator for the TWPA
-    IPs and other instrument related parameters are hardcoded in ``__init__`` and ``setup``.
+    """Create platform using QICK project on the RFSoS4x2 board
+       IPs and other instrument related parameters are hardcoded
+       in ``__init__`` and ``setup``.
     Args:
         runcard (str): Path to the runcard file.
     """
@@ -29,7 +29,7 @@
 
     # Instantiate QICK instruments
     controller = TII_RFSOC4x2("tii_rfsoc4x2")
-    design = MixerInstrumentDesign(controller, channels)  # TODO: use single instrument design
+    design = InstrumentDesign([controller], channels)
 
     platform = DesignPlatform("tii_rfsoc4x2", design, runcard)
 
@@ -38,7 +38,8 @@
     qubits[0].readout = channels["L3-18_ro"]
     qubits[0].feedback = channels["L2-RO"]
     qubits[0].drive = channels["L3-18_qd"]
-=======
+
+
 def create_dummy(runcard):
     """Create a dummy platform using the dummy instrument.
 
@@ -62,7 +63,6 @@
         platform.qubits[qubit].readout = channels["readout"]
         platform.qubits[qubit].drive = channels["drive"]
         platform.qubits[qubit].flux = channels["flux"]
->>>>>>> a0f6938d
 
     return platform
 
