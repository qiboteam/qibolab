from qibo.config import raise_error

from qibolab.designs.channels import Channel, ChannelMap
from qibolab.designs.mixer import MixerInstrumentDesign
from qibolab.platforms.platform import DesignPlatform


def create_tii_qw5q_gold(runcard, simulation_duration=None, address=None, cloud=False):
    """Create platform using Quantum Machines (QM) OPXs and Rohde Schwarz local oscillators.

    IPs and other instrument related parameters are hardcoded in ``__init__`` and ``setup``.

    Args:
        runcard (str): Path to the runcard file.
        simulation_duration (int): Duration for the simulation in ns.
            If given the compiler simulator will be used instead of the actual hardware.
            Default is ``None`` which falls back to the hardware.
        address (str): Address and port for the QM OPX cluster.
            If ``None`` it will attempt to connect to TII instruments.
        cloud (bool): See :class:`qibolab.instruments.qmsim.QMSim` for details.
            Relevant only when ``simulation_duration`` is given.
    """
    # Create channel objects
    channels = ChannelMap()
    # readout
    channels |= ChannelMap.from_names("L3-25_a", "L3-25_b")
    # feedback
    channels |= ChannelMap.from_names("L2-5_a", "L2-5_b")
    # drive
    channels |= ChannelMap.from_names(*(f"L3-{i}" for i in range(11, 16)))
    # flux
    channels |= ChannelMap.from_names(*(f"L4-{i}" for i in range(1, 6)))
    # TWPA
    channels |= ChannelMap.from_names("L4-26")

    # Map controllers to qubit channels (HARDCODED)
    # readout
    channels["L3-25_a"].ports = [("con1", 10), ("con1", 9)]
    channels["L3-25_b"].ports = [("con2", 10), ("con2", 9)]
    # feedback
    channels["L2-5_a"].ports = [("con1", 2), ("con1", 1)]
    channels["L2-5_b"].ports = [("con2", 2), ("con2", 1)]
    # drive
    for i in range(1, 5):
        channels[f"L3-1{i}"].ports = [("con1", 2 * i), ("con1", 2 * i - 1)]
    channels["L3-15"].ports = [("con3", 2), ("con3", 1)]
    # flux
    for i in range(1, 6):
        channels[f"L4-{i}"].ports = [("con2", i)]

    # Instantiate QM OPX instruments
    if simulation_duration is None:
        from qibolab.instruments.qm import QMOPX
        from qibolab.instruments.rohde_schwarz import SGS100A as LocalOscillator

        controller = QMOPX("qmopx", "192.168.0.1:80")

    else:
        from qibolab.instruments.dummy_oscillator import (
            DummyLocalOscillator as LocalOscillator,
        )
        from qibolab.instruments.qmsim import QMSim

        if address is None:
            # connect to TII instruments for simulation
            address = "192.168.0.1:80"

        controller = QMSim("qmopx", address, simulation_duration, cloud)

    # Instantiate local oscillators (HARDCODED)
    local_oscillators = [
        LocalOscillator("lo_readout_a", "192.168.0.39"),
        LocalOscillator("lo_readout_b", "192.168.0.31"),
        LocalOscillator("lo_drive_low", "192.168.0.32"),
        LocalOscillator("lo_drive_mid", "192.168.0.33"),
        LocalOscillator("lo_drive_high", "192.168.0.34"),
        LocalOscillator("twpa_a", "192.168.0.35"),
    ]
    # Set LO parameters
    local_oscillators[0].frequency = 7_300_000_000
    local_oscillators[1].frequency = 7_900_000_000
    local_oscillators[2].frequency = 4_700_000_000
    local_oscillators[3].frequency = 5_600_000_000
    local_oscillators[4].frequency = 6_500_000_000
    local_oscillators[0].power = 18.0
    local_oscillators[1].power = 15.0
    for i in range(2, 5):
        local_oscillators[i].power = 16.0
    # Set TWPA parameters
    local_oscillators[5].frequency = 6_511_000_000
    local_oscillators[5].power = 4.5
    # Map LOs to channels
    channels["L3-25_a"].local_oscillator = local_oscillators[0]
    channels["L3-25_b"].local_oscillator = local_oscillators[1]
    channels["L3-15"].local_oscillator = local_oscillators[2]
    channels["L3-11"].local_oscillator = local_oscillators[2]
    channels["L3-12"].local_oscillator = local_oscillators[3]
    channels["L3-13"].local_oscillator = local_oscillators[4]
    channels["L3-14"].local_oscillator = local_oscillators[4]
    channels["L4-26"].local_oscillator = local_oscillators[5]

    design = MixerInstrumentDesign(controller, channels, local_oscillators)
    platform = DesignPlatform("qw5q_gold", design, runcard)

    # assign channels to qubits
    qubits = platform.qubits
    for q in [0, 1, 5]:
        qubits[q].readout = channels["L3-25_a"]
        qubits[q].feedback = channels["L2-5_a"]
    for q in [2, 3, 4]:
        qubits[q].readout = channels["L3-25_b"]
        qubits[q].feedback = channels["L2-5_b"]

    qubits[0].drive = channels["L3-15"]
    qubits[0].flux = channels["L4-5"]
    channels["L4-5"].qubit = qubits[0]
    for q in range(1, 5):
        qubits[q].drive = channels[f"L3-{10 + q}"]
        qubits[q].flux = channels[f"L4-{q}"]
        channels[f"L4-{q}"].qubit = qubits[q]
    return platform


def Platform(name, runcard=None, design=None):
    """Platform for controlling quantum devices.

    Args:
        name (str): name of the platform. Options are 'tiiq', 'qili' and 'icarusq'.
        runcard (str): path to the yaml file containing the platform setup.
        design (:class:`qibolab.designs.abstract.AbstractInstrumentDesign`): Instrument
            design to use for the platform.

    Returns:
        The plaform class.
    """
    if not runcard:
        from os.path import exists

        from qibolab.paths import qibolab_folder

        runcard = qibolab_folder / "runcards" / f"{name}.yml"
        if not exists(runcard):
            raise_error(RuntimeError, f"Runcard {name} does not exist.")

<<<<<<< HEAD
    if name == "tii1q" or name == "tii5q" or name == "qili" or name == "zhinst":
        from qibolab.platforms.multiqubit import MultiqubitPlatform as Device
=======
    if name == "dummy":
        from qibolab.platforms.dummy import DummyPlatform as Device
>>>>>>> 4b17d657
    elif name == "icarusq":
        from qibolab.platforms.icplatform import ICPlatform as Device
    elif name == "qw5q_gold":
        return create_tii_qw5q_gold(runcard)
    else:
        from qibolab.platforms.multiqubit import MultiqubitPlatform as Device

    return Device(name, runcard)<|MERGE_RESOLUTION|>--- conflicted
+++ resolved
@@ -142,13 +142,8 @@
         if not exists(runcard):
             raise_error(RuntimeError, f"Runcard {name} does not exist.")
 
-<<<<<<< HEAD
-    if name == "tii1q" or name == "tii5q" or name == "qili" or name == "zhinst":
-        from qibolab.platforms.multiqubit import MultiqubitPlatform as Device
-=======
     if name == "dummy":
         from qibolab.platforms.dummy import DummyPlatform as Device
->>>>>>> 4b17d657
     elif name == "icarusq":
         from qibolab.platforms.icplatform import ICPlatform as Device
     elif name == "qw5q_gold":
