import networkx as nx
from qibo.config import raise_error

from qibolab.designs import Channel, ChannelMap, InstrumentDesign
from qibolab.platforms.platform import DesignPlatform


def create_dummy(runcard):
    """Create a dummy platform using the dummy instrument.

    Useful for testing.
    """
    from qibolab.instruments.dummy import DummyInstrument

    # Create channel objects
    channels = ChannelMap()
    channels |= ChannelMap.from_names("readout", "drive", "flux")

    # Create dummy controller
    instrument = DummyInstrument("dummy", 0)
    # Create design
    design = InstrumentDesign([instrument], channels)
    # Create platform
    platform = DesignPlatform("dummy", design, runcard)

    # map channels to qubits
<<<<<<< HEAD
    platform.qubits[0].readout = channels["readout"]
    platform.qubits[0].drive = channels["drive"]
    platform.qubits[0].flux = channels["flux"]
=======
    for qubit in platform.qubits:
        platform.qubits[qubit].readout = channels["readout"]
        platform.qubits[qubit].drive = channels["drive"]
        platform.qubits[qubit].flux = channels["flux"]

>>>>>>> 7e760a19
    return platform


def create_tii_qw5q_gold(runcard, simulation_duration=None, address=None, cloud=False):
    """Create platform using Quantum Machines (QM) OPXs and Rohde Schwarz local oscillators.

    IPs and other instrument related parameters are hardcoded in ``__init__`` and ``setup``.

    Args:
        runcard (str): Path to the runcard file.
        simulation_duration (int): Duration for the simulation in ns.
            If given the compiler simulator will be used instead of the actual hardware.
            Default is ``None`` which falls back to the hardware.
        address (str): Address and port for the QM OPX cluster.
            If ``None`` it will attempt to connect to TII instruments.
        cloud (bool): See :class:`qibolab.instruments.qmsim.QMSim` for details.
            Relevant only when ``simulation_duration`` is given.
    """
    # Create channel objects
    channels = ChannelMap()
    # readout
    channels |= ChannelMap.from_names("L3-25_a", "L3-25_b")
    # feedback
    channels |= ChannelMap.from_names("L2-5_a", "L2-5_b")
    # drive
    channels |= ChannelMap.from_names(*(f"L3-{i}" for i in range(11, 16)))
    # flux
    channels |= ChannelMap.from_names(*(f"L4-{i}" for i in range(1, 6)))
    # TWPA
    channels |= ChannelMap.from_names("L4-26")

    # Map controllers to qubit channels (HARDCODED)
    # readout
    channels["L3-25_a"].ports = [("con1", 10), ("con1", 9)]
    channels["L3-25_b"].ports = [("con2", 10), ("con2", 9)]
    # feedback
    channels["L2-5_a"].ports = [("con1", 2), ("con1", 1)]
    channels["L2-5_b"].ports = [("con2", 2), ("con2", 1)]
    # drive
    for i in range(1, 5):
        channels[f"L3-1{i}"].ports = [("con1", 2 * i), ("con1", 2 * i - 1)]
    channels["L3-15"].ports = [("con3", 2), ("con3", 1)]
    # flux
    for i in range(1, 6):
        channels[f"L4-{i}"].ports = [("con2", i)]

    # Instantiate QM OPX instruments
    if simulation_duration is None:
        from qibolab.instruments.qm import QMOPX
        from qibolab.instruments.rohde_schwarz import SGS100A as LocalOscillator

        controller = QMOPX("qmopx", "192.168.0.1:80")

    else:
        from qibolab.instruments.dummy_oscillator import (
            DummyLocalOscillator as LocalOscillator,
        )
        from qibolab.instruments.qmsim import QMSim

        if address is None:
            # connect to TII instruments for simulation
            address = "192.168.0.1:80"

        controller = QMSim("qmopx", address, simulation_duration, cloud)

    # set time of flight for readout integration (HARDCODED)
    controller.time_of_flight = 280

    # Instantiate local oscillators (HARDCODED)
    local_oscillators = [
        LocalOscillator("lo_readout_a", "192.168.0.39"),
        LocalOscillator("lo_readout_b", "192.168.0.31"),
        LocalOscillator("lo_drive_low", "192.168.0.32"),
        LocalOscillator("lo_drive_mid", "192.168.0.33"),
        LocalOscillator("lo_drive_high", "192.168.0.34"),
        LocalOscillator("twpa_a", "192.168.0.35"),
    ]
    # Set LO parameters
    local_oscillators[0].frequency = 7_300_000_000
    local_oscillators[1].frequency = 7_900_000_000
    local_oscillators[2].frequency = 4_700_000_000
    local_oscillators[3].frequency = 5_600_000_000
    local_oscillators[4].frequency = 6_500_000_000
    local_oscillators[0].power = 18.0
    local_oscillators[1].power = 15.0
    for i in range(2, 5):
        local_oscillators[i].power = 16.0
    # Set TWPA parameters
    local_oscillators[5].frequency = 6_511_000_000
    local_oscillators[5].power = 4.5
    # Map LOs to channels
    channels["L3-25_a"].local_oscillator = local_oscillators[0]
    channels["L3-25_b"].local_oscillator = local_oscillators[1]
    channels["L3-15"].local_oscillator = local_oscillators[2]
    channels["L3-11"].local_oscillator = local_oscillators[2]
    channels["L3-12"].local_oscillator = local_oscillators[3]
    channels["L3-13"].local_oscillator = local_oscillators[4]
    channels["L3-14"].local_oscillator = local_oscillators[4]
    channels["L4-26"].local_oscillator = local_oscillators[5]

    instruments = [controller] + local_oscillators
    design = InstrumentDesign(instruments, channels)
    platform = DesignPlatform("qw5q_gold", design, runcard)

    # assign channels to qubits
    qubits = platform.qubits
    for q in [0, 1, 5]:
        qubits[q].readout = channels["L3-25_a"]
        qubits[q].feedback = channels["L2-5_a"]
    for q in [2, 3, 4]:
        qubits[q].readout = channels["L3-25_b"]
        qubits[q].feedback = channels["L2-5_b"]

    qubits[0].drive = channels["L3-15"]
    qubits[0].flux = channels["L4-5"]
    channels["L4-5"].qubit = qubits[0]
    for q in range(1, 5):
        qubits[q].drive = channels[f"L3-{10 + q}"]
        qubits[q].flux = channels[f"L4-{q}"]
        channels[f"L4-{q}"].qubit = qubits[q]

    # set maximum allowed bias values to protect amplifier
    # relevant only for qubits where an amplifier is used
<<<<<<< HEAD
    for q in [0, 3, 4]:
        platform.qubits[q].flux.max_bias = 0.2
=======
    for q in range(5):
        platform.qubits[q].flux.max_bias = 0.2
    # Platfom topology
    Q = [f"q{i}" for i in range(5)]
    chip = nx.Graph()
    chip.add_nodes_from(Q)
    graph_list = [
        (Q[0], Q[2]),
        (Q[1], Q[2]),
        (Q[3], Q[2]),
        (Q[4], Q[2]),
    ]
    chip.add_edges_from(graph_list)
    platform.topology = chip
>>>>>>> 7e760a19

    return platform


def Platform(name, runcard=None, design=None):
    """Platform for controlling quantum devices.

    Args:
        name (str): name of the platform. Options are 'tiiq', 'qili' and 'icarusq'.
        runcard (str): path to the yaml file containing the platform setup.
        design (:class:`qibolab.designs.abstract.AbstractInstrumentDesign`): Instrument
            design to use for the platform.

    Returns:
        The plaform class.
    """
    if not runcard:
        from os.path import exists

        from qibolab.paths import qibolab_folder

        runcard = qibolab_folder / "runcards" / f"{name}.yml"
        if not exists(runcard):
            raise_error(RuntimeError, f"Runcard {name} does not exist.")

    if name == "dummy":
        return create_dummy(runcard)
    elif name == "icarusq":
        from qibolab.platforms.icplatform import ICPlatform as Device
    elif name == "qw5q_gold":
        return create_tii_qw5q_gold(runcard)
    else:
        from qibolab.platforms.multiqubit import MultiqubitPlatform as Device

    return Device(name, runcard)<|MERGE_RESOLUTION|>--- conflicted
+++ resolved
@@ -24,17 +24,11 @@
     platform = DesignPlatform("dummy", design, runcard)
 
     # map channels to qubits
-<<<<<<< HEAD
-    platform.qubits[0].readout = channels["readout"]
-    platform.qubits[0].drive = channels["drive"]
-    platform.qubits[0].flux = channels["flux"]
-=======
     for qubit in platform.qubits:
         platform.qubits[qubit].readout = channels["readout"]
         platform.qubits[qubit].drive = channels["drive"]
         platform.qubits[qubit].flux = channels["flux"]
 
->>>>>>> 7e760a19
     return platform
 
 
@@ -158,10 +152,6 @@
 
     # set maximum allowed bias values to protect amplifier
     # relevant only for qubits where an amplifier is used
-<<<<<<< HEAD
-    for q in [0, 3, 4]:
-        platform.qubits[q].flux.max_bias = 0.2
-=======
     for q in range(5):
         platform.qubits[q].flux.max_bias = 0.2
     # Platfom topology
@@ -176,7 +166,6 @@
     ]
     chip.add_edges_from(graph_list)
     platform.topology = chip
->>>>>>> 7e760a19
 
     return platform
 
