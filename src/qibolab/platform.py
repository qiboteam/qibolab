--- conflicted
+++ resolved
@@ -270,10 +270,7 @@
         (Q[19], Q[20]),
     ]
     chip.add_edges_from(graph_list)
-<<<<<<< HEAD
-
-    platform.topology = chip
-=======
+
     platform.topology = chip
 
     return platform
@@ -320,7 +317,6 @@
     qubits[0].readout = channels["L3-18_ro"]
     qubits[0].feedback = channels["L2-RO"]
     qubits[0].drive = channels["L3-18_qd"]  # Create channel objects
->>>>>>> a13fd1f5
 
     return platform
 
