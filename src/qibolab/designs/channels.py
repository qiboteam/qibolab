from dataclasses import dataclass, field
from typing import List, Optional

from qibo.config import raise_error

from qibolab.instruments.abstract import LocalOscillator


def check_max_bias(bias, max_bias):
    """Checks if a given bias value exceeds the maximum supported bias.

    This is to avoid sending high currents that could damage lab equipment
    such as amplifiers.
    """
    if max_bias is not None and abs(bias) > max_bias:
        raise_error(ValueError, f"{bias} exceeds the maximum allowed bias {max_bias}.")


@dataclass
class Channel:
    """Representation of physical wire connection (channel)."""

    name: str
    """Name of the channel from the lab schematics."""

    qubit: Optional["Qubit"] = field(default=None, repr=False)
    """Qubit connected to this channel.
    Used to read the sweetspot and filters for flux channels only. ``None`` for non-flux channels.
    """
    ports: List[tuple] = field(default_factory=list)
    """List of tuples (controller, port) connected to this channel."""
    local_oscillator: Optional[LocalOscillator] = None
    """Instrument object controlling the local oscillator connected to this channel.
    Not applicable for setups that do not use local oscillators because the controller
    can send sufficiently high frequencies.
    """
    _bias: Optional[float] = None
    """DC offset that should be applied in the channel in order to shift the
    frequency of the qubit, usually to put it in its sweetspot.
    Relevant only for flux channels and flux-tunable transmon qubits.
    """
    _filter: Optional[dict] = None
    """Filter to be applied to the channel to reduce the distortions when sending
    flux pulses. Useful for two-qubit gates.
    Quantum Machines associate filters to channels but this may not be the case
    in other instruments.
    """
<<<<<<< HEAD
    power_range: Optional[int] = None
    """Attenuation or amplification of the line, not all intruments have this capability."""
=======
    max_bias: Optional[float] = None
    """Maximum voltage that we can send for flux bias without damaging amplifiers.
    If the user attempts to send a higher value the platform will raise an error
    to avoid the operation of being executed in the real instruments.
    """
>>>>>>> 293bece0

    @property
    def bias(self):
        """Bias offset for flux channels."""
        if self._bias is None:
            # operate qubits at their sweetspot unless otherwise stated
            check_max_bias(self.qubit.sweetspot, self.max_bias)
            return self.qubit.sweetspot
        return self._bias

    @bias.setter
    def bias(self, bias):
        if not isinstance(bias, (int, float)):
            raise_error(TypeError, f"Attempting to set non-float bias {bias}.")
        check_max_bias(bias, self.max_bias)
        self._bias = bias

    @property
    def filter(self):
        """Filters for sending flux pulses through a flux channel."""
        if self._filter is None:
            return self.qubit.filter
        return self._filter

    @filter.setter
    def filter(self, filter):
        if not isinstance(filter, dict):
            raise_error(TypeError, f"Channel filter must be dict but is {type(filter)}.")
        self._filter = filter


@dataclass
class ChannelMap:
    """Collection of :class:`qibolab.designs.channel.Channel` objects identified by name."""

    _channels: dict = field(default_factory=dict)

    @classmethod
    def from_names(cls, *names):
        """Construct multiple :class:`qibolab.designs.channel.Channel` objects from names.

        Args:
            names (str): List of channel names.
        """
        return cls({name: Channel(name) for name in names})

    def __getitem__(self, name):
        return self._channels[name]

    def __setitem__(self, name, channel):
        if not isinstance(channel, Channel):
            raise_error(TypeError, f"Cannot add channel of type {type(channel)} to ChannelMap.")
        self._channels[name] = channel

    def __contains__(self, name):
        return name in self._channels

    def __or__(self, channel_map):
        channels = self._channels.copy()
        channels.update(channel_map._channels)
        return self.__class__(channels)

    def __ior__(self, channel_map):
        self._channels.update(channel_map._channels)
        return self<|MERGE_RESOLUTION|>--- conflicted
+++ resolved
@@ -35,6 +35,7 @@
     can send sufficiently high frequencies.
     """
     _bias: Optional[float] = None
+    _bias: Optional[float] = None
     """DC offset that should be applied in the channel in order to shift the
     frequency of the qubit, usually to put it in its sweetspot.
     Relevant only for flux channels and flux-tunable transmon qubits.
@@ -45,16 +46,11 @@
     Quantum Machines associate filters to channels but this may not be the case
     in other instruments.
     """
-<<<<<<< HEAD
-    power_range: Optional[int] = None
-    """Attenuation or amplification of the line, not all intruments have this capability."""
-=======
     max_bias: Optional[float] = None
     """Maximum voltage that we can send for flux bias without damaging amplifiers.
     If the user attempts to send a higher value the platform will raise an error
     to avoid the operation of being executed in the real instruments.
     """
->>>>>>> 293bece0
 
     @property
     def bias(self):
