from dataclasses import dataclass, field
from typing import List, Optional

from qibo.config import raise_error

from qibolab.instruments.abstract import LocalOscillator


def check_max_bias(bias, max_bias):
    """Checks if a given bias value exceeds the maximum supported bias.

    This is to avoid sending high currents that could damage lab equipment
    such as amplifiers.
    """
    if max_bias is not None and abs(bias) > max_bias:
        raise_error(ValueError, f"{bias} exceeds the maximum allowed bias {max_bias}.")


@dataclass
class Channel:
    """Representation of physical wire connection (channel)."""

    name: str
    """Name of the channel from the lab schematics."""

    qubit: Optional["Qubit"] = field(default=None, repr=False)
    """Qubit connected to this channel.
    Used to read the sweetspot and filters for flux channels only. ``None`` for non-flux channels.
    """
    ports: List[tuple] = field(default_factory=list)
    """List of tuples (controller, port) connected to this channel."""
    local_oscillator: Optional[LocalOscillator] = None
    """Instrument object controlling the local oscillator connected to this channel.
    Not applicable for setups that do not use local oscillators because the controller
    can send sufficiently high frequencies
    """
    _bias: Optional[float] = None
    """DC offset that should be applied in the channel in order to shift the
    frequency of the qubit, usually to put it in its sweetspot.
    Relevant only for flux channels and flux-tunable transmon qubits.
    """
    _filter: Optional[dict] = None
    """Filter to be applied to the channel to reduce the distortions when sending
    flux pulses. Useful for two-qubit gates.
    Quantum Machines associate filters to channels but this may not be the case
    in other instruments.
    """
    max_bias: Optional[float] = None
    """Maximum voltage that we can send for flux bias without damaging amplifiers.
    If the user attempts to send a higher value the platform will raise an error
    to avoid the operation of being executed in the real instruments.
    """

    @property
    def bias(self):
        """Bias offset for flux channels."""
        if self._bias is None:
            # operate qubits at their sweetspot unless otherwise stated
<<<<<<< HEAD
            self.bias = self.qubit.sweetspot
=======
            check_max_bias(self.qubit.sweetspot, self.max_bias)
            return self.qubit.sweetspot
>>>>>>> 7e760a19
        return self._bias

    @bias.setter
    def bias(self, bias):
        if not isinstance(bias, (int, float)):
            raise_error(TypeError, f"Attempting to set non-float bias {bias}.")
<<<<<<< HEAD
        if self.max_bias is not None and abs(bias) > self.max_bias:
            raise_error(ValueError, f"{bias} exceeds the maximum allowed bias {self.max_bias}.")
=======
        check_max_bias(bias, self.max_bias)
>>>>>>> 7e760a19
        self._bias = bias

    @property
    def filter(self):
        """Filters for sending flux pulses through a flux channel."""
        if self._filter is None:
            return self.qubit.filter
        return self._filter

    @filter.setter
    def filter(self, filter):
        if not isinstance(filter, dict):
            raise_error(TypeError, f"Channel filter must be dict but is {type(filter)}.")
        self._filter = filter


@dataclass
class ChannelMap:
    """Collection of :class:`qibolab.designs.channel.Channel` objects identified by name."""

    _channels: dict = field(default_factory=dict)

    @classmethod
    def from_names(cls, *names):
        """Construct multiple :class:`qibolab.designs.channel.Channel` objects from names.

        Args:
            names (str): List of channel names.
        """
        return cls({name: Channel(name) for name in names})

    def __getitem__(self, name):
        return self._channels[name]

    def __setitem__(self, name, channel):
        if not isinstance(channel, Channel):
            raise_error(TypeError, f"Cannot add channel of type {type(channel)} to ChannelMap.")
        self._channels[name] = channel

    def __contains__(self, name):
        return name in self._channels

    def __or__(self, channel_map):
        channels = self._channels.copy()
        channels.update(channel_map._channels)
        return self.__class__(channels)

    def __ior__(self, channel_map):
        self._channels.update(channel_map._channels)
        return self<|MERGE_RESOLUTION|>--- conflicted
+++ resolved
@@ -56,24 +56,15 @@
         """Bias offset for flux channels."""
         if self._bias is None:
             # operate qubits at their sweetspot unless otherwise stated
-<<<<<<< HEAD
-            self.bias = self.qubit.sweetspot
-=======
             check_max_bias(self.qubit.sweetspot, self.max_bias)
             return self.qubit.sweetspot
->>>>>>> 7e760a19
         return self._bias
 
     @bias.setter
     def bias(self, bias):
         if not isinstance(bias, (int, float)):
             raise_error(TypeError, f"Attempting to set non-float bias {bias}.")
-<<<<<<< HEAD
-        if self.max_bias is not None and abs(bias) > self.max_bias:
-            raise_error(ValueError, f"{bias} exceeds the maximum allowed bias {self.max_bias}.")
-=======
         check_max_bias(bias, self.max_bias)
->>>>>>> 7e760a19
         self._bias = bias
 
     @property
