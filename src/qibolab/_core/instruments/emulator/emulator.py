"""Emulator controller."""

from collections import defaultdict
from collections.abc import Iterable
from functools import reduce
from operator import or_
from typing import Callable, Optional, cast

import numpy as np
from numpy.typing import NDArray

from qibolab._core.components import Config
from qibolab._core.components.configs import AcquisitionConfig
from qibolab._core.execution_parameters import ExecutionParameters
from qibolab._core.identifier import Result
from qibolab._core.instruments.abstract import Controller
from qibolab._core.pulses import (
    Acquisition,
    Delay,
    Pulse,
    PulseLike,
    Readout,
    VirtualZ,
)
from qibolab._core.sequence import PulseSequence
from qibolab._core.sweeper import ParallelSweepers

from .hamiltonians import (
    HamiltonianConfig,
    Modulated,
    Operator,
    waveform,
)
from .operators import TimeDependentOperator, evolve, expand
from .results import acquisitions, index, results, select_acquisitions

__all__ = ["EmulatorController"]


class EmulatorController(Controller):
    """Emulator controller."""

    bounds: str = "emulator/bounds"

    def connect(self):
        """Dummy connect method."""

    def disconnect(self):
        """Dummy disconnect method."""

    @property
    def sampling_rate(self):
        """Sampling rate of emulator."""
        return 1

    def play(
        self,
        configs: dict[str, Config],
        sequences: list[PulseSequence],
        options: ExecutionParameters,
        sweepers: list[ParallelSweepers],
    ) -> dict[int, Result]:
        # just merge the results of multiple executions in a single dictionary
        return reduce(
            or_,
            (
                results(
                    # states in computational basis
                    self._sweep(sequence, configs, sweepers),
                    sequence,
                    cast(HamiltonianConfig, configs["hamiltonian"]),
                    options,
                )
                for sequence in sequences
            ),
        )

    def _sweep(
        self,
        sequence: PulseSequence,
        configs: dict[str, Config],
        sweepers: list[ParallelSweepers],
        updates: Optional[dict] = None,
    ) -> NDArray:
        """Sweep over sequence.

        This function invokes itself recursively, adding an array
        dimension at each call as the outermost one. The extra dimension
        corresponds to the values in the first nested sweep (with the
        lowest index, interpreted as the outermost as well).
        """
        # use a default dictionary, merging existing values
        updates = defaultdict(dict) | ({} if updates is None else updates)

        if len(sweepers) == 0:
            return self._play_sequence(sequence, configs, updates)

        parsweep = sweepers[0]
        # collect slices of results, corresponding to the current iteration
        results = []
        # execute once for each parallel value
        for values in zip(*(s.values for s in parsweep)):
            # update all parallel sweepers with the respective values
            for sweeper, value in zip(parsweep, values):
                if sweeper.pulses is not None:
                    for pulse in sweeper.pulses:
                        updates[pulse.id].update({sweeper.parameter.name: value})
                if sweeper.channels is not None:
                    for channel in sweeper.channels:
                        updates[channel].update({sweeper.parameter.name: value})

            # append new slice for the current parallel value
            results.append(self._sweep(sequence, configs, sweepers[1:], updates))

        # stack all slices in a single array, along the current outermost dimension
        return np.stack(results)

    def _play_sequence(
        self, sequence: PulseSequence, configs: dict[str, Config], updates: dict
    ) -> NDArray:
        """Play single sequence on emulator.

        The array returned by this function has a single dimension, over
        the various measurements included in the sequence.
        """
        sequence_ = update_sequence(sequence, updates)
        tlist_ = tlist(sequence_, self.sampling_rate)
        configs_ = update_configs(configs, updates)
        config = cast(HamiltonianConfig, configs_["hamiltonian"])
<<<<<<< HEAD
        config_update = {}
        for qubit in config.single_qubit:
            try:
                config_update.update(
                    {
                        f"single_qubit.{qubit}.dynamical_frequency": config.single_qubit[
                            qubit
                        ].detuned_frequency(
                            configs_[f"{qubit}/flux"].offset
                            * configs_[f"{qubit}/flux"].voltage_to_flux
                        )
                    }
                )
            except KeyError:
                config_update.update(
                    {
                        f"single_qubit.{qubit}.dynamical_frequency": config.single_qubit[
                            qubit
                        ].detuned_frequency(0)
                    }
                )

        for i, pair in enumerate(config.two_qubit):
            if config.two_qubit[pair].coupler is not None:
                try:
                    config_update.update(
                        {
                            f"two_qubit.{pair[0]}-{pair[1]}.coupler.dynamical_frequency": config.single_qubit[
                                qubit
                            ].detuned_frequency(
                                configs_[f"coupler_{i}/flux"].voltage_to_flux
                                * configs_[f"coupler_{i}/flux"].offset
                            )
                        }
                    )
                except KeyError:
                    config_update.update(
                        {
                            f"two_qubit.{pair[0]}-{pair[1]}.coupler.dynamical_frequency": config.single_qubit[
                                qubit
                            ].detuned_frequency(0)
                        }
                    )

        config = config.replace(update=config_update)
=======
        config = config.update_from_configs(configs_)
>>>>>>> 15147ff8

        hamiltonian = config.hamiltonian
        time_hamiltonian = self._pulse_hamiltonian(sequence_, configs_)
        if time_hamiltonian is not None:
            hamiltonian += time_hamiltonian
        results = evolve(
            hamiltonian,
            config.initial_state,
            tlist_,
            config.dissipation,
        )
        return select_acquisitions(
            results.states,
            acquisitions(sequence_).values(),
            tlist_,
        )

    def _pulse_hamiltonian(
        self, sequence: PulseSequence, configs: dict[str, Config]
    ) -> Optional[TimeDependentOperator]:
        """Construct Hamiltonian time dependent term for qutip simulation."""

        channels = [
            [operator, channel_time(waveforms)]
            for operator, waveforms in hamiltonians(sequence, configs)
        ]
        return TimeDependentOperator(channels) if len(channels) > 0 else None


def update_sequence(sequence: PulseSequence, updates: dict) -> PulseSequence:
    """Apply sweep updates to base sequence."""
    return PulseSequence(
        [(ch, e.model_copy(update=updates.get(e.id, {}))) for ch, e in sequence]
    )


def update_configs(configs: dict[str, Config], updates: dict) -> dict[str, Config]:
    """Apply sweep updates to base configs."""
    return {k: c.model_copy(update=updates.get(k, {})) for k, c in configs.items()}


def tlist(
    sequence: PulseSequence, sampling_rate: float, per_sample: float = 2
) -> NDArray:
    """Compute times for evolution.

    The frequency of times is double the sampling rate, to make sure
    that all pulses features are resolved by the evolution.

    This can be customized using the `per_sample` rate, e.g. to retrieve times at the
    sampling rate itself, for pulses evaluation.

    .. note::

        As an optimization, if an acquisition is executed as the last
        sequence operation, that's not taken into account, since it is not
        simulated by the present emulator.

        For long experiments, it is a mild optimization. But it critically speeds up
        short experiments, given the usual relative duration of acquisitions and control
        pulses.
    """
    seq = (
        sequence[:-1]
        if isinstance(sequence[-1][1], (Acquisition, Readout))
        else sequence
    )
    end = max(seq.duration, 1)
    rate = sampling_rate * per_sample
    return np.arange(0, end, 1 / rate)


def hamiltonian(
    pulses: Iterable[PulseLike],
    config: Config,
    hamiltonian: HamiltonianConfig,
    qubit: int,
) -> tuple[Operator, list[Modulated]]:
    n = hamiltonian.transmon_levels
    op = expand(config.operator(n), hamiltonian.dims, qubit)
    waveforms = (
<<<<<<< HEAD
        waveform(
            pulse,
            config,
            hamiltonian.single_qubit[qubit].detuned_frequency
            if qubit in hamiltonian.single_qubit
            else hamiltonian.two_qubit[
                list(hamiltonian.two_qubit)[qubit - hamiltonian.nqubits]
            ].coupler.detuned_frequency,
        )
=======
        waveform(pulse, config, hamiltonian.single_qubit[qubit])
>>>>>>> 15147ff8
        for pulse in pulses
        # only handle pulses (thus no readout)
        if isinstance(pulse, (Pulse, Delay, VirtualZ))
    )
    return (op, [w for w in waveforms if w is not None])


def hamiltonians(
    sequence: PulseSequence, configs: dict[str, Config]
) -> Iterable[tuple[Operator, list[Modulated]]]:
    hconfig = cast(HamiltonianConfig, configs["hamiltonian"])
    return (
        hamiltonian(
            sequence.channel(ch),
            configs[ch],
            hconfig,
            index(ch, hconfig),
        )
        for ch in sequence.channels
        # TODO: drop the following, and treat acquisitions just as empty channels
        if not isinstance(configs[ch], AcquisitionConfig)
    )


def channel_time(waveforms: Iterable[Modulated]) -> Callable[[float], float]:
    """Wrap time function for specific channel.

    Used to avoid late binding issues.
    """

    def time(t: float) -> float:
        cumulative_time = 0
        cumulative_phase = 0
        for pulse in waveforms:
            pulse_duration = pulse.duration  # TODO: pass sampling rate
            pulse_phase = pulse.phase
            if cumulative_time <= t < cumulative_time + pulse_duration:
                relative_time = t - cumulative_time
                index = int(relative_time)  # TODO: pass sampling rate
                return pulse(t, index, cumulative_phase)
            cumulative_time += pulse_duration
            cumulative_phase += pulse_phase
        return 0

    return time<|MERGE_RESOLUTION|>--- conflicted
+++ resolved
@@ -127,55 +127,7 @@
         tlist_ = tlist(sequence_, self.sampling_rate)
         configs_ = update_configs(configs, updates)
         config = cast(HamiltonianConfig, configs_["hamiltonian"])
-<<<<<<< HEAD
-        config_update = {}
-        for qubit in config.single_qubit:
-            try:
-                config_update.update(
-                    {
-                        f"single_qubit.{qubit}.dynamical_frequency": config.single_qubit[
-                            qubit
-                        ].detuned_frequency(
-                            configs_[f"{qubit}/flux"].offset
-                            * configs_[f"{qubit}/flux"].voltage_to_flux
-                        )
-                    }
-                )
-            except KeyError:
-                config_update.update(
-                    {
-                        f"single_qubit.{qubit}.dynamical_frequency": config.single_qubit[
-                            qubit
-                        ].detuned_frequency(0)
-                    }
-                )
-
-        for i, pair in enumerate(config.two_qubit):
-            if config.two_qubit[pair].coupler is not None:
-                try:
-                    config_update.update(
-                        {
-                            f"two_qubit.{pair[0]}-{pair[1]}.coupler.dynamical_frequency": config.single_qubit[
-                                qubit
-                            ].detuned_frequency(
-                                configs_[f"coupler_{i}/flux"].voltage_to_flux
-                                * configs_[f"coupler_{i}/flux"].offset
-                            )
-                        }
-                    )
-                except KeyError:
-                    config_update.update(
-                        {
-                            f"two_qubit.{pair[0]}-{pair[1]}.coupler.dynamical_frequency": config.single_qubit[
-                                qubit
-                            ].detuned_frequency(0)
-                        }
-                    )
-
-        config = config.replace(update=config_update)
-=======
         config = config.update_from_configs(configs_)
->>>>>>> 15147ff8
 
         hamiltonian = config.hamiltonian
         time_hamiltonian = self._pulse_hamiltonian(sequence_, configs_)
@@ -252,24 +204,18 @@
     pulses: Iterable[PulseLike],
     config: Config,
     hamiltonian: HamiltonianConfig,
-    qubit: int,
+    i: int,
 ) -> tuple[Operator, list[Modulated]]:
     n = hamiltonian.transmon_levels
-    op = expand(config.operator(n), hamiltonian.dims, qubit)
+    op = expand(config.operator(n), hamiltonian.dims, i)
     waveforms = (
-<<<<<<< HEAD
         waveform(
             pulse,
             config,
-            hamiltonian.single_qubit[qubit].detuned_frequency
-            if qubit in hamiltonian.single_qubit
-            else hamiltonian.two_qubit[
-                list(hamiltonian.two_qubit)[qubit - hamiltonian.nqubits]
-            ].coupler.detuned_frequency,
-        )
-=======
-        waveform(pulse, config, hamiltonian.single_qubit[qubit])
->>>>>>> 15147ff8
+            hamiltonian.single_qubit[i]
+            if i in hamiltonian.single_qubit
+            else hamiltonian.two_qubit[list(hamiltonian.two_qubit)[i]].coupler,
+        )
         for pulse in pulses
         # only handle pulses (thus no readout)
         if isinstance(pulse, (Pulse, Delay, VirtualZ))
