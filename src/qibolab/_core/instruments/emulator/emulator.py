--- conflicted
+++ resolved
@@ -31,12 +31,7 @@
     Modulated,
     waveform,
 )
-<<<<<<< HEAD
-from .results import acquisitions, results, select_acquisitions
-=======
-from .operators import TimeDependentOperator, evolve, expand
 from .results import acquisitions, index, results, select_acquisitions
->>>>>>> e5d821b9
 
 __all__ = ["EmulatorController"]
 
@@ -133,13 +128,9 @@
         tlist_ = tlist(sequence_, self.sampling_rate)
         configs_ = update_configs(configs, updates)
         config = cast(HamiltonianConfig, configs_["hamiltonian"])
-<<<<<<< HEAD
-        hamiltonian = config.hamiltonian(self.engine)
-=======
         config = config.update_from_configs(configs_)
         configs_.update({"hamiltonian": config})
-        hamiltonian = config.hamiltonian
->>>>>>> e5d821b9
+        hamiltonian = config.hamiltonian(self.engine)
         time_hamiltonian = self._pulse_hamiltonian(sequence_, configs_)
         results = self.engine.evolve(
             hamiltonian=hamiltonian,
@@ -213,26 +204,19 @@
     pulses: Iterable[PulseLike],
     config: Config,
     hamiltonian: HamiltonianConfig,
-<<<<<<< HEAD
     qubit: int,
     engine: SimulationEngine,
 ) -> tuple[Operator, list[Modulated]]:
     n = hamiltonian.transmon_levels
     op = engine.expand(config.operator(n=n, engine=engine), hamiltonian.dims, qubit)
-=======
-    i: int,
-) -> tuple[Operator, list[Modulated]]:
-    n = hamiltonian.transmon_levels
-    op = expand(config.operator(n), hamiltonian.dims, i)
->>>>>>> e5d821b9
     waveforms = (
         waveform(
             pulse,
             config,
-            hamiltonian.single_qubit[i]
-            if i in hamiltonian.single_qubit
+            hamiltonian.single_qubit[qubit]
+            if qubit in hamiltonian.single_qubit
             else hamiltonian.two_qubit[
-                list(hamiltonian.two_qubit)[i - hamiltonian.nqubits]
+                list(hamiltonian.two_qubit)[qubit - hamiltonian.nqubits]
             ].coupler,
         )
         for pulse in pulses
@@ -248,14 +232,11 @@
     hconfig = cast(HamiltonianConfig, configs["hamiltonian"])
     return (
         hamiltonian(
-<<<<<<< HEAD
-            sequence.channel(ch), configs[ch], hconfig, int(ch[0]), engine=engine
-=======
             sequence.channel(ch),
             configs[ch],
             hconfig,
             index(ch, hconfig),
->>>>>>> e5d821b9
+            engine,
         )
         for ch in sequence.channels
         # TODO: drop the following, and treat acquisitions just as empty channels
