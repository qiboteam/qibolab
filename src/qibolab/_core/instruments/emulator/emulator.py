"""Emulator controller."""

from collections import defaultdict
from collections.abc import Iterable
from functools import reduce
from operator import or_
from typing import Callable, Optional, cast

import numpy as np
from numpy.typing import NDArray

from qibolab._core.components import Config
from qibolab._core.components.configs import AcquisitionConfig
from qibolab._core.execution_parameters import ExecutionParameters
from qibolab._core.identifier import Result
from qibolab._core.instruments.abstract import Controller
from qibolab._core.pulses import (
    Acquisition,
    Delay,
    Pulse,
    PulseLike,
    Readout,
    VirtualZ,
)
from qibolab._core.sequence import PulseSequence
from qibolab._core.sweeper import ParallelSweepers

from .engine import Operator, OperatorEvolution, QutipEngine, SimulationEngine
from .hamiltonians import (
    HamiltonianConfig,
    Modulated,
    waveform,
)
from .results import acquisitions, index, results, select_acquisitions

__all__ = ["EmulatorController"]


class EmulatorController(Controller):
    """Emulator controller."""

    engine: SimulationEngine = QutipEngine()
    """SimulationEngine. Default is QutipEngine."""
    bounds: str = "emulator/bounds"

    def connect(self):
        """Dummy connect method."""

    def disconnect(self):
        """Dummy disconnect method."""

    @property
    def sampling_rate(self):
        """Sampling rate of emulator."""
        return 1

    def play(
        self,
        configs: dict[str, Config],
        sequences: list[PulseSequence],
        options: ExecutionParameters,
        sweepers: list[ParallelSweepers],
    ) -> dict[int, Result]:
        # just merge the results of multiple executions in a single dictionary
        return reduce(
            or_,
            (
                results(
                    # states in computational basis
                    self._sweep(sequence, configs, sweepers),
                    sequence,
                    cast(HamiltonianConfig, configs["hamiltonian"]),
                    options,
                )
                for sequence in sequences
            ),
        )

    def _sweep(
        self,
        sequence: PulseSequence,
        configs: dict[str, Config],
        sweepers: list[ParallelSweepers],
        updates: Optional[dict] = None,
    ) -> NDArray:
        """Sweep over sequence.

        This function invokes itself recursively, adding an array
        dimension at each call as the outermost one. The extra dimension
        corresponds to the values in the first nested sweep (with the
        lowest index, interpreted as the outermost as well).
        """
        # use a default dictionary, merging existing values
        updates = defaultdict(dict) | ({} if updates is None else updates)

        if len(sweepers) == 0:
            return self._play_sequence(sequence, configs, updates)

        parsweep = sweepers[0]
        # collect slices of results, corresponding to the current iteration
        results = []
        # execute once for each parallel value
        for values in zip(*(s.values for s in parsweep)):
            # update all parallel sweepers with the respective values
            for sweeper, value in zip(parsweep, values):
                if sweeper.pulses is not None:
                    for pulse in sweeper.pulses:
                        updates[pulse.id].update({sweeper.parameter.name: value})
                if sweeper.channels is not None:
                    for channel in sweeper.channels:
                        updates[channel].update({sweeper.parameter.name: value})

            # append new slice for the current parallel value
            results.append(self._sweep(sequence, configs, sweepers[1:], updates))

        # stack all slices in a single array, along the current outermost dimension
        return np.stack(results)

    def _play_sequence(
        self, sequence: PulseSequence, configs: dict[str, Config], updates: dict
    ) -> NDArray:
        """Play single sequence on emulator.

        The array returned by this function has a single dimension, over
        the various measurements included in the sequence.
        """
        sequence_ = update_sequence(sequence, updates)
        tlist_ = tlist(sequence_, self.sampling_rate)
        configs_ = update_configs(configs, updates)
        config = cast(HamiltonianConfig, configs_["hamiltonian"])
<<<<<<< HEAD
        config = config.update_from_configs(configs_)
        configs_.update({"hamiltonian": config})
        hamiltonian = config.hamiltonian(self.engine)
=======
        config, configs_ = config.update_from_configs(configs_)

        hamiltonian = config.hamiltonian
>>>>>>> 951a2dcf
        time_hamiltonian = self._pulse_hamiltonian(sequence_, configs_)
        results = self.engine.evolve(
            hamiltonian=hamiltonian,
            initial_state=config.initial_state(self.engine),
            time=tlist_,
            collapse_operators=config.dissipation(self.engine),
            time_hamiltonian=time_hamiltonian,
        )
        return select_acquisitions(
            results.states,
            acquisitions(sequence_).values(),
            tlist_,
        )

    def _pulse_hamiltonian(
        self, sequence: PulseSequence, configs: dict[str, Config]
    ) -> Optional[OperatorEvolution]:
        """Construct Hamiltonian time dependent term for qutip simulation."""

        channels = [
            [operator, channel_time(waveforms)]
            for operator, waveforms in hamiltonians(sequence, configs, self.engine)
        ]
        return OperatorEvolution(channels) if len(channels) > 0 else None


def update_sequence(sequence: PulseSequence, updates: dict) -> PulseSequence:
    """Apply sweep updates to base sequence."""
    return PulseSequence(
        [(ch, e.model_copy(update=updates.get(e.id, {}))) for ch, e in sequence]
    )


def update_configs(configs: dict[str, Config], updates: dict) -> dict[str, Config]:
    """Apply sweep updates to base configs."""
    return {k: c.model_copy(update=updates.get(k, {})) for k, c in configs.items()}


def tlist(
    sequence: PulseSequence, sampling_rate: float, per_sample: float = 2
) -> NDArray:
    """Compute times for evolution.

    The frequency of times is double the sampling rate, to make sure
    that all pulses features are resolved by the evolution.

    This can be customized using the `per_sample` rate, e.g. to retrieve times at the
    sampling rate itself, for pulses evaluation.

    .. note::

        As an optimization, if an acquisition is executed as the last
        sequence operation, that's not taken into account, since it is not
        simulated by the present emulator.

        For long experiments, it is a mild optimization. But it critically speeds up
        short experiments, given the usual relative duration of acquisitions and control
        pulses.
    """
    seq = (
        sequence[:-1]
        if isinstance(sequence[-1][1], (Acquisition, Readout))
        else sequence
    )
    end = max(seq.duration, 1)
    rate = sampling_rate * per_sample
    return np.arange(0, end, 1 / rate)


def hamiltonian(
    pulses: Iterable[PulseLike],
    config: Config,
    hamiltonian: HamiltonianConfig,
<<<<<<< HEAD
    qubit: int,
    engine: SimulationEngine,
) -> tuple[Operator, list[Modulated]]:
    n = hamiltonian.transmon_levels
    op = engine.expand(config.operator(n=n, engine=engine), hamiltonian.dims, qubit)
    waveforms = (
        waveform(
            pulse,
            config,
            hamiltonian.single_qubit[qubit]
            if qubit in hamiltonian.single_qubit
            else hamiltonian.two_qubit[
                list(hamiltonian.two_qubit)[qubit - hamiltonian.nqubits]
            ].coupler,
        )
=======
    hilbert_space_index: int,
) -> tuple[Operator, list[Modulated]]:
    n = hamiltonian.transmon_levels
    op = expand(config.operator(n), hamiltonian.dims, hilbert_space_index)
    waveforms = (
        waveform(pulse, config, hamiltonian.qubits[hilbert_space_index])
>>>>>>> 951a2dcf
        for pulse in pulses
        # only handle pulses (thus no readout)
        if isinstance(pulse, (Pulse, Delay, VirtualZ))
    )
    return (op, [w for w in waveforms if w is not None])


def hamiltonians(
    sequence: PulseSequence, configs: dict[str, Config], engine: SimulationEngine
) -> Iterable[tuple[Operator, list[Modulated]]]:
    hconfig = cast(HamiltonianConfig, configs["hamiltonian"])
    return (
        hamiltonian(
            sequence.channel(ch),
            configs[ch],
            hconfig,
            index(ch, hconfig),
            engine,
        )
        for ch in sequence.channels
        # TODO: drop the following, and treat acquisitions just as empty channels
        if not isinstance(configs[ch], AcquisitionConfig)
    )


def channel_time(waveforms: Iterable[Modulated]) -> Callable[[float], float]:
    """Wrap time function for specific channel.

    Used to avoid late binding issues.
    """

    def time(t: float) -> float:
        cumulative_time = 0
        cumulative_phase = 0
        for pulse in waveforms:
            pulse_duration = pulse.duration  # TODO: pass sampling rate
            pulse_phase = pulse.phase
            if cumulative_time <= t < cumulative_time + pulse_duration:
                relative_time = t - cumulative_time
                index = int(relative_time)  # TODO: pass sampling rate
                return pulse(t, index, cumulative_phase)
            cumulative_time += pulse_duration
            cumulative_phase += pulse_phase
        return 0

    return time<|MERGE_RESOLUTION|>--- conflicted
+++ resolved
@@ -128,15 +128,9 @@
         tlist_ = tlist(sequence_, self.sampling_rate)
         configs_ = update_configs(configs, updates)
         config = cast(HamiltonianConfig, configs_["hamiltonian"])
-<<<<<<< HEAD
-        config = config.update_from_configs(configs_)
-        configs_.update({"hamiltonian": config})
+        config, configs_ = config.update_from_configs(configs_)
+
         hamiltonian = config.hamiltonian(self.engine)
-=======
-        config, configs_ = config.update_from_configs(configs_)
-
-        hamiltonian = config.hamiltonian
->>>>>>> 951a2dcf
         time_hamiltonian = self._pulse_hamiltonian(sequence_, configs_)
         results = self.engine.evolve(
             hamiltonian=hamiltonian,
@@ -210,32 +204,16 @@
     pulses: Iterable[PulseLike],
     config: Config,
     hamiltonian: HamiltonianConfig,
-<<<<<<< HEAD
-    qubit: int,
+    hilbert_space_index: int,
     engine: SimulationEngine,
 ) -> tuple[Operator, list[Modulated]]:
     n = hamiltonian.transmon_levels
-    op = engine.expand(config.operator(n=n, engine=engine), hamiltonian.dims, qubit)
-    waveforms = (
-        waveform(
-            pulse,
-            config,
-            hamiltonian.single_qubit[qubit]
-            if qubit in hamiltonian.single_qubit
-            else hamiltonian.two_qubit[
-                list(hamiltonian.two_qubit)[qubit - hamiltonian.nqubits]
-            ].coupler,
-        )
-=======
-    hilbert_space_index: int,
-) -> tuple[Operator, list[Modulated]]:
-    n = hamiltonian.transmon_levels
-    op = expand(config.operator(n), hamiltonian.dims, hilbert_space_index)
+    op = engine.expand(
+        config.operator(n=n, engine=engine), hamiltonian.dims, hilbert_space_index
+    )
     waveforms = (
         waveform(pulse, config, hamiltonian.qubits[hilbert_space_index])
->>>>>>> 951a2dcf
         for pulse in pulses
-        # only handle pulses (thus no readout)
         if isinstance(pulse, (Pulse, Delay, VirtualZ))
     )
     return (op, [w for w in waveforms if w is not None])
