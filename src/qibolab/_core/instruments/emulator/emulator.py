"""Emulator controller."""

from collections import defaultdict
from collections.abc import Iterable
from functools import reduce
from operator import or_
from typing import Callable, Optional, cast

import numpy as np
from numpy.typing import NDArray
from qutip import Qobj, QobjEvo, mesolve

from qibolab._core.components import Config
from qibolab._core.components.configs import AcquisitionConfig
from qibolab._core.execution_parameters import (
    AcquisitionType,
    AveragingMode,
    ExecutionParameters,
)
from qibolab._core.identifier import Result
from qibolab._core.instruments.abstract import Controller
from qibolab._core.pulses import (
    Acquisition,
    Align,
    Delay,
    Pulse,
    PulseId,
    PulseLike,
    Readout,
    VirtualZ,
)
from qibolab._core.sequence import PulseSequence
from qibolab._core.sweeper import ParallelSweepers

from .hamiltonians import (
    HamiltonianConfig,
    Modulated,
    channel_operator,
    waveform,
)
from .utils import apply_to_last_two_axes, calculate_probabilities_density_matrix, shots

__all__ = ["EmulatorController"]


class EmulatorController(Controller):
    """Emulator controller."""

    bounds: str = "emulator/bounds"

    def connect(self):
        """Dummy connect method."""

    def disconnect(self):
        """Dummy disconnect method."""

    @property
    def sampling_rate(self):
        """Sampling rate of emulator."""
        return 1

    def play(
        self,
        configs: dict[str, Config],
        sequences: list[PulseSequence],
        options: ExecutionParameters,
        sweepers: list[ParallelSweepers],
    ) -> dict[int, Result]:
        # just merge the results of multiple executions in a single dictionary
        return reduce(
            or_,
            (
                self._single_sequence(sequence, configs, options, sweepers)
                for sequence in sequences
            ),
        )

    def _single_sequence(
        self,
        sequence: PulseSequence,
        configs: dict[str, Config],
        options: ExecutionParameters,
        sweepers: list[ParallelSweepers],
    ) -> dict[int, Result]:
        """Collect results for a single pulse sequence.

        The dictionary returned is already compliant with the expected
        result for the execution of this single sequence, thus suitable
        to be returned as is.
        """
        # probabilities for states in computational basis
        probabilities = self._sweep(sequence, configs, sweepers)
        assert options.nshots is not None
        probabilities = np.moveaxis(probabilities, -3, 0)
        probabilities = apply_to_last_two_axes(
            calculate_probabilities_density_matrix,
            probabilities,
            tuple(configs["hamiltonian"].single_qubit),
            configs["hamiltonian"].nqubits,
            configs["hamiltonian"].transmon_levels,
        )
        averaged = shots(probabilities, options.nshots)
        # move measurements dimension to the front, getting ready for extraction
        measurements = np.moveaxis(averaged, 1, 0)

        results = {}
        # introduce cached measurements to avoid losing correlations
        cache_measurements = {}
        for i, (ro_id, sample) in enumerate(self._acquisitions(sequence).items()):
            qubit = int(sequence.pulse_channels(ro_id)[0].split("/")[0])
            cache_measurements.setdefault(sample, measurements[i])
            assert configs["hamiltonian"].nqubits < 3, (
                "Results cannot be retrieved for more than 2 transmons"
            )
            res = (
                np.array(
                    [
                        divmod(val, configs["hamiltonian"].transmon_levels)[qubit]
                        for val in cache_measurements[sample].flatten()
                    ]
                ).reshape(measurements[i].shape)
                if configs["hamiltonian"].nqubits == 2
                else cache_measurements[sample]
            )

            if options.acquisition_type is AcquisitionType.INTEGRATION:
                res = np.stack((res, np.zeros_like(res)), axis=-1)
                res = np.random.normal(res, scale=0.001)

            if options.averaging_mode == AveragingMode.CYCLIC:
                res = np.mean(res, axis=0)

            results[ro_id] = res
        return results

    def _acquisitions(self, sequence: PulseSequence) -> dict[PulseId, float]:
        """Compute acquisitions' times."""
        acq = {}
        for ch in sequence.channels:
            time = 0
            for ev in sequence.channel(ch):
                if isinstance(ev, (Acquisition, Readout)):
                    acq[ev.id] = time
                if isinstance(ev, Align):
                    raise ValueError("Align not supported in emulator.")
                time += ev.duration
        return acq

    def _sweep(
        self,
        sequence: PulseSequence,
        configs: dict[str, Config],
        sweepers: list[ParallelSweepers],
        updates: Optional[dict] = None,
    ) -> NDArray:
        """Sweep over sequence.

        This function invokes itself recursively, adding an array
        dimension at each call as the outermost one. The extra dimension
        corresponds to the values in the first nested sweep (with the
        lowest index, interpreted as the outermost as well).
        """
        # use a default dictionary, merging existing values
        updates = defaultdict(dict) | ({} if updates is None else updates)

        if len(sweepers) == 0:
            return self._play_sequence(sequence, configs, updates)

        parsweep = sweepers[0]
        # collect slices of results, corresponding to the current iteration
        results = []
        # execute once for each parallel value
        for values in zip(*(s.values for s in parsweep)):
            # update all parallel sweepers with the respective values
            for sweeper, value in zip(parsweep, values):
                if sweeper.pulses is not None:
                    for pulse in sweeper.pulses:
                        updates[pulse.id].update({sweeper.parameter.name: value})
                if sweeper.channels is not None:
                    for channel in sweeper.channels:
                        updates[channel].update({sweeper.parameter.name: value})

            # append new slice for the current parallel value
            results.append(self._sweep(sequence, configs, sweepers[1:], updates))

        # stack all slices in a single array, along the current outermost dimension
        return np.stack(results)

    def _play_sequence(
        self, sequence: PulseSequence, configs: dict[str, Config], updates: dict
    ) -> NDArray:
        """Play single sequence on emulator.

        The array returned by this function has a single dimension, over
        the various measurements included in the sequence.
        """
        sequence_ = update_sequence(sequence, updates)
        tlist_ = tlist(sequence_, self.sampling_rate)

        configs_ = update_configs(configs, updates)
        config = cast(HamiltonianConfig, configs_["hamiltonian"])
        hamiltonian = config.hamiltonian
        time_hamiltonian = self._pulse_hamiltonian(sequence_, configs_)
        if time_hamiltonian is not None:
            hamiltonian += time_hamiltonian
        results = mesolve(
            hamiltonian,
            config.initial_state,
            tlist_,
            config.dissipation,
        )
        return extract_probabilities(
            results.states,
            self._acquisitions(sequence_).values(),
            tlist_,
        )

    def _pulse_hamiltonian(
        self, sequence: PulseSequence, configs: dict[str, Config]
    ) -> Optional[QobjEvo]:
        """Construct Hamiltonian time dependent term for qutip simulation."""

        channels = [
            [operator, channel_time(waveforms)]
            for operator, waveforms in hamiltonians(sequence, configs)
        ]
        return QobjEvo(channels) if len(channels) > 0 else None


def update_sequence(sequence: PulseSequence, updates: dict) -> PulseSequence:
    """Apply sweep updates to base sequence."""
    return PulseSequence(
        [(ch, e.model_copy(update=updates.get(e.id, {}))) for ch, e in sequence]
    )


def update_configs(configs: dict[str, Config], updates: dict) -> dict[str, Config]:
    """Apply sweep updates to base configs."""
    return {k: c.model_copy(update=updates.get(k, {})) for k, c in configs.items()}


def tlist(
    sequence: PulseSequence, sampling_rate: float, per_sample: float = 2
) -> NDArray:
    """Compute times for evolution.

    The frequency of times is double the sampling rate, to make sure
    that all pulses features are resolved by the evolution.

    This can be customized using the `per_sample` rate, e.g. to retrieve times at the
    sampling rate itself, for pulses evaluation.

    .. note::

        As an optimization, if an acquisition is executed as the last
        sequence operation, that's not taken into account, since it is not
        simulated by the present emulator.

        For long experiments, it is a mild optimization. But it critically speeds up
        short experiments, given the usual relative duration of acquisitions and control
        pulses.
    """
    seq = (
        sequence[:-1]
        if isinstance(sequence[-1][1], (Acquisition, Readout))
        else sequence
    )
    end = max(seq.duration, 1)
    rate = sampling_rate * per_sample
    return np.arange(0, end, 1 / rate)


def hamiltonian(
    pulses: Iterable[PulseLike],
    config: Config,
    hamiltonian: HamiltonianConfig,
    qubit: int,
) -> tuple[Qobj, list[Modulated]]:
    n = hamiltonian.transmon_levels
    op = hamiltonian._embed_operator(channel_operator(n), qubit)
    waveforms = (
        waveform(pulse, config, n)
        for pulse in pulses
        # only handle pulses (thus no readout)
        if isinstance(pulse, (Pulse, Delay, VirtualZ))
    )
    return (op, [w for w in waveforms if w is not None])


def hamiltonians(
    sequence: PulseSequence, configs: dict[str, Config]
) -> Iterable[tuple[Qobj, list[Modulated]]]:
    hconfig = cast(HamiltonianConfig, configs["hamiltonian"])
    # TODO: pass qubit in a better way
    return (
        hamiltonian(sequence.channel(ch), configs[ch], hconfig, int(ch[0]))
        for ch in sequence.channels
        # TODO: drop the following, and treat acquisitions just as empty channels
        if not isinstance(configs[ch], AcquisitionConfig)
    )


def channel_time(waveforms: Iterable[Modulated]) -> Callable[[float], float]:
    """Wrap time function for specific channel.

    Used to avoid late binding issues.
    """

    def time(t: float) -> float:
        cumulative_time = 0
        cumulative_phase = 0
        for pulse in waveforms:
            pulse_duration = pulse.duration  # TODO: pass sampling rate
            pulse_phase = pulse.phase
            if cumulative_time <= t < cumulative_time + pulse_duration:
                relative_time = t - cumulative_time
                index = int(relative_time)  # TODO: pass sampling rate
                return pulse(t, index, cumulative_phase)
            cumulative_time += pulse_duration
<<<<<<< HEAD
            # mirror rule used when compiling
=======
>>>>>>> 0fa414a0
            cumulative_phase += pulse_phase
        return 0

    return time


def extract_probabilities(
    expectations: list[Qobj], acquisitions: Iterable[float], times: NDArray
) -> NDArray:
    """Extract probabilities from expectations.

    First, retrieve acquisitions, and locate them in the tlist, to
    isolate the expectations related to measurements.

    Then, it computes probabilities, based on the identified
    expectations.
    """
    expectations = [x.full() for x in expectations]
    acq = np.array(list(acquisitions))
    samples = np.minimum(np.searchsorted(times, acq), times.size - 1)

    return np.stack(expectations, axis=0)[samples]<|MERGE_RESOLUTION|>--- conflicted
+++ resolved
@@ -317,10 +317,6 @@
                 index = int(relative_time)  # TODO: pass sampling rate
                 return pulse(t, index, cumulative_phase)
             cumulative_time += pulse_duration
-<<<<<<< HEAD
-            # mirror rule used when compiling
-=======
->>>>>>> 0fa414a0
             cumulative_phase += pulse_phase
         return 0
 
