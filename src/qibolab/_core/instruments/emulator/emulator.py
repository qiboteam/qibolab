"""Emulator controller."""

from collections import defaultdict
from collections.abc import Iterable
from functools import reduce
from operator import or_
from typing import Callable, Optional, cast

import numpy as np
from numpy.typing import NDArray

from qibolab._core.components import Config
from qibolab._core.components.configs import AcquisitionConfig
from qibolab._core.execution_parameters import ExecutionParameters
from qibolab._core.identifier import Result
from qibolab._core.instruments.abstract import Controller
from qibolab._core.pulses import (
    Acquisition,
    Delay,
    Pulse,
    PulseLike,
    Readout,
    VirtualZ,
)
from qibolab._core.sequence import PulseSequence
from qibolab._core.sweeper import ParallelSweepers

from .engine import Operator, OperatorEvolution, QutipEngine, SimulationEngine
from .hamiltonians import (
    HamiltonianConfig,
    Modulated,
    waveform,
)
from .results import acquisitions, index, results, select_acquisitions

__all__ = ["EmulatorController"]


class EmulatorController(Controller):
    """Emulator controller."""

    engine: SimulationEngine = QutipEngine()
    """SimulationEngine. Default is QutipEngine."""
    bounds: str = "emulator/bounds"

    def connect(self):
        """Dummy connect method."""

    def disconnect(self):
        """Dummy disconnect method."""

    @property
    def sampling_rate(self):
        """Sampling rate of emulator."""
        return 1

    def play(
        self,
        configs: dict[str, Config],
        sequences: list[PulseSequence],
        options: ExecutionParameters,
        sweepers: list[ParallelSweepers],
    ) -> dict[int, Result]:
        # just merge the results of multiple executions in a single dictionary
        return reduce(
            or_,
            (
                results(
                    # states in computational basis
                    self._sweep(sequence, configs, sweepers),
                    sequence,
                    cast(HamiltonianConfig, configs["hamiltonian"]),
                    options,
                )
                for sequence in sequences
            ),
        )

    def _sweep(
        self,
        sequence: PulseSequence,
        configs: dict[str, Config],
        sweepers: list[ParallelSweepers],
        updates: Optional[dict] = None,
    ) -> NDArray:
        """Sweep over sequence.

        This function invokes itself recursively, adding an array
        dimension at each call as the outermost one. The extra dimension
        corresponds to the values in the first nested sweep (with the
        lowest index, interpreted as the outermost as well).
        """
        # use a default dictionary, merging existing values
        updates = defaultdict(dict) | ({} if updates is None else updates)

        if len(sweepers) == 0:
            return self._play_sequence(sequence, configs, updates)

        parsweep = sweepers[0]
        # collect slices of results, corresponding to the current iteration
        results = []
        # execute once for each parallel value
        for values in zip(*(s.values for s in parsweep)):
            # update all parallel sweepers with the respective values
            for sweeper, value in zip(parsweep, values):
                if sweeper.pulses is not None:
                    for pulse in sweeper.pulses:
                        updates[pulse.id].update({sweeper.parameter.name: value})
                if sweeper.channels is not None:
                    for channel in sweeper.channels:
                        updates[channel].update({sweeper.parameter.name: value})

            # append new slice for the current parallel value
            results.append(self._sweep(sequence, configs, sweepers[1:], updates))

        # stack all slices in a single array, along the current outermost dimension
        return np.stack(results)

    def _play_sequence(
        self, sequence: PulseSequence, configs: dict[str, Config], updates: dict
    ) -> NDArray:
        """Play single sequence on emulator.

        The array returned by this function has a single dimension, over
        the various measurements included in the sequence.
        """
        sequence_ = update_sequence(sequence, updates)
        tlist_ = tlist(sequence_, self.sampling_rate)
        configs_ = update_configs(configs, updates)
        config = cast(HamiltonianConfig, configs_["hamiltonian"])
<<<<<<< HEAD
        config, configs_ = config.update_from_configs(configs_)

        hamiltonian = config.hamiltonian(self.engine)
=======
        hamiltonian = config.hamiltonian(config=configs_)
>>>>>>> 1d204bcc
        time_hamiltonian = self._pulse_hamiltonian(sequence_, configs_)
        results = self.engine.evolve(
            hamiltonian=hamiltonian,
            initial_state=config.initial_state(self.engine),
            time=tlist_,
            collapse_operators=config.dissipation(self.engine),
            time_hamiltonian=time_hamiltonian,
        )
        return select_acquisitions(
            results.states,
            acquisitions(sequence_).values(),
            tlist_,
        )

    def _pulse_hamiltonian(
        self, sequence: PulseSequence, configs: dict[str, Config]
    ) -> Optional[OperatorEvolution]:
        """Construct Hamiltonian time dependent term for qutip simulation."""

        channels = [
            [operator, channel_time(waveforms)]
            for operator, waveforms in hamiltonians(sequence, configs, self.engine)
        ]
        return OperatorEvolution(channels) if len(channels) > 0 else None


def update_sequence(sequence: PulseSequence, updates: dict) -> PulseSequence:
    """Apply sweep updates to base sequence."""
    return PulseSequence(
        [(ch, e.model_copy(update=updates.get(e.id, {}))) for ch, e in sequence]
    )


def update_configs(configs: dict[str, Config], updates: dict) -> dict[str, Config]:
    """Apply sweep updates to base configs."""
    return {k: c.model_copy(update=updates.get(k, {})) for k, c in configs.items()}


def tlist(
    sequence: PulseSequence, sampling_rate: float, per_sample: float = 2
) -> NDArray:
    """Compute times for evolution.

    The frequency of times is double the sampling rate, to make sure
    that all pulses features are resolved by the evolution.

    This can be customized using the `per_sample` rate, e.g. to retrieve times at the
    sampling rate itself, for pulses evaluation.

    .. note::

        As an optimization, if an acquisition is executed as the last
        sequence operation, that's not taken into account, since it is not
        simulated by the present emulator.

        For long experiments, it is a mild optimization. But it critically speeds up
        short experiments, given the usual relative duration of acquisitions and control
        pulses.
    """
    seq = (
        sequence[:-1]
        if isinstance(sequence[-1][1], (Acquisition, Readout))
        else sequence
    )
    end = max(seq.duration, 1)
    rate = sampling_rate * per_sample
    return np.arange(0, end, 1 / rate)


def hamiltonian(
    pulses: Iterable[PulseLike],
    config: Config,
    hamiltonian: HamiltonianConfig,
    hilbert_space_index: int,
    engine: SimulationEngine,
) -> tuple[Operator, list[Modulated]]:
    n = hamiltonian.transmon_levels
    op = engine.expand(
        config.operator(n=n, engine=engine), hamiltonian.dims, hilbert_space_index
    )
    waveforms = (
        waveform(pulse, config, hamiltonian.qubits[hilbert_space_index])
        for pulse in pulses
        if isinstance(pulse, (Pulse, Delay, VirtualZ))
    )
    return (op, [w for w in waveforms if w is not None])


def hamiltonians(
    sequence: PulseSequence, configs: dict[str, Config], engine: SimulationEngine
) -> Iterable[tuple[Operator, list[Modulated]]]:
    hconfig = cast(HamiltonianConfig, configs["hamiltonian"])
    return (
        hamiltonian(
            sequence.channel(ch),
            configs[ch],
            hconfig,
            index(ch, hconfig),
            engine,
        )
        for ch in sequence.channels
        # TODO: drop the following, and treat acquisitions just as empty channels
        if not isinstance(configs[ch], AcquisitionConfig)
    )


def channel_time(waveforms: Iterable[Modulated]) -> Callable[[float], float]:
    """Wrap time function for specific channel.

    Used to avoid late binding issues.
    """

    def time(t: float) -> float:
        cumulative_time = 0
        cumulative_phase = 0
        for pulse in waveforms:
            pulse_duration = pulse.duration  # TODO: pass sampling rate
            pulse_phase = pulse.phase
            if cumulative_time <= t < cumulative_time + pulse_duration:
                relative_time = t - cumulative_time
                index = int(relative_time)  # TODO: pass sampling rate
                return pulse(t, index, cumulative_phase)
            cumulative_time += pulse_duration
            cumulative_phase += pulse_phase
        return 0

    return time<|MERGE_RESOLUTION|>--- conflicted
+++ resolved
@@ -128,13 +128,7 @@
         tlist_ = tlist(sequence_, self.sampling_rate)
         configs_ = update_configs(configs, updates)
         config = cast(HamiltonianConfig, configs_["hamiltonian"])
-<<<<<<< HEAD
-        config, configs_ = config.update_from_configs(configs_)
-
-        hamiltonian = config.hamiltonian(self.engine)
-=======
-        hamiltonian = config.hamiltonian(config=configs_)
->>>>>>> 1d204bcc
+        hamiltonian = config.hamiltonian(config=configs_, engine=self.engine)
         time_hamiltonian = self._pulse_hamiltonian(sequence_, configs_)
         results = self.engine.evolve(
             hamiltonian=hamiltonian,
