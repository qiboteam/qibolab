--- conflicted
+++ resolved
@@ -116,12 +116,6 @@
             for pair in self.t2
         )
 
-<<<<<<< HEAD
-    def dissipation(self, n: int, engine: SimulationEngine) -> Operator:
-        """Decoherence operator."""
-        return self.relaxation(n=n, engine=engine) + self.dephasing(n=n, engine=engine)
-=======
->>>>>>> 951a2dcf
 
 class CapacitiveCoupling(Config):
     """Hamiltonian parameters for qubit pair."""
@@ -147,25 +141,7 @@
 
     def operator(self, n: int, engine: SimulationEngine) -> Operator:
         """Time independent operator."""
-<<<<<<< HEAD
-        if self.coupler is None:
-            return self.coupling * self._operator(n, engine)
-
-        dim = [n, n, n]
-        op = engine.expand(
-            self.coupling * self._operator(n, engine=engine), dim, (0, 1)
-        )
-        op += engine.expand(
-            self.coupler.coupling[0] * self._operator(n=n, engine=engine), dim, (0, 2)
-        )
-        op += engine.expand(
-            self.coupler.coupling[1] * self._operator(n=n, engine=engine), dim, (1, 2)
-        )
-        op += engine.expand(self.coupler.operator(n=n, engine=engine), dim, 2)
-        return op
-=======
-        return self.coupling * self._operator(n)
->>>>>>> 951a2dcf
+        return self.coupling * self._operator(n, engine)
 
 
 class FluxPulse(Model):
@@ -329,11 +305,7 @@
 
     def initial_state(self, engine: SimulationEngine) -> Operator:
         """Initial state as ground state of the system."""
-<<<<<<< HEAD
-        return engine.basis(self.dims, (self.nqubits + self.ncouplers) * [0])
-=======
-        return state_number_qobj(self.dims, (self.nqubits) * [0])
->>>>>>> 951a2dcf
+        return engine.basis(self.dims, self.nqubits * [0])
 
     def hilbert_space_index(self, qubit: QubitId) -> int:
         """Return Hilbert space index from qubit id."""
@@ -346,29 +318,17 @@
 
     def hamiltonian(self, engine: SimulationEngine) -> Operator:
         """Time independent part of Hamiltonian."""
-<<<<<<< HEAD
-        single_qubit_terms = sum(
+        qubit_terms = sum(
             engine.expand(
-                qubit.operator(n=self.transmon_levels, engine=engine), self.dims, i
-            )
-            for i, qubit in self.single_qubit.items()
-        )
-        two_qubit_terms = sum(
+                qubit.operator(self.transmon_levels, engine),
+                self.dims,
+                self.hilbert_space_index(i),
+            )
+            for i, qubit in self.qubits.items()
+        )
+        coupling = sum(
             engine.expand(
                 pair.operator(self.transmon_levels, engine),
-=======
-        qubit_terms = sum(
-            expand(
-                qubit.operator(self.transmon_levels),
-                self.dims,
-                self.hilbert_space_index(i),
-            )
-            for i, qubit in self.qubits.items()
-        )
-        coupling = sum(
-            expand(
-                pair.operator(self.transmon_levels),
->>>>>>> 951a2dcf
                 self.dims,
                 [
                     self.hilbert_space_index(pair_id[0]),
@@ -383,35 +343,25 @@
         """Dissipation operators for the hamiltonian.
 
         They are going to be passed to mesolve as collapse operators."""
-<<<<<<< HEAD
-        return sum(
-            engine.expand(
-                qubit.dissipation(n=self.transmon_levels, engine=engine), self.dims, i
-            )
-            for i, qubit in self.single_qubit.items()
-            if not isinstance(qubit, list)
-        )
-=======
         collapse_operators = []
         for i, qubit in self.qubits.items():
             if len(qubit.t1) > 0:
                 collapse_operators.append(
-                    expand(
-                        qubit.relaxation(self.transmon_levels),
+                    engine.expand(
+                        qubit.relaxation(self.transmon_levels, engine),
                         self.dims,
                         self.hilbert_space_index(i),
                     )
                 )
             if len(qubit.t2) > 0:
                 collapse_operators.append(
-                    expand(
-                        qubit.dephasing(self.transmon_levels),
+                    engine.expand(
+                        qubit.dephasing(self.transmon_levels, engine),
                         self.dims,
                         self.hilbert_space_index(i),
                     )
                 )
         return collapse_operators
->>>>>>> 951a2dcf
 
 
 def waveform(
