import copy

import numpy as np
import yaml
from qibo.config import log, raise_error

from qibolab.platforms.abstract import AbstractPlatform, Qubit
from qibolab.pulses import PulseSequence, PulseType
from qibolab.result import ExecutionResults
from qibolab.sweeper import Parameter, Sweeper


class MultiqubitPlatform(AbstractPlatform):
    def __init__(self, name, runcard):
        super().__init__(name, runcard)
        self.instruments = {}
        # Instantiate instruments
        for name in self.settings["instruments"]:
            lib = self.settings["instruments"][name]["lib"]
            i_class = self.settings["instruments"][name]["class"]
            address = self.settings["instruments"][name]["address"]
            from importlib import import_module

            InstrumentClass = getattr(import_module(f"qibolab.instruments.{lib}"), i_class)
            instance = InstrumentClass(name, address)
            self.instruments[name] = instance

        # Generate qubit_instrument_map from runcard
        self.qubit_instrument_map = {}
        for qubit in self.qubit_channel_map:
            self.qubit_instrument_map[qubit] = [None, None, None, None]
            for name in self.instruments:
                if self.settings["instruments"][name]["class"] in ["ClusterQRM_RF", "ClusterQCM_RF", "ClusterQCM"]:
                    for port in self.settings["instruments"][name]["settings"]["ports"]:
                        channel = self.settings["instruments"][name]["settings"]["ports"][port]["channel"]
                        if channel in self.qubit_channel_map[qubit]:
                            self.qubit_instrument_map[qubit][self.qubit_channel_map[qubit].index(channel)] = name
                if "s4g_modules" in self.settings["instruments"][name]["settings"]:
                    for channel in self.settings["instruments"][name]["settings"]["s4g_modules"]:
                        if channel in self.qubit_channel_map[qubit]:
                            self.qubit_instrument_map[qubit][self.qubit_channel_map[qubit].index(channel)] = name

        from qibolab.designs import Channel, ChannelMap

        # Create channel objects
        self.channels = ChannelMap.from_names(*self.settings["channels"])

    def reload_settings(self):
        super().reload_settings()
        self.characterization = self.settings["characterization"]
        self.qubit_channel_map = self.settings["qubit_channel_map"]
        self.hardware_avg = self.settings["settings"]["hardware_avg"]
        self.relaxation_time = self.settings["settings"]["relaxation_time"]

<<<<<<< HEAD
        # FIX: Set attenuation again to the original value after sweep attenuation in punchout
        if hasattr(self, "qubit_instrument_map"):
            for qubit in range(self.nqubits):
                instrument_name = self.qubit_instrument_map[qubit][0]
                port = self.qrm[qubit].channel_port_map[self.qubit_channel_map[qubit][0]]
                att = self.settings["instruments"][instrument_name]["settings"]["ports"][port]["attenuation"]
                self.ro_port[qubit].attenuation = att

    def update(self, updates: dict):
        r"""Updates platform dependent runcard parameters and set up platform instruments if needed.

        Args:

            updates (dict): Dictionary containing the parameters to update the runcard.
        """
        for par, values in updates.items():
            for qubit, value in values.items():
                # resonator_punchout_attenuation
                if par == "readout_attenuation":
                    attenuation = int(value)
                    # save settings
                    instrument_name = self.qubit_instrument_map[qubit][0]
                    port = self.qrm[qubit].channel_port_map[self.qubit_channel_map[qubit][0]]
                    self.settings["instruments"][instrument_name]["settings"]["ports"][port][
                        "attenuation"
                    ] = attenuation
                    # configure RO attenuation
                    self.ro_port[qubit].attenuation = attenuation

                # resonator_spectroscopy_flux / qubit_spectroscopy_flux
                if par == "sweetspot":
                    sweetspot = float(value)
                    # save settings
                    instrument_name = self.qubit_instrument_map[qubit][2]
                    port = self.qrm[qubit].channel_port_map[self.qubit_channel_map[qubit][2]]
                    self.settings["instruments"][instrument_name]["settings"]["ports"][port]["offset"] = sweetspot
                    # configure instrument qcm_bb offset
                    self.qb_port[qubit].current = sweetspot

                # qubit_spectroscopy / qubit_spectroscopy_flux / ramsey
                if par == "drive_frequency":
                    freq = int(value * 1e9)

                    # update Qblox qubit LO drive frequency config
                    instrument_name = self.qubit_instrument_map[qubit][1]
                    port = self.qdm[qubit].channel_port_map[self.qubit_channel_map[qubit][1]]
                    drive_if = self.single_qubit_natives[qubit]["RX"]["if_frequency"]
                    self.settings["instruments"][instrument_name]["settings"]["ports"][port]["lo_frequency"] = (
                        freq - drive_if
                    )

                    # set Qblox qubit LO drive frequency
                    self.qd_port[qubit].lo_frequency = freq - drive_if

                # classification
                if par == "threshold":
                    threshold = float(value)
                    # update Qblox qubit classification threshold
                    instrument_name = self.qubit_instrument_map[qubit][0]
                    self.settings["instruments"][instrument_name]["settings"]["classification_parameters"][qubit][
                        "threshold"
                    ] = threshold

                    self.instruments[instrument_name].setup(
                        **self.settings["settings"],
                        **self.settings["instruments"][instrument_name]["settings"],
                    )

                # classification
                if par == "iq_angle":
                    rotation_angle = float(value)
                    rotation_angle = (
                        rotation_angle * 360 / (2 * np.pi)
                    ) % 360  # save rotation angle in degrees for qblox
                    # update Qblox qubit classification iq angle
                    instrument_name = self.qubit_instrument_map[qubit][0]
                    self.settings["instruments"][instrument_name]["settings"]["classification_parameters"][qubit][
                        "rotation_angle"
                    ] = rotation_angle

                    self.instruments[instrument_name].setup(
                        **self.settings["settings"],
                        **self.settings["instruments"][instrument_name]["settings"],
                    )

                super().update(updates)
=======
        if self.is_connected:
            self.setup()
>>>>>>> d8783368

    def set_lo_drive_frequency(self, qubit, freq):
        self.qd_port[qubit].lo_frequency = freq

    def get_lo_drive_frequency(self, qubit):
        return self.qd_port[qubit].lo_frequency

    def set_lo_readout_frequency(self, qubit, freq):
        self.ro_port[qubit].lo_frequency = freq

    def get_lo_readout_frequency(self, qubit):
        return self.ro_port[qubit].lo_frequency

    def set_lo_twpa_frequency(self, qubit, freq):
        for instrument in self.instruments:
            if "twpa" in instrument:
                self.instruments[instrument].frequency = freq
                return None
        raise_error(NotImplementedError, "No twpa instrument found in the platform. ")

    def get_lo_twpa_frequency(self, qubit):
        for instrument in self.instruments:
            if "twpa" in instrument:
                return self.instruments[instrument].frequency
        raise_error(NotImplementedError, "No twpa instrument found in the platform. ")

    def set_lo_twpa_power(self, qubit, power):
        for instrument in self.instruments:
            if "twpa" in instrument:
                self.instruments[instrument].power = power
                return None
        raise_error(NotImplementedError, "No twpa instrument found in the platform. ")

    def get_lo_twpa_power(self, qubit):
        for instrument in self.instruments:
            if "twpa" in instrument:
                return self.instruments[instrument].power
        raise_error(NotImplementedError, "No twpa instrument found in the platform. ")

    def set_attenuation(self, qubit: Qubit, att):
        self.ro_port[qubit.name].attenuation = att

    def set_gain(self, qubit, gain):
        self.qd_port[qubit].gain = gain

    def set_bias(self, qubit: Qubit, bias):
        if qubit.name in self.qbm:
            self.qb_port[qubit.name].current = bias
        elif qubit.name in self.qfm:
            self.qf_port[qubit.name].offset = bias

    def get_attenuation(self, qubit: Qubit):
        return self.ro_port[qubit.name].attenuation

    def get_bias(self, qubit: Qubit):
        if qubit.name in self.qbm:
            return self.qb_port[qubit.name].current
        elif qubit.name in self.qfm:
            return self.qf_port[qubit.name].offset

    def get_gain(self, qubit):
        return self.qd_port[qubit].gain

    def connect(self):
        """Connects to lab instruments using the details specified in the calibration settings."""
        if not self.is_connected:
            try:
                for name in self.instruments:
                    self.instruments[name].connect()
                self.is_connected = True
            except Exception as exception:
                raise_error(
                    RuntimeError,
                    "Cannot establish connection to " f"{self.name} instruments. " f"Error captured: '{exception}'",
                )
                # TODO: check for exception 'The instrument qrm_rf0 does not have parameters in0_att' and reboot the cluster

            else:
                log.info(f"All platform instruments connected.")

    def setup(self):
        if not self.is_connected:
            raise_error(
                RuntimeError,
                "There is no connection to the instruments, the setup cannot be completed",
            )

        for name in self.instruments:
            # Set up every with the platform settings and the instrument settings
            self.instruments[name].setup(
                **self.settings["settings"],
                **self.settings["instruments"][name]["settings"],
            )

        # Generate ro_channel[qubit], qd_channel[qubit], qf_channel[qubit], qrm[qubit], qcm[qubit], lo_qrm[qubit], lo_qcm[qubit]
        self.ro_channel = {}  # readout
        self.qd_channel = {}  # qubit drive
        self.qf_channel = {}  # qubit flux
        self.qb_channel = {}  # qubit flux biassing
        self.qrm = {}  # qubit readout module
        self.qdm = {}  # qubit drive module
        self.qfm = {}  # qubit flux module
        self.qbm = {}  # qubit flux biassing module
        self.ro_port = {}
        self.qd_port = {}
        self.qf_port = {}
        self.qb_port = {}

        for qubit in self.qubit_channel_map:
            self.ro_channel[qubit] = self.qubit_channel_map[qubit][0]
            self.qd_channel[qubit] = self.qubit_channel_map[qubit][1]
            self.qb_channel[qubit] = self.qubit_channel_map[qubit][2]
            self.qf_channel[qubit] = self.qubit_channel_map[qubit][3]

            if not self.qubit_instrument_map[qubit][0] is None:
                self.qrm[qubit] = self.instruments[self.qubit_instrument_map[qubit][0]]
                self.ro_port[qubit] = self.qrm[qubit].ports[
                    self.qrm[qubit]._channel_port_map[self.qubit_channel_map[qubit][0]]
                ]
                self.qubits[qubit].readout = self.channels[self.qubit_channel_map[qubit][0]]
            if not self.qubit_instrument_map[qubit][1] is None:
                self.qdm[qubit] = self.instruments[self.qubit_instrument_map[qubit][1]]
                self.qd_port[qubit] = self.qdm[qubit].ports[
                    self.qdm[qubit]._channel_port_map[self.qubit_channel_map[qubit][1]]
                ]
                self.qubits[qubit].drive = self.channels[self.qubit_channel_map[qubit][1]]
            if not self.qubit_instrument_map[qubit][2] is None:
                self.qfm[qubit] = self.instruments[self.qubit_instrument_map[qubit][2]]
                self.qf_port[qubit] = self.qfm[qubit].ports[
                    self.qfm[qubit]._channel_port_map[self.qubit_channel_map[qubit][2]]
                ]
                self.qubits[qubit].flux = self.channels[self.qubit_channel_map[qubit][2]]
            if not self.qubit_instrument_map[qubit][3] is None:
                self.qbm[qubit] = self.instruments[self.qubit_instrument_map[qubit][3]]
                self.qb_port[qubit] = self.qbm[qubit].dacs[self.qubit_channel_map[qubit][3]]

    def start(self):
        if self.is_connected:
            for name in self.instruments:
                self.instruments[name].start()

    def stop(self):
        if self.is_connected:
            for name in self.instruments:
                self.instruments[name].stop()

    def disconnect(self):
        if self.is_connected:
            for name in self.instruments:
                self.instruments[name].disconnect()
            self.is_connected = False

    def execute_pulse_sequence(
        self,
        sequence: PulseSequence,
        nshots=None,
        navgs=None,
        relaxation_time=None,
        sweepers: list() = [],  # list(Sweeper) = []
    ):
        if not self.is_connected:
            raise_error(RuntimeError, "Execution failed because instruments are not connected.")
        if nshots is None and navgs is None:
            nshots = 1
            navgs = self.hardware_avg
        elif nshots and navgs is None:
            navgs = 1
        elif navgs and nshots is None:
            nshots = 1

        if relaxation_time is None:
            relaxation_time = self.relaxation_time
        repetition_duration = sequence.finish + relaxation_time

        num_bins = nshots
        for sweeper in sweepers:
            num_bins *= len(sweeper.values)

        # DEBUG: Plot Pulse Sequence
        # sequence.plot('plot.png')
        # DEBUG: sync_en
        # from qblox_instruments.qcodes_drivers.cluster import Cluster
        # cluster:Cluster = self.instruments['cluster'].device
        # for module in cluster.modules:
        #     if module.get("present"):
        #         for sequencer in module.sequencers:
        #             if sequencer.get('sync_en'):
        #                 print(f"type: {module.module_type}, sequencer: {sequencer.name}, sync_en: True")

        # Process Pulse Sequence. Assign pulses to instruments and generate waveforms & program
        instrument_pulses = {}
<<<<<<< HEAD
        changed = {}

        readout_instruments = [
            self.instruments[instrument]
            for instrument in self.instruments
            if self.settings["instruments"][instrument]["roles"] == ["readout"]
        ]

        control_instruments = [
            self.instruments[instrument]
            for instrument in self.instruments
            if self.settings["instruments"][instrument]["roles"] == ["control"]
        ]

        # STEP 1: upload sequence
        for instrument in readout_instruments + control_instruments:
            instrument_pulses[instrument.name] = copy.deepcopy(sequence.get_channel_pulses(*instrument.channels))
            for pulse in instrument_pulses[instrument.name]:
                # FIXME: this will not work with arbitrary frequencies
                if abs(pulse.frequency) > instrument.FREQUENCY_LIMIT:
                    changed[pulse] = pulse.serial
                    if instrument in readout_instruments:
                        if_frequency = self.native_gates["single_qubit"][pulse.qubit]["MZ"]["if_frequency"]
                        self.set_lo_readout_frequency(pulse.qubit, pulse.frequency - if_frequency)
                    elif instrument in control_instruments:
                        if_frequency = self.native_gates["single_qubit"][pulse.qubit]["RX"]["if_frequency"]
                        self.set_lo_drive_frequency(pulse.qubit, pulse.frequency - if_frequency)
                    pulse.frequency = if_frequency
            instrument.process_pulse_sequence(instrument_pulses[instrument.name], nshots, self.relaxation_time)
            instrument.upload()

        # STEP 2: play sequence
        for instrument in readout_instruments + control_instruments:
            if instrument_pulses[instrument.name]:
                instrument.play_sequence()
        # STEP 3: acquire results
        acquisition_results = {}
        for instrument in readout_instruments:
            if instrument_pulses[instrument.name] and instrument_pulses[instrument.name].ro_pulses:
                results = instrument.acquire()
                existing_keys = set(acquisition_results.keys()) & set(results.keys())
                for key, value in results.items():
                    if key in existing_keys:
                        acquisition_results[key].update(value)
                    else:
                        acquisition_results[key] = value

=======
        roles = {}
>>>>>>> d8783368
        data = {}
        for name in self.instruments:
            roles[name] = self.settings["instruments"][name]["roles"]
            if "control" in roles[name] or "readout" in roles[name]:
                instrument_pulses[name] = sequence.get_channel_pulses(*self.instruments[name].channels)

                # until we have frequency planning use the ifs stored in the runcard to change the los
                if self.instruments[name].__class__.__name__.split(".")[-1] in [
                    "ClusterQRM_RF",
                    "ClusterQCM_RF",
                    "ClusterQCM",
                ]:
                    for port in self.instruments[name].ports:
                        _los = []
                        _ifs = []
                        port_pulses = instrument_pulses[name].get_channel_pulses(
                            self.instruments[name]._port_channel_map[port]
                        )
                        for pulse in port_pulses:
                            if pulse.type == PulseType.READOUT:
                                _if = int(self.native_gates["single_qubit"][pulse.qubit]["MZ"]["if_frequency"])
                                pulse._if = _if
                                _los.append(int(pulse.frequency - _if))
                                _ifs.append(int(_if))
                            elif pulse.type == PulseType.DRIVE:
                                _if = int(self.native_gates["single_qubit"][pulse.qubit]["RX"]["if_frequency"])
                                pulse._if = _if
                                _los.append(int(pulse.frequency - _if))
                                _ifs.append(int(_if))

                        if len(_los) > 1:
                            for _ in range(1, len(_los)):
                                if _los[0] != _los[_]:
                                    raise ValueError(
                                        f"Pulses:\n{instrument_pulses[name]}\nsharing the lo at device: {name} - port: {port}\ncannot be synthesised with intermediate frequencies:\n{_ifs}"
                                    )
                        if len(_los) > 0:
                            self.instruments[name].ports[port].lo_frequency = _los[0]

                self.instruments[name].process_pulse_sequence(
                    instrument_pulses[name], navgs, nshots, repetition_duration, sweepers
                )
                self.instruments[name].upload()
        for name in self.instruments:
            if "control" in roles[name] or "readout" in roles[name]:
                if True:  # not instrument_pulses[name].is_empty:
                    self.instruments[name].play_sequence()

        acquisition_results = {}
        for name in self.instruments:
            if "readout" in roles[name]:
                if not instrument_pulses[name].is_empty:
                    if not instrument_pulses[name].ro_pulses.is_empty:
                        results = self.instruments[name].acquire()
                        existing_keys = set(acquisition_results.keys()) & set(results.keys())
                        for key, value in results.items():
                            if key in existing_keys:
                                acquisition_results[key].update(value)
                            else:
                                acquisition_results[key] = value

        for ro_pulse in sequence.ro_pulses:
            data[ro_pulse.serial] = ExecutionResults.from_components(*acquisition_results[ro_pulse.serial])
            data[ro_pulse.qubit] = copy.copy(data[ro_pulse.serial])
        return data

<<<<<<< HEAD
    def sweep(self, sequence, *sweepers, nshots=1024, average=True, relaxation_time=None):
        results = {}
        sweeper_pulses = {}
        # create copy of the sequence
        copy_sequence = copy.deepcopy(sequence)
        map_original_shifted = {pulse: pulse.serial for pulse in copy.deepcopy(copy_sequence).ro_pulses}
=======
    def sweep(self, sequence, *sweepers, nshots=None, average=True, relaxation_time=None):
        id_results = {}
        map_id_serial = {}
        sequence_copy = sequence.copy()

        if nshots is None:
            nshots = self.hardware_avg
        navgs = nshots
        if average:
            nshots = 1
        else:
            navgs = 1
>>>>>>> d8783368

        if relaxation_time is None:
            relaxation_time = self.relaxation_time

        sweepers_copy = []
        for sweeper in sweepers:
            if sweeper.pulses:
                ps = []
                for pulse in sweeper.pulses:
                    if pulse in sequence_copy:
                        ps.append(sequence_copy[sequence_copy.index(pulse)])
            else:
                ps = None
            sweepers_copy.append(
                Sweeper(
                    parameter=sweeper.parameter,
                    values=sweeper.values,
                    pulses=ps,
                    qubits=sweeper.qubits,
                )
            )
        sweepers_copy.reverse()

        for pulse in sequence_copy.ro_pulses:
            map_id_serial[pulse.id] = pulse.serial
            id_results[pulse.id] = ExecutionResults.from_components(np.array([]), np.array([]))
            id_results[pulse.qubit] = id_results[pulse.id]

        self._sweep_recursion(
            sequence_copy,
            *tuple(sweepers_copy),
            results=id_results,
            nshots=nshots,
            navgs=navgs,
            average=average,
            relaxation_time=relaxation_time,
        )

        serial_results = {}
        for pulse in sequence_copy.ro_pulses:
            serial_results[map_id_serial[pulse.id]] = id_results[pulse.id]
            serial_results[pulse.qubit] = id_results[pulse.id]
        return serial_results

    def _sweep_recursion(
        self,
        sequence,
        *sweepers,
        results,
        nshots,
        navgs,
        relaxation_time,
        average,
    ):
        sweeper = sweepers[0]

<<<<<<< HEAD
        # store values before starting to sweep
        original_value = self._save_original_value(sweeper, sweeper_pulses)

        # perform sweep recursively
        for value in sweeper.values:
            self._update_pulse_sequence_parameters(
                sweeper, sweeper_pulses, original_sequence, map_original_shifted, value
            )
            if len(sweepers) > 1:
                self._sweep_recursion(
                    sequence,
                    original_sequence,
                    *sweepers[1:],
                    nshots=nshots,
                    average=average,
                    relaxation_time=relaxation_time,
                    results=results,
                    sweeper_pulses=sweeper_pulses,
                    map_original_shifted=map_original_shifted,
                )
            else:
                new_sequence = copy.deepcopy(sequence)
                result = self.execute_pulse_sequence(new_sequence, nshots)
                # colllect result and append to original pulse
                for original_pulse, new_serial in map_original_shifted.items():
                    acquisition = result[new_serial].average if average else result[new_serial]

                    if original_pulse.serial in results:
                        results[original_pulse.serial] += acquisition
                        results[original_pulse.qubit] += acquisition
                    else:
                        results[original_pulse.serial] = acquisition
                        results[original_pulse.qubit] = copy.copy(results[original_pulse.serial])

        # restore initial value of the pulse
        self._restore_initial_value(sweeper, sweeper_pulses, original_value)

    def _save_original_value(self, sweeper, sweeper_pulses):
        """Helper method for _sweep_recursion"""
        original_value = {}
        # save original value of the parameter swept
        if sweeper.pulses is not None:
            pulses = sweeper_pulses[sweeper.parameter]
            for pulse in pulses:
                original_value[pulse] = getattr(pulses[pulse], sweeper.parameter.name)

        if sweeper.qubits is not None:
            for qubit in sweeper.qubits:
                if sweeper.parameter is Parameter.attenuation:
                    original_value[qubit.name] = self.get_attenuation(qubit)
                elif sweeper.parameter is Parameter.gain:
                    original_value[qubit.name] = self.get_gain(qubit)
                elif sweeper.parameter is Parameter.bias:
                    original_value[qubit.name] = self.get_bias(qubit)

        return original_value

    def _restore_initial_value(self, sweeper, sweeper_pulses, original_value):
        """Helper method for _sweep_recursion"""
        if sweeper.pulses is not None:
            pulses = sweeper_pulses[sweeper.parameter]
            for pulse in pulses:
                setattr(pulses[pulse], sweeper.parameter.name, original_value[pulse])

        if sweeper.qubits is not None:
            for qubit in sweeper.qubits:
                if sweeper.parameter is Parameter.attenuation:
                    self.set_attenuation(qubit, original_value[qubit.name])
                elif sweeper.parameter is Parameter.gain:
                    self.set_gain(qubit, original_value[qubit.name])
                elif sweeper.parameter is Parameter.bias:
                    self.set_bias(qubit, original_value[qubit.name])

    def _update_pulse_sequence_parameters(
        self, sweeper, sweeper_pulses, original_sequence, map_original_shifted, value
    ):
        """Helper method for _sweep_recursion"""
        if sweeper.pulses is not None:
            pulses = sweeper_pulses[sweeper.parameter]
            for pulse in pulses:
                update_value = value
                if sweeper.parameter is Parameter.frequency:
                    if pulses[pulse].type is PulseType.READOUT:
                        update_value += self.qubits[pulses[pulse].qubit].readout_frequency
                    else:
                        update_value += self.qubits[pulses[pulse].qubit].drive_frequency
                    setattr(pulses[pulse], sweeper.parameter.name, update_value)
                elif sweeper.parameter is Parameter.amplitude:
                    if pulses[pulse].type is PulseType.READOUT:
                        current_amplitude = self.native_gates["single_qubit"][pulses[pulse].qubit]["MZ"]["amplitude"]
                    else:
                        current_amplitude = self.native_gates["single_qubit"][pulses[pulse].qubit]["RX"]["amplitude"]
                    setattr(pulses[pulse], sweeper.parameter.name, float(current_amplitude * update_value))
                if pulses[pulse].type is PulseType.READOUT:
                    to_modify = [
                        pulse1 for pulse1 in original_sequence.ro_pulses if pulse1.qubit == pulses[pulse].qubit
                    ]
                    if to_modify:
                        map_original_shifted[to_modify[0]] = pulses[pulse].serial

        if sweeper.qubits is not None:
=======
        initial = {}
        if sweeper.parameter is Parameter.attenuation:
>>>>>>> d8783368
            for qubit in sweeper.qubits:
                initial[qubit] = self.get_attenuation(qubit)

        # elif sweeper.parameter is Parameter.relative_phase:
        #     initial = {}
        #     for pulse in sweeper.pulses:
        #         initial[pulse.id] = pulse.relative_phase

        elif sweeper.parameter is Parameter.lo_frequency:
            initial = {}
            for pulse in sweeper.pulses:
                if pulse.type == PulseType.READOUT:
                    initial[pulse.id] = self.get_lo_readout_frequency(pulse.qubit)
                elif pulse.type == PulseType.DRIVE:
                    initial[pulse.id] = self.get_lo_readout_frequency(pulse.qubit)

        # elif sweeper.parameter is Parameter.frequency:
        #     initial = {}
        #     for pulse in sweeper.pulses:
        #         initial[pulse.id] = pulse.frequency
        # elif sweeper.parameter is Parameter.bias:
        #     initial = {}
        #     for qubit in sweeper.qubits:
        #         initial[qubit] = self.get_bias(qubit)

        elif sweeper.parameter is Parameter.gain:
            for pulse in sweeper.pulses:
                self.set_gain(pulse.qubit, 1)
        elif sweeper.parameter is Parameter.amplitude:
            for pulse in sweeper.pulses:
                pulse.amplitude = 1

        for_loop_sweepers = [Parameter.attenuation, Parameter.lo_frequency]
        rt_sweepers = [
            Parameter.frequency,
            Parameter.gain,
            Parameter.bias,
            Parameter.amplitude,
            Parameter.start,
            Parameter.duration,
            Parameter.relative_phase,
        ]

        if sweeper.parameter in for_loop_sweepers:
            # perform sweep recursively
            for value in sweeper.values:
                if sweeper.parameter is Parameter.attenuation:
                    for qubit in sweeper.qubits:
                        # self.set_attenuation(qubit, initial[qubit] + value)
                        self.set_attenuation(qubit, value)  # make att absolute
                # if sweeper.parameter is Parameter.relative_phase:
                #     for pulse in sweeper.pulses:
                #         pulse.relative_phase = initial[pulse.id] + value
                elif sweeper.parameter is Parameter.lo_frequency:
                    for pulse in sweeper.pulses:
                        if pulse.type == PulseType.READOUT:
                            self.set_lo_readout_frequency(initial[pulse.id] + value)
                        elif pulse.type == PulseType.DRIVE:
                            self.set_lo_readout_frequency(initial[pulse.id] + value)

                if len(sweepers) > 1:
                    self._sweep_recursion(
                        sequence,
                        *sweepers[1:],
                        results=results,
                        nshots=nshots,
                        navgs=navgs,
                        average=average,
                        relaxation_time=relaxation_time,
                    )
                else:
                    result = self.execute_pulse_sequence(sequence, nshots, navgs, relaxation_time)
                    for pulse in sequence.ro_pulses:
                        results[pulse.id] += result[pulse.serial].average if average else result[pulse.serial]
                        results[pulse.qubit] = results[pulse.id]
        else:
            split_relative_phase = False
            if sweeper.parameter == Parameter.relative_phase:
                from qibolab.instruments.qblox_q1asm import convert_phase

                c_values = np.array([convert_phase(v) for v in sweeper.values])
                if any(np.diff(c_values) < 0):
                    split_relative_phase = True
                    _from = 0
                    for idx in np.append(np.where(np.diff(c_values) < 0), len(c_values) - 1):
                        _to = idx + 1
                        _values = sweeper.values[_from:_to]
                        split_sweeper = Sweeper(
                            parameter=sweeper.parameter,
                            values=_values,
                            pulses=sweeper.pulses,
                            qubits=sweeper.qubits,
                        )
                        self._sweep_recursion(
                            sequence,
                            *(tuple([split_sweeper]) + sweepers[1:]),
                            results=results,
                            nshots=nshots,
                            navgs=navgs,
                            average=average,
                            relaxation_time=relaxation_time,
                        )
                        _from = _to

            if not split_relative_phase:
                if all(s.parameter in rt_sweepers for s in sweepers):
                    # rt-based sweepers
                    num_bins = nshots
                    for sweeper in sweepers:
                        num_bins *= len(sweeper.values)

                    if num_bins < 2**17:
                        repetition_duration = sequence.finish + relaxation_time
                        execution_time = navgs * num_bins * ((repetition_duration + 1000 * len(sweepers)) * 1e-9)
                        log.info(
                            f"Real time sweeper execution time: {int(execution_time)//60}m {int(execution_time) % 60}s"
                        )

                        result = self.execute_pulse_sequence(sequence, nshots, navgs, relaxation_time, sweepers)
                        for pulse in sequence.ro_pulses:
                            results[pulse.id] += result[pulse.serial]
                            results[pulse.qubit] = results[pulse.id]
                    else:
                        sweepers_repetitions = 1
                        for sweeper in sweepers:
                            sweepers_repetitions *= len(sweeper.values)
                        if sweepers_repetitions < 2**17:
                            # split nshots
                            max_rt_nshots = (2**17) // sweepers_repetitions
                            num_full_sft_iterations = nshots // max_rt_nshots
                            num_bins = max_rt_nshots * sweepers_repetitions

                            for sft_iteration in range(num_full_sft_iterations + 1):
                                _nshots = min(max_rt_nshots, nshots - sft_iteration * max_rt_nshots)
                                self._sweep_recursion(
                                    sequence,
                                    *sweepers,
                                    results=results,
                                    nshots=_nshots,
                                    navgs=navgs,
                                    average=average,
                                    relaxation_time=relaxation_time,
                                )
                        else:
                            for shot in range(nshots):
                                num_bins = 1
                                for sweeper in sweepers[1:]:
                                    num_bins *= len(sweeper.values)
                                sweeper = sweepers[0]
                                max_rt_iterations = (2**17) // num_bins
                                num_full_sft_iterations = len(sweeper.values) // max_rt_iterations
                                num_bins = nshots * max_rt_iterations
                                for sft_iteration in range(num_full_sft_iterations + 1):
                                    _from = sft_iteration * max_rt_iterations
                                    _to = min((sft_iteration + 1) * max_rt_iterations, len(sweeper.values))
                                    _values = sweeper.values[_from:_to]
                                    split_sweeper = Sweeper(
                                        parameter=sweeper.parameter,
                                        values=_values,
                                        pulses=sweeper.pulses,
                                        qubits=sweeper.qubits,
                                    )

                                    self._sweep_recursion(
                                        sequence,
                                        *(tuple([split_sweeper]) + sweepers[1:]),
                                        results=results,
                                        nshots=nshots,
                                        navgs=navgs,
                                        average=average,
                                        relaxation_time=relaxation_time,
                                    )
                else:
                    raise Exception("cannot execute a for-loop sweeper nested inside of a rt sweeper")

    def measure_fidelity(self, qubits=None, nshots=None):
        self.reload_settings()
        if not qubits:
            qubits = self.qubits
        results = {}
        for qubit in qubits:
            self.qrm[qubit].ports["i1"].hardware_demod_en = True  # required for binning
            # create exc sequence
            sequence_exc = PulseSequence()
            RX_pulse = self.create_RX_pulse(qubit, start=0)
            ro_pulse = self.create_qubit_readout_pulse(qubit, start=RX_pulse.duration)
            sequence_exc.add(RX_pulse)
            sequence_exc.add(ro_pulse)
            amplitude, phase, i, q = self.execute_pulse_sequence(sequence_exc, nshots=nshots)[
                "demodulated_integrated_binned"
            ][ro_pulse.serial]

            iq_exc = i + 1j * q

            sequence_gnd = PulseSequence()
            ro_pulse = self.create_qubit_readout_pulse(qubit, start=0)
            sequence_gnd.add(ro_pulse)

            amplitude, phase, i, q = self.execute_pulse_sequence(sequence_gnd, nshots=nshots)[
                "demodulated_integrated_binned"
            ][ro_pulse.serial]
            iq_gnd = i + 1j * q

            iq_mean_exc = np.mean(iq_exc)
            iq_mean_gnd = np.mean(iq_gnd)
            origin = iq_mean_gnd

            iq_gnd_translated = iq_gnd - origin
            iq_exc_translated = iq_exc - origin
            rotation_angle = np.angle(np.mean(iq_exc_translated))
            # rotation_angle = np.angle(iq_mean_exc - origin)
            iq_exc_rotated = iq_exc_translated * np.exp(-1j * rotation_angle) + origin
            iq_gnd_rotated = iq_gnd_translated * np.exp(-1j * rotation_angle) + origin

            # sort both lists of complex numbers by their real components
            # combine all real number values into one list
            # for each item in that list calculate the cumulative distribution
            # (how many items above that value)
            # the real value that renders the biggest difference between the two distributions is the threshold
            # that is the one that maximises fidelity

            real_values_exc = iq_exc_rotated.real
            real_values_gnd = iq_gnd_rotated.real
            real_values_combined = np.concatenate((real_values_exc, real_values_gnd))
            real_values_combined.sort()

            cum_distribution_exc = [
                sum(map(lambda x: x.real >= real_value, real_values_exc)) for real_value in real_values_combined
            ]
            cum_distribution_gnd = [
                sum(map(lambda x: x.real >= real_value, real_values_gnd)) for real_value in real_values_combined
            ]
            cum_distribution_diff = np.abs(np.array(cum_distribution_exc) - np.array(cum_distribution_gnd))
            argmax = np.argmax(cum_distribution_diff)
            threshold = real_values_combined[argmax]
            errors_exc = nshots - cum_distribution_exc[argmax]
            errors_gnd = cum_distribution_gnd[argmax]
            fidelity = cum_distribution_diff[argmax] / nshots
            assignment_fidelity = 1 - (errors_exc + errors_gnd) / nshots / 2
            # assignment_fidelity = 1/2 + (cum_distribution_exc[argmax] - cum_distribution_gnd[argmax])/nshots/2
            results[qubit] = ((rotation_angle * 360 / (2 * np.pi)) % 360, threshold, fidelity, assignment_fidelity)
        return results<|MERGE_RESOLUTION|>--- conflicted
+++ resolved
@@ -52,7 +52,6 @@
         self.hardware_avg = self.settings["settings"]["hardware_avg"]
         self.relaxation_time = self.settings["settings"]["relaxation_time"]
 
-<<<<<<< HEAD
         # FIX: Set attenuation again to the original value after sweep attenuation in punchout
         if hasattr(self, "qubit_instrument_map"):
             for qubit in range(self.nqubits):
@@ -139,10 +138,6 @@
                     )
 
                 super().update(updates)
-=======
-        if self.is_connected:
-            self.setup()
->>>>>>> d8783368
 
     def set_lo_drive_frequency(self, qubit, freq):
         self.qd_port[qubit].lo_frequency = freq
@@ -334,57 +329,7 @@
 
         # Process Pulse Sequence. Assign pulses to instruments and generate waveforms & program
         instrument_pulses = {}
-<<<<<<< HEAD
-        changed = {}
-
-        readout_instruments = [
-            self.instruments[instrument]
-            for instrument in self.instruments
-            if self.settings["instruments"][instrument]["roles"] == ["readout"]
-        ]
-
-        control_instruments = [
-            self.instruments[instrument]
-            for instrument in self.instruments
-            if self.settings["instruments"][instrument]["roles"] == ["control"]
-        ]
-
-        # STEP 1: upload sequence
-        for instrument in readout_instruments + control_instruments:
-            instrument_pulses[instrument.name] = copy.deepcopy(sequence.get_channel_pulses(*instrument.channels))
-            for pulse in instrument_pulses[instrument.name]:
-                # FIXME: this will not work with arbitrary frequencies
-                if abs(pulse.frequency) > instrument.FREQUENCY_LIMIT:
-                    changed[pulse] = pulse.serial
-                    if instrument in readout_instruments:
-                        if_frequency = self.native_gates["single_qubit"][pulse.qubit]["MZ"]["if_frequency"]
-                        self.set_lo_readout_frequency(pulse.qubit, pulse.frequency - if_frequency)
-                    elif instrument in control_instruments:
-                        if_frequency = self.native_gates["single_qubit"][pulse.qubit]["RX"]["if_frequency"]
-                        self.set_lo_drive_frequency(pulse.qubit, pulse.frequency - if_frequency)
-                    pulse.frequency = if_frequency
-            instrument.process_pulse_sequence(instrument_pulses[instrument.name], nshots, self.relaxation_time)
-            instrument.upload()
-
-        # STEP 2: play sequence
-        for instrument in readout_instruments + control_instruments:
-            if instrument_pulses[instrument.name]:
-                instrument.play_sequence()
-        # STEP 3: acquire results
-        acquisition_results = {}
-        for instrument in readout_instruments:
-            if instrument_pulses[instrument.name] and instrument_pulses[instrument.name].ro_pulses:
-                results = instrument.acquire()
-                existing_keys = set(acquisition_results.keys()) & set(results.keys())
-                for key, value in results.items():
-                    if key in existing_keys:
-                        acquisition_results[key].update(value)
-                    else:
-                        acquisition_results[key] = value
-
-=======
         roles = {}
->>>>>>> d8783368
         data = {}
         for name in self.instruments:
             roles[name] = self.settings["instruments"][name]["roles"]
@@ -451,14 +396,6 @@
             data[ro_pulse.qubit] = copy.copy(data[ro_pulse.serial])
         return data
 
-<<<<<<< HEAD
-    def sweep(self, sequence, *sweepers, nshots=1024, average=True, relaxation_time=None):
-        results = {}
-        sweeper_pulses = {}
-        # create copy of the sequence
-        copy_sequence = copy.deepcopy(sequence)
-        map_original_shifted = {pulse: pulse.serial for pulse in copy.deepcopy(copy_sequence).ro_pulses}
-=======
     def sweep(self, sequence, *sweepers, nshots=None, average=True, relaxation_time=None):
         id_results = {}
         map_id_serial = {}
@@ -471,7 +408,6 @@
             nshots = 1
         else:
             navgs = 1
->>>>>>> d8783368
 
         if relaxation_time is None:
             relaxation_time = self.relaxation_time
@@ -528,112 +464,8 @@
     ):
         sweeper = sweepers[0]
 
-<<<<<<< HEAD
-        # store values before starting to sweep
-        original_value = self._save_original_value(sweeper, sweeper_pulses)
-
-        # perform sweep recursively
-        for value in sweeper.values:
-            self._update_pulse_sequence_parameters(
-                sweeper, sweeper_pulses, original_sequence, map_original_shifted, value
-            )
-            if len(sweepers) > 1:
-                self._sweep_recursion(
-                    sequence,
-                    original_sequence,
-                    *sweepers[1:],
-                    nshots=nshots,
-                    average=average,
-                    relaxation_time=relaxation_time,
-                    results=results,
-                    sweeper_pulses=sweeper_pulses,
-                    map_original_shifted=map_original_shifted,
-                )
-            else:
-                new_sequence = copy.deepcopy(sequence)
-                result = self.execute_pulse_sequence(new_sequence, nshots)
-                # colllect result and append to original pulse
-                for original_pulse, new_serial in map_original_shifted.items():
-                    acquisition = result[new_serial].average if average else result[new_serial]
-
-                    if original_pulse.serial in results:
-                        results[original_pulse.serial] += acquisition
-                        results[original_pulse.qubit] += acquisition
-                    else:
-                        results[original_pulse.serial] = acquisition
-                        results[original_pulse.qubit] = copy.copy(results[original_pulse.serial])
-
-        # restore initial value of the pulse
-        self._restore_initial_value(sweeper, sweeper_pulses, original_value)
-
-    def _save_original_value(self, sweeper, sweeper_pulses):
-        """Helper method for _sweep_recursion"""
-        original_value = {}
-        # save original value of the parameter swept
-        if sweeper.pulses is not None:
-            pulses = sweeper_pulses[sweeper.parameter]
-            for pulse in pulses:
-                original_value[pulse] = getattr(pulses[pulse], sweeper.parameter.name)
-
-        if sweeper.qubits is not None:
-            for qubit in sweeper.qubits:
-                if sweeper.parameter is Parameter.attenuation:
-                    original_value[qubit.name] = self.get_attenuation(qubit)
-                elif sweeper.parameter is Parameter.gain:
-                    original_value[qubit.name] = self.get_gain(qubit)
-                elif sweeper.parameter is Parameter.bias:
-                    original_value[qubit.name] = self.get_bias(qubit)
-
-        return original_value
-
-    def _restore_initial_value(self, sweeper, sweeper_pulses, original_value):
-        """Helper method for _sweep_recursion"""
-        if sweeper.pulses is not None:
-            pulses = sweeper_pulses[sweeper.parameter]
-            for pulse in pulses:
-                setattr(pulses[pulse], sweeper.parameter.name, original_value[pulse])
-
-        if sweeper.qubits is not None:
-            for qubit in sweeper.qubits:
-                if sweeper.parameter is Parameter.attenuation:
-                    self.set_attenuation(qubit, original_value[qubit.name])
-                elif sweeper.parameter is Parameter.gain:
-                    self.set_gain(qubit, original_value[qubit.name])
-                elif sweeper.parameter is Parameter.bias:
-                    self.set_bias(qubit, original_value[qubit.name])
-
-    def _update_pulse_sequence_parameters(
-        self, sweeper, sweeper_pulses, original_sequence, map_original_shifted, value
-    ):
-        """Helper method for _sweep_recursion"""
-        if sweeper.pulses is not None:
-            pulses = sweeper_pulses[sweeper.parameter]
-            for pulse in pulses:
-                update_value = value
-                if sweeper.parameter is Parameter.frequency:
-                    if pulses[pulse].type is PulseType.READOUT:
-                        update_value += self.qubits[pulses[pulse].qubit].readout_frequency
-                    else:
-                        update_value += self.qubits[pulses[pulse].qubit].drive_frequency
-                    setattr(pulses[pulse], sweeper.parameter.name, update_value)
-                elif sweeper.parameter is Parameter.amplitude:
-                    if pulses[pulse].type is PulseType.READOUT:
-                        current_amplitude = self.native_gates["single_qubit"][pulses[pulse].qubit]["MZ"]["amplitude"]
-                    else:
-                        current_amplitude = self.native_gates["single_qubit"][pulses[pulse].qubit]["RX"]["amplitude"]
-                    setattr(pulses[pulse], sweeper.parameter.name, float(current_amplitude * update_value))
-                if pulses[pulse].type is PulseType.READOUT:
-                    to_modify = [
-                        pulse1 for pulse1 in original_sequence.ro_pulses if pulse1.qubit == pulses[pulse].qubit
-                    ]
-                    if to_modify:
-                        map_original_shifted[to_modify[0]] = pulses[pulse].serial
-
-        if sweeper.qubits is not None:
-=======
         initial = {}
         if sweeper.parameter is Parameter.attenuation:
->>>>>>> d8783368
             for qubit in sweeper.qubits:
                 initial[qubit] = self.get_attenuation(qubit)
 
