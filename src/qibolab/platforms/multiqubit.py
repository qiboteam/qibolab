from copy import copy

import numpy as np
from qibo.config import raise_error

from qibolab.platforms.abstract import AbstractPlatform
from qibolab.pulses import PulseSequence
from qibolab.result import ExecutionResults


class MultiqubitPlatform(AbstractPlatform):
    def set_lo_drive_frequency(self, qubit, freq):
        self.qd_port[qubit].lo_frequency = freq

    def get_lo_drive_frequency(self, qubit):
        return self.qd_port[qubit].lo_frequency

    def set_lo_readout_frequency(self, qubit, freq):
        self.ro_port[qubit].lo_frequency = freq

    def get_lo_readout_frequency(self, qubit):
        return self.ro_port[qubit].lo_frequency

    def set_attenuation(self, qubit, att):
        self.ro_port[qubit].attenuation = att

    def set_gain(self, qubit, gain):
        self.qd_port[qubit].gain = gain

    def set_current(self, qubit, current):
        self.qb_port[qubit].current = current

    def setup(self):
        if not self.is_connected:
            raise_error(
                RuntimeError,
                "There is no connection to the instruments, the setup cannot be completed",
            )

        for name in self.instruments:
            # Set up every with the platform settings and the instrument settings
            self.instruments[name].setup(
                **self.settings["settings"],
                **self.settings["instruments"][name]["settings"],
            )

        # Generate ro_channel[qubit], qd_channel[qubit], qf_channel[qubit], qrm[qubit], qcm[qubit], lo_qrm[qubit], lo_qcm[qubit]
        self.ro_channel = {}  # readout
        self.qd_channel = {}  # qubit drive
        self.qf_channel = {}  # qubit flux
        self.qb_channel = {}  # qubit flux biassing
        self.qrm = {}  # qubit readout module
        self.qdm = {}  # qubit drive module
        self.qfm = {}  # qubit flux module
        self.qbm = {}  # qubit flux biassing module
        self.ro_port = {}
        self.qd_port = {}
        self.qf_port = {}
        self.qb_port = {}
        for qubit in self.qubit_channel_map:
            self.ro_channel[qubit] = self.qubit_channel_map[qubit][0]
            self.qd_channel[qubit] = self.qubit_channel_map[qubit][1]
            self.qb_channel[qubit] = self.qubit_channel_map[qubit][2]
            self.qf_channel[qubit] = self.qubit_channel_map[qubit][3]

            if not self.qubit_instrument_map[qubit][0] is None:
                self.qrm[qubit] = self.instruments[self.qubit_instrument_map[qubit][0]]
                self.ro_port[qubit] = self.qrm[qubit].ports[
                    self.qrm[qubit].channel_port_map[self.qubit_channel_map[qubit][0]]
                ]
            if not self.qubit_instrument_map[qubit][1] is None:
                self.qdm[qubit] = self.instruments[self.qubit_instrument_map[qubit][1]]
                self.qd_port[qubit] = self.qdm[qubit].ports[
                    self.qdm[qubit].channel_port_map[self.qubit_channel_map[qubit][1]]
                ]
            if not self.qubit_instrument_map[qubit][2] is None:
                self.qfm[qubit] = self.instruments[self.qubit_instrument_map[qubit][2]]
                self.qf_port[qubit] = self.qfm[qubit].ports[
                    self.qfm[qubit].channel_port_map[self.qubit_channel_map[qubit][2]]
                ]
            if not self.qubit_instrument_map[qubit][3] is None:
                self.qbm[qubit] = self.instruments[self.qubit_instrument_map[qubit][3]]
                self.qb_port[qubit] = self.qbm[qubit].dacs[self.qubit_channel_map[qubit][3]]

    def execute_pulse_sequence(self, sequence: PulseSequence, nshots=None):
<<<<<<< HEAD
        # DEBUG: Performance
        # from datetime import datetime
        # start = datetime.now()
=======
>>>>>>> 687fd882

        if not self.is_connected:
            raise_error(RuntimeError, "Execution failed because instruments are not connected.")
        if nshots is None:
            nshots = self.hardware_avg

        # DEBUG: Plot Pulse Sequence
        # sequence.plot('plot.png')
        # DEBUG: sync_en
        # from qblox_instruments.qcodes_drivers.cluster import Cluster
        # cluster:Cluster = self.instruments['cluster'].device
        # for module in cluster.modules:
        #     if module.get("present"):
        #         for sequencer in module.sequencers:
        #             if sequencer.get('sync_en'):
        #                 print(f"type: {module.module_type}, sequencer: {sequencer.name}, sync_en: True")

        # Process Pulse Sequence. Assign pulses to instruments and generate waveforms & program
        instrument_pulses = {}
        roles = {}
        ro_pulses = {}
        changed = {}
        data = {}
        for name in self.instruments:
            roles[name] = self.settings["instruments"][name]["roles"]
            if "control" in roles[name] or "readout" in roles[name]:
                instrument_pulses[name] = sequence.get_channel_pulses(*self.instruments[name].channels)
                # Change pulses frequency to if and correct lo accordingly (before was done in qibolab)

                if "readout" in roles[name]:
                    for pulse in instrument_pulses[name]:
                        ro_pulses[pulse.serial] = pulse
                        if abs(pulse.frequency) > self.instruments[name].FREQUENCY_LIMIT:
                            # TODO: implement algorithm to find correct LO
                            if_frequency = self.native_gates["single_qubit"][pulse.qubit]["MZ"]["frequency"]
                            self.set_lo_readout_frequency(pulse.qubit, pulse.frequency - if_frequency)
                            pulse.frequency = if_frequency
                            changed[pulse.serial] = True
                elif "control" in roles[name]:
                    for pulse in instrument_pulses[name]:
                        if abs(pulse.frequency) > self.instruments[name].FREQUENCY_LIMIT:
                            # TODO: implement algorithm to find correct LO
                            if_frequency = self.native_gates["single_qubit"][pulse.qubit]["RX"]["frequency"]
                            self.set_lo_drive_frequency(pulse.qubit, pulse.frequency - if_frequency)
                            pulse.frequency = if_frequency
                            changed[pulse.serial] = True

                self.instruments[name].process_pulse_sequence(instrument_pulses[name], nshots, self.repetition_duration)
                self.instruments[name].upload()
        for name in self.instruments:
            if "control" in roles[name] or "readout" in roles[name]:
                if not instrument_pulses[name].is_empty:
                    self.instruments[name].play_sequence()

        acquisition_results = {}
        for name in self.instruments:
            if "readout" in roles[name]:
                if not instrument_pulses[name].is_empty:
                    if not instrument_pulses[name].ro_pulses.is_empty:
                        if all([pulse.serial in changed for pulse in instrument_pulses[name].ro_pulses]):
                            # FIXME: for precision sweep in resonator spectroscopy
                            # change necessary to perform precision sweep
                            # TODO: move this to instruments (ask Alvaro)
                            # TODO: check if this will work with multiplex
                            for sequencers in self.instruments[name]._sequencers.values():
                                for sequencer in sequencers:
                                    sequencer.pulses = instrument_pulses[name].ro_pulses
                        results = self.instruments[name].acquire()
                        existing_keys = set(acquisition_results.keys()) & set(results.keys())
                        for key, value in results.items():
                            if key in existing_keys:
                                acquisition_results[key].update(value)
                            else:
                                acquisition_results[key] = value
<<<<<<< HEAD
        # DEBUG: Performance
        # stop = datetime.now()
        # print(f"execute_pulse_sequence: Start: {start}, Duration: {(stop - start).total_seconds()}")

        return acquisition_results
=======

        # change back the frequency of the pulses
        for name in self.instruments:
            roles[name] = self.settings["instruments"][name]["roles"]
            if "readout" in roles[name]:
                instrument_pulses[name] = sequence.get_channel_pulses(*self.instruments[name].channels)
                for pulse in instrument_pulses[name]:
                    if pulse.serial in changed:
                        pippo = acquisition_results[pulse.serial]
                        # if abs(pulse.frequency) > 300e6:
                        pulse.frequency += self.get_lo_readout_frequency(pulse.qubit)
                        acquisition_results[pulse.serial] = pippo
            if "control" in roles[name]:
                instrument_pulses[name] = sequence.get_channel_pulses(*self.instruments[name].channels)
                for pulse in instrument_pulses[name]:
                    if pulse.serial in changed:
                        pulse.frequency += self.get_lo_drive_frequency(pulse.qubit)

        for ro_pulse in ro_pulses.values():
            data[ro_pulse.serial] = ExecutionResults.from_components(*acquisition_results[key])
            data[ro_pulse.qubit] = copy(data[ro_pulse.serial])
        return data
>>>>>>> 687fd882

    def measure_fidelity(self, qubits=None, nshots=None):

        self.reload_settings()
        if not qubits:
            qubits = self.qubits
        results = {}
        for qubit in qubits:
            self.qrm[qubit].ports["i1"].hardware_demod_en = True  # required for binning
            # create exc sequence
            sequence_exc = PulseSequence()
            RX_pulse = self.create_RX_pulse(qubit, start=0)
            ro_pulse = self.create_qubit_readout_pulse(qubit, start=RX_pulse.duration)
            sequence_exc.add(RX_pulse)
            sequence_exc.add(ro_pulse)
            amplitude, phase, i, q = self.execute_pulse_sequence(sequence_exc, nshots=nshots)[
                "demodulated_integrated_binned"
            ][ro_pulse.serial]

            iq_exc = i + 1j * q

            sequence_gnd = PulseSequence()
            ro_pulse = self.create_qubit_readout_pulse(qubit, start=0)
            sequence_gnd.add(ro_pulse)

            amplitude, phase, i, q = self.execute_pulse_sequence(sequence_gnd, nshots=nshots)[
                "demodulated_integrated_binned"
            ][ro_pulse.serial]
            iq_gnd = i + 1j * q

            iq_mean_exc = np.mean(iq_exc)
            iq_mean_gnd = np.mean(iq_gnd)
            origin = iq_mean_gnd

            iq_gnd_translated = iq_gnd - origin
            iq_exc_translated = iq_exc - origin
            rotation_angle = np.angle(np.mean(iq_exc_translated))
            # rotation_angle = np.angle(iq_mean_exc - origin)
            iq_exc_rotated = iq_exc_translated * np.exp(-1j * rotation_angle) + origin
            iq_gnd_rotated = iq_gnd_translated * np.exp(-1j * rotation_angle) + origin

            # sort both lists of complex numbers by their real components
            # combine all real number values into one list
            # for each item in that list calculate the cumulative distribution
            # (how many items above that value)
            # the real value that renders the biggest difference between the two distributions is the threshold
            # that is the one that maximises fidelity

            real_values_exc = iq_exc_rotated.real
            real_values_gnd = iq_gnd_rotated.real
            real_values_combined = np.concatenate((real_values_exc, real_values_gnd))
            real_values_combined.sort()

            cum_distribution_exc = [
                sum(map(lambda x: x.real >= real_value, real_values_exc)) for real_value in real_values_combined
            ]
            cum_distribution_gnd = [
                sum(map(lambda x: x.real >= real_value, real_values_gnd)) for real_value in real_values_combined
            ]
            cum_distribution_diff = np.abs(np.array(cum_distribution_exc) - np.array(cum_distribution_gnd))
            argmax = np.argmax(cum_distribution_diff)
            threshold = real_values_combined[argmax]
            errors_exc = nshots - cum_distribution_exc[argmax]
            errors_gnd = cum_distribution_gnd[argmax]
            fidelity = cum_distribution_diff[argmax] / nshots
            assignment_fidelity = 1 - (errors_exc + errors_gnd) / nshots / 2
            # assignment_fidelity = 1/2 + (cum_distribution_exc[argmax] - cum_distribution_gnd[argmax])/nshots/2
            results[qubit] = ((rotation_angle * 360 / (2 * np.pi)) % 360, threshold, fidelity, assignment_fidelity)
        return results<|MERGE_RESOLUTION|>--- conflicted
+++ resolved
@@ -83,12 +83,6 @@
                 self.qb_port[qubit] = self.qbm[qubit].dacs[self.qubit_channel_map[qubit][3]]
 
     def execute_pulse_sequence(self, sequence: PulseSequence, nshots=None):
-<<<<<<< HEAD
-        # DEBUG: Performance
-        # from datetime import datetime
-        # start = datetime.now()
-=======
->>>>>>> 687fd882
 
         if not self.is_connected:
             raise_error(RuntimeError, "Execution failed because instruments are not connected.")
@@ -163,13 +157,6 @@
                                 acquisition_results[key].update(value)
                             else:
                                 acquisition_results[key] = value
-<<<<<<< HEAD
-        # DEBUG: Performance
-        # stop = datetime.now()
-        # print(f"execute_pulse_sequence: Start: {start}, Duration: {(stop - start).total_seconds()}")
-
-        return acquisition_results
-=======
 
         # change back the frequency of the pulses
         for name in self.instruments:
@@ -192,7 +179,6 @@
             data[ro_pulse.serial] = ExecutionResults.from_components(*acquisition_results[key])
             data[ro_pulse.qubit] = copy(data[ro_pulse.serial])
         return data
->>>>>>> 687fd882
 
     def measure_fidelity(self, qubits=None, nshots=None):
 
