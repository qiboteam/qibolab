from qibo.config import raise_error

from qibolab.platforms.abstract import AbstractPlatform


class DesignPlatform(AbstractPlatform):
    """Platform that using an instrument design.

    This will maybe replace the ``AbstractPlatform`` object
    and work as a generic platform that works with an arbitrary
    ``InstrumentDesign``.
    """

    def __init__(self, name, design, runcard):
        super().__init__(name, runcard)
        self.design = design

    def connect(self):
        self.design.connect()
        self.is_connected = True

    def setup(self):
        self.design.setup()

    def start(self):
        self.design.start()

    def stop(self):
        self.design.stop()

    def disconnect(self):
        self.design.disconnect()
        self.is_connected = False

    def execute_pulse_sequence(self, sequence, nshots=1024, relaxation_time=None, raw_adc=False):
        if relaxation_time is None:
            relaxation_time = self.relaxation_time
        return self.design.play(self.qubits, sequence, nshots=nshots, relaxation_time=relaxation_time, raw_adc=raw_adc)

    def sweep(self, sequence, *sweepers, nshots=1024, relaxation_time=None, average=True):
        if relaxation_time is None:
            relaxation_time = self.relaxation_time
        return self.design.sweep(
            self.qubits, sequence, *sweepers, nshots=nshots, relaxation_time=relaxation_time, average=average
        )

    def set_lo_drive_frequency(self, qubit, freq):
        self.qubits[qubit].drive.local_oscillator.frequency = freq

    def get_lo_drive_frequency(self, qubit):
        return self.qubits[qubit].drive.local_oscillator.frequency

    def set_lo_readout_frequency(self, qubit, freq):
        self.qubits[qubit].readout.local_oscillator.frequency = freq

    def get_lo_readout_frequency(self, qubit):
        return self.qubits[qubit].readout.local_oscillator.frequency

<<<<<<< HEAD
    def get_lo_drive_shared(self, qubits):
        unique_lo = {}
        for qubit in qubits:
            if self.qubits[qubit].drive.local_oscillator.name in unique_lo:
                unique_lo[self.qubits[qubit].drive.local_oscillator.name][1].append(qubit)
            else:
                unique_lo[self.qubits[qubit].drive.local_oscillator.name] = (self.qubits[qubit].drive.local_oscillator, [qubit]) 
        return unique_lo
        
=======
    def set_lo_twpa_frequency(self, qubit, freq):
        self.qubits[qubit].twpa.local_oscillator.frequency = freq

    def get_lo_twpa_frequency(self, qubit):
        return self.qubits[qubit].twpa.local_oscillator.frequency

    def set_lo_twpa_power(self, qubit, power):
        self.qubits[qubit].twpa.local_oscillator.power = power

    def get_lo_twpa_power(self, qubit):
        return self.qubits[qubit].twpa.local_oscillator.power
>>>>>>> a13fd1f5

    def set_attenuation(self, qubit, att):
        raise_error(NotImplementedError, f"{self.name} does not support attenuation.")

    def get_attenuation(self, qubit):
        raise_error(NotImplementedError, f"{self.name} does not support attenuation.")

    def set_gain(self, qubit, gain):
        raise_error(NotImplementedError, f"{self.name} does not support gain.")

    def get_gain(self, qubit):
        raise_error(NotImplementedError, f"{self.name} does not support gain.")

    def set_bias(self, qubit, bias):
        if self.qubits[qubit].flux is None:
            raise_error(NotImplementedError, f"{self.name} does not have flux.")
        self.qubits[qubit].flux.bias = bias

    def get_bias(self, qubit):
        return self.qubits[qubit].flux.bias<|MERGE_RESOLUTION|>--- conflicted
+++ resolved
@@ -56,17 +56,18 @@
     def get_lo_readout_frequency(self, qubit):
         return self.qubits[qubit].readout.local_oscillator.frequency
 
-<<<<<<< HEAD
     def get_lo_drive_shared(self, qubits):
         unique_lo = {}
         for qubit in qubits:
             if self.qubits[qubit].drive.local_oscillator.name in unique_lo:
                 unique_lo[self.qubits[qubit].drive.local_oscillator.name][1].append(qubit)
             else:
-                unique_lo[self.qubits[qubit].drive.local_oscillator.name] = (self.qubits[qubit].drive.local_oscillator, [qubit]) 
+                unique_lo[self.qubits[qubit].drive.local_oscillator.name] = (
+                    self.qubits[qubit].drive.local_oscillator,
+                    [qubit],
+                )
         return unique_lo
-        
-=======
+
     def set_lo_twpa_frequency(self, qubit, freq):
         self.qubits[qubit].twpa.local_oscillator.frequency = freq
 
@@ -78,7 +79,6 @@
 
     def get_lo_twpa_power(self, qubit):
         return self.qubits[qubit].twpa.local_oscillator.power
->>>>>>> a13fd1f5
 
     def set_attenuation(self, qubit, att):
         raise_error(NotImplementedError, f"{self.name} does not support attenuation.")
