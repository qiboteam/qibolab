import math
import re
from abc import ABC, abstractmethod
from collections import defaultdict
from dataclasses import dataclass, field
from pathlib import Path
from typing import Dict, List, Optional, Tuple, Union

import networkx as nx
import yaml
from qibo import gates
from qibo.config import log, raise_error
from qibo.models import Circuit

from qibolab.designs.channels import Channel
from qibolab.platforms.native import NativeType, SingleQubitNatives, TwoQubitNatives
from qibolab.pulses import PulseSequence

QubitId = Union[str, int]
"""Type for qubit names."""


@dataclass
class Qubit:
    """Representation of a physical qubit.

    Qubit objects are instantiated by :class:`qibolab.platforms.platform.Platform`
    but they are passed to instrument designs in order to play pulses.

    Args:
        name (int, str): Qubit number or name.
        readout (:class:`qibolab.platforms.utils.Channel`): Channel used to
            readout pulses to the qubit.
        feedback (:class:`qibolab.platforms.utils.Channel`): Channel used to
            get readout feedback from the qubit.
        drive (:class:`qibolab.platforms.utils.Channel`): Channel used to
            send drive pulses to the qubit.
        flux (:class:`qibolab.platforms.utils.Channel`): Channel used to
            send flux pulses to the qubit.
        Other characterization parameters for the qubit, loaded from the runcard.
    """

    name: QubitId

    bare_resonator_frequency: int = 0
    readout_frequency: int = 0  # this is the dressed frequency
    drive_frequency: int = 0
    sweetspot: float = 0
    peak_voltage: float = 0
    pi_pulse_amplitude: float = 0
    T1: int = 0
    T2: int = 0
    T2_spin_echo: int = 0
    state0_voltage: int = 0
    state1_voltage: int = 0
    mean_gnd_states: complex = 0 + 0.0j
    mean_exc_states: complex = 0 + 0.0j
    resonator_polycoef_flux: List[float] = field(default_factory=list)

    # filters used for applying CZ gate
    filter: dict = field(default_factory=dict)
    # parameters for single shot classification
    threshold: Optional[float] = None
    iq_angle: float = 0.0
    # required for mixers (not sure if it should be here)
    mixer_drive_g: float = 0.0
    mixer_drive_phi: float = 0.0
    mixer_readout_g: float = 0.0
    mixer_readout_phi: float = 0.0

    readout: Optional[Channel] = None
    feedback: Optional[Channel] = None
    twpa: Optional[Channel] = None
    drive: Optional[Channel] = None
    flux: Optional[Channel] = None
    flux_coupler: Optional[List["Qubit"]] = None
<<<<<<< HEAD
    alpha: Optional[float] = None
    
=======

    classifiers_hpars: dict = field(default_factory=dict)
    native_gates: SingleQubitNatives = field(default_factory=SingleQubitNatives)

>>>>>>> a003e756
    def __post_init__(self):
        # register qubit in ``flux`` channel so that we can access
        # ``sweetspot`` and ``filters`` at the channel level
        if self.flux:
            self.flux.qubit = self

    @property
    def channels(self):
        for channel in [self.readout, self.feedback, self.drive, self.flux, self.twpa]:
            if channel is not None:
                yield channel


@dataclass
class QubitPair:
    """Data structure for holding the native two-qubit gates acting on a pair of qubits.

    This is needed for symmetry to the single-qubit gates which are storred in the
    :class:`qibolab.platforms.abstract.Qubit`.

    Qubits are sorted according to ``qubit.name`` such that
    ``qubit1.name < qubit2.name``.
    """

    qubit1: Qubit
    qubit2: Qubit
    native_gates: TwoQubitNatives = field(default_factory=TwoQubitNatives)


class AbstractPlatform(ABC):
    """Abstract platform for controlling quantum devices.

    Args:
        name (str): name of the platform.
        runcard (str): path to the yaml file containing the platform setup.
    """

    def __init__(self, name, runcard):
        log.info(f"Loading platform {name} from runcard {runcard}")
        self.name = name
        self.runcard = runcard

        self.qubits: Dict[QubitId, Qubit] = {}
        self.pairs: Dict[Tuple[QubitId, QubitId], QubitPair] = {}

        # Values for the following are set from the runcard in ``reload_settings``
        self.settings = None
        self.is_connected = False

        self.nqubits = None
        self.resonator_type = None
        self.topology = None

        self.nshots = None
        self.relaxation_time = None
        self.sampling_rate = None

        # TODO: Remove this (needed for the multiqubit platform)
        self.native_gates = {}
        self.two_qubit_native_types = NativeType(0)
        # Load platform settings
        self.reload_settings()

    def __repr__(self):
        return self.name

    def _check_connected(self):
        if not self.is_connected:  # pragma: no cover
            raise_error(RuntimeError, "Cannot access instrument because it is not connected.")

    def reload_settings(self):
        # TODO: Remove ``self.settings``
        if self.settings == None:
            # Load initial configuration
            with open(self.runcard) as file:
                settings = self.settings = yaml.safe_load(file)
        else:
            # Load current configuration
            settings = self.settings

        self.nqubits = settings["nqubits"]
        if "resonator_type" in self.settings:
            self.resonator_type = self.settings["resonator_type"]
        else:
            self.resonator_type = "3D" if self.nqubits == 1 else "2D"

        self.relaxation_time = settings["settings"]["relaxation_time"]
        self.nshots = settings["settings"]["nshots"]
        self.sampling_rate = settings["settings"]["sampling_rate"]
        self.native_gates = settings["native_gates"]

        # Load characterization settings and create ``Qubit`` and ``Channel`` objects
        for q in settings["qubits"]:
            if q in self.qubits:
                for name, value in settings["characterization"]["single_qubit"][q].items():
                    setattr(self.qubits[q], name, value)
            else:
                self.qubits[q] = qubit = Qubit(q, **settings["characterization"]["single_qubit"][q])
                # register channels to qubits when we are using the old format
                # needed for ``NativeGates`` to work
                if "qubit_channel_map" in self.settings:
                    ro, qd, qf, _ = self.settings["qubit_channel_map"][q]
                    if ro is not None:
                        qubit.readout = Channel(ro)
                    if qd is not None:
                        qubit.drive = Channel(qd)
                    if qf is not None:
                        qubit.flux = Channel(qf)
                # register single qubit native gates to Qubit objects
                if q in self.native_gates["single_qubit"]:
                    qubit.native_gates = SingleQubitNatives.from_dict(qubit, self.native_gates["single_qubit"][q])

        for pair in settings["topology"]:
            pair = tuple(sorted(pair))
            if pair not in self.pairs:
                self.pairs[pair] = QubitPair(self.qubits[pair[0]], self.qubits[pair[1]])

        # Load native two-qubit gates
        if "two_qubit" in self.native_gates:
            for pair, gatedict in self.native_gates["two_qubit"].items():
                pair = tuple(sorted(int(q) if q.isdigit() else q for q in pair.split("-")))
                self.pairs[pair].native_gates = TwoQubitNatives.from_dict(self.qubits, gatedict)
                self.two_qubit_native_types |= self.pairs[pair].native_gates.types
        else:
            # dummy value to avoid transpiler failure for single qubit devices
            self.two_qubit_native_types = NativeType.CZ

        if self.topology is None:
            self.topology = nx.Graph()
            self.topology.add_nodes_from(self.qubits.keys())
            self.topology.add_edges_from([(pair.qubit1.name, pair.qubit2.name) for pair in self.pairs.values()])

    def dump(self, path: Path):
        with open(path, "w") as file:
            yaml.dump(self.settings, file, sort_keys=False, indent=4, default_flow_style=None)

    def update(self, updates: dict):
        r"""Updates platform common runcard parameters after calibration actions.

        Args:

            updates (dict): Dictionary containing the parameters to update the runcard. A typical dictionary should be of the following form
                            {`parameter_to_update_in_runcard`:{`qubit0`:`par_value_qubit0`, ..., `qubit_i`:`par_value_qubit_i`, ...}}.
                            The parameters that can be updated by this method are:
                                - readout_frequency (GHz)
                                - readout_attenuation (dimensionless)
                                - bare_resonator_frequency (GHz)
                                - sweetspot(V)
                                - drive_frequency (GHz)
                                - readout_amplitude (dimensionless)
                                - drive_amplitude (dimensionless)
                                - drive_length
                                - t2 (ns)
                                - t2_spin_echo (ns)
                                - t1 (ns)
                                - thresold(V)
                                - iq_angle(deg)
                                - mean_gnd_states(V)
                                - mean_exc_states(V)
                                - beta(dimensionless)



        """

        for par, values in updates.items():
            for qubit, value in values.items():
                # resonator_spectroscopy / resonator_spectroscopy_flux / resonator_punchout_attenuation
                if par == "readout_frequency":
                    freq = int(value * 1e9)
                    self.settings["native_gates"]["single_qubit"][qubit]["MZ"]["frequency"] = freq

                    mz = self.qubits[qubit].native_gates.MZ
                    mz.frequency = freq
                    if mz.if_frequency is not None:
                        mz.if_frequency = freq - self.get_lo_readout_frequency(qubit)
                        self.settings["native_gates"]["single_qubit"][qubit]["MZ"]["if_frequency"] = mz.if_frequency

                    self.qubits[qubit].readout_frequency = freq
                    self.settings["characterization"]["single_qubit"][qubit]["readout_frequency"] = freq

                # resonator_punchout_attenuation
                elif par == "bare_resonator_frequency":
                    freq = int(value * 1e9)
                    self.qubits[qubit].bare_resonator_frequency = freq
                    self.settings["characterization"]["single_qubit"][qubit]["bare_resonator_frequency"] = freq

                # resonator_spectroscopy_flux / qubit_spectroscopy_flux
                elif par == "sweetspot":
                    sweetspot = float(value)
                    self.qubits[qubit].sweetspot = sweetspot
                    self.settings["characterization"]["single_qubit"][qubit]["sweetspot"] = sweetspot

                # qubit_spectroscopy / qubit_spectroscopy_flux / ramsey
                elif par == "drive_frequency":
                    freq = int(value * 1e9)
                    self.settings["native_gates"]["single_qubit"][qubit]["RX"]["frequency"] = freq

                    self.qubits[qubit].native_gates.RX.frequency = freq
                    self.qubits[qubit].drive_frequency = freq
                    self.settings["characterization"]["single_qubit"][qubit]["drive_frequency"] = freq

                elif "amplitude" in par:
                    amplitude = float(value)
                    # resonator_spectroscopy
                    if par == "readout_amplitude" and not math.isnan(amplitude):
                        self.qubits[qubit].native_gates.MZ.amplitude = amplitude
                        self.settings["native_gates"]["single_qubit"][qubit]["MZ"]["amplitude"] = amplitude

                    # rabi_amplitude / flipping
                    if par == "drive_amplitude" or par == "amplitudes":
                        self.qubits[qubit].native_gates.RX.amplitude = amplitude
                        self.settings["native_gates"]["single_qubit"][qubit]["RX"]["amplitude"] = amplitude
                        self.settings["characterization"]["single_qubit"][qubit]["pi_pulse_amplitude"] = amplitude

                # rabi_duration
                elif par == "drive_length":
                    duration = int(value)
                    self.qubits[qubit].native_gates.RX.duration = duration
                    self.settings["native_gates"]["single_qubit"][qubit]["RX"]["duration"] = duration

                # ramsey
                elif par == "t2":
                    t2 = float(value)
                    self.qubits[qubit].T2 = t2
                    self.settings["characterization"]["single_qubit"][qubit]["T2"] = t2

                # spin_echo
                elif par == "t2_spin_echo":
                    t2_spin_echo = float(value)
                    self.qubits[qubit].T2_spin_echo = t2_spin_echo
                    self.settings["characterization"]["single_qubit"][qubit]["T2_spin_echo"] = t2_spin_echo

                # t1
                elif par == "t1":
                    t1 = float(value)
                    self.qubits[qubit].T1 = t1
                    self.settings["characterization"]["single_qubit"][qubit]["T1"] = t1

                # classification
                elif par == "threshold":
                    threshold = float(value)
                    self.qubits[qubit].thresold = threshold
                    self.settings["characterization"]["single_qubit"][qubit]["threshold"] = threshold

                # classification
                elif par == "iq_angle":
                    iq_angle = float(value)
                    self.qubits[qubit].iq_angle = iq_angle
                    self.settings["characterization"]["single_qubit"][qubit]["iq_angle"] = iq_angle

                # classification
                elif par == "mean_gnd_states":
                    mean_gnd_states = str(value)
                    self.qubits[qubit].mean_gnd_states = mean_gnd_states
                    self.settings["characterization"]["single_qubit"][qubit]["mean_gnd_states"] = mean_gnd_states

                # classification
                elif par == "mean_exc_states":
                    mean_exc_states = str(value)
                    self.qubits[qubit].mean_exc_states = mean_exc_states
                    self.settings["characterization"]["single_qubit"][qubit]["mean_exc_states"] = mean_exc_states

                # drag pulse tunning
                elif "beta" in par:
                    rx = self.qubits[qubit].native_gates.RX
                    shape = rx.shape
                    rel_sigma = re.findall(r"[\d]+[.\d]+|[\d]*[.][\d]+|[\d]+", shape)[0]
                    rx.shape = f"Drag({rel_sigma}, {float(value)})"
                    self.settings["native_gates"]["single_qubit"][qubit]["RX"]["shape"] = rx.shape

                elif "length" in par:  # assume only drive length
                    self.qubits[qubit].native_gates.RX.duration = int(value)
                elif par == "classifiers_hpars":
                    self.qubits[qubit].classifiers_hpars = value
                    self.settings["characterization"]["single_qubit"][qubit]["classifiers_hpars"] = value
                elif par == "readout_attenuation":
                    self.set_attenuation(qubit, value)
                else:
                    raise_error(ValueError, f"Unknown parameter {par} for qubit {qubit}")

        # reload_settings after execute any calibration routine keeping fitted parameters
        self.reload_settings()

    @abstractmethod
    def connect(self):
        """Connects to instruments."""

    @abstractmethod
    def setup(self):
        """Prepares instruments to execute experiments."""

    @abstractmethod
    def start(self):
        """Starts all the instruments."""

    @abstractmethod
    def stop(self):
        """Starts all the instruments."""

    @abstractmethod
    def disconnect(self):
        """Disconnects to instruments."""

    @abstractmethod
    def execute_pulse_sequence(self, sequence, nshots=1024, relaxation_time=None, raw_adc=False):
        """Executes a pulse sequence.

        Args:
            sequence (:class:`qibolab.pulses.PulseSequence`): Pulse sequence to execute.
            nshots (int): Number of shots to sample from the experiment. Default is 1024.
            relaxation_time (int): Time to wait for the qubit to relax to its ground state between shots in ns.
                If ``None`` the default value provided as ``repetition_duration`` in the runcard will be used.

        Returns:
            Readout results acquired by after execution.
        """

    def __call__(self, sequence, nshots=1024, relaxation_time=None, raw_adc=False):
        return self.execute_pulse_sequence(sequence, nshots, relaxation_time, raw_adc=raw_adc)

    def sweep(self, sequence, *sweepers, nshots=1024, average=True, relaxation_time=None):
        """Executes a pulse sequence for different values of sweeped parameters.
        Useful for performing chip characterization.

        Example:
            .. testcode::

                import numpy as np
                from qibolab.platform import Platform
                from qibolab.sweeper import Sweeper, Parameter
                from qibolab.pulses import PulseSequence
                from qibolab import ExecutionParameters


                platform = Platform("dummy")
                sequence = PulseSequence()
                parameter = Parameter.frequency
                pulse = platform.create_qubit_readout_pulse(qubit=0, start=0)
                sequence.add(pulse)
                parameter_range = np.random.randint(10, size=10)
                sweeper = Sweeper(parameter, parameter_range, [pulse])
                platform.sweep(sequence, ExecutionParameters(), sweeper)



        Args:
            sequence (:class:`qibolab.pulses.PulseSequence`): Pulse sequence to execute.
            sweepers (:class:`qibolab.sweeper.Sweeper`): Sweeper objects that specify which
                parameters are being sweeped.
            nshots (int): Number of shots to sample from the experiment. Default is 1024.
            relaxation_time (int): Time to wait for the qubit to relax to its ground state between shots in ns.
                If ``None`` the default value provided as ``repetition_duration`` in the runcard will be used.
            average (bool): If ``True`` the IQ results of individual shots are averaged on hardware.

        Returns:
            Readout results acquired by after execution.
        """
        raise_error(NotImplementedError, f"Platform {self.name} does not support sweeping.")

    def create_RX90_pulse(self, qubit, start=0, relative_phase=0):
        return self.qubits[qubit].native_gates.RX90.pulse(start, relative_phase)

    def create_RX_pulse(self, qubit, start=0, relative_phase=0):
        return self.qubits[qubit].native_gates.RX.pulse(start, relative_phase)

    def create_CZ_pulse_sequence(self, qubits, start=0):
        # Check in the settings if qubits[0]-qubits[1] is a key
        pair = tuple(sorted(qubits))
        if pair not in self.pairs or self.pairs[pair].native_gates.CZ is None:
            raise_error(
                ValueError,
                f"Calibration for CZ gate between qubits {qubits[0]} and {qubits[1]} not found.",
            )
        return self.pairs[pair].native_gates.CZ.sequence(start)

    def create_MZ_pulse(self, qubit, start):
        return self.qubits[qubit].native_gates.MZ.pulse(start)

    def create_qubit_drive_pulse(self, qubit, start, duration, relative_phase=0):
        pulse = self.qubits[qubit].native_gates.RX.pulse(start, relative_phase)
        pulse.duration = duration
        return pulse

    def create_qubit_readout_pulse(self, qubit, start):
        return self.create_MZ_pulse(qubit, start)

    # TODO Remove RX90_drag_pulse and RX_drag_pulse, replace them with create_qubit_drive_pulse
    # TODO Add RY90 and RY pulses

    def create_RX90_drag_pulse(self, qubit, start, relative_phase=0, beta=None):
        pulse = self.qubits[qubit].native_gates.RX90.pulse(start, relative_phase)
        if beta is not None:
            pulse.shape = "Drag(5," + str(beta) + ")"
        return pulse

    def create_RX_drag_pulse(self, qubit, start, relative_phase=0, beta=None):
        pulse = self.qubits[qubit].native_gates.RX.pulse(start, relative_phase)
        if beta is not None:
            pulse.shape = "Drag(5," + str(beta) + ")"
        return pulse

    @abstractmethod
    def set_lo_drive_frequency(self, qubit, freq):
        """Set frequency of the qubit drive local oscillator.

        Args:
            qubit (int): qubit whose local oscillator will be modified.
            freq (int): new value of the frequency in Hz.
        """

    @abstractmethod
    def get_lo_drive_frequency(self, qubit):
        """Get frequency of the qubit drive local oscillator in Hz."""

    @abstractmethod
    def set_lo_readout_frequency(self, qubit, freq):
        """Set frequency of the qubit drive local oscillator.

        Args:
            qubit (int): qubit whose local oscillator will be modified.
            freq (int): new value of the frequency in Hz.
        """

    @abstractmethod
    def get_lo_readout_frequency(self, qubit):
        """Get frequency of the qubit readout local oscillator in Hz."""

    @abstractmethod
    def set_lo_twpa_frequency(self, qubit, freq):
        """Set frequency of the local oscillator of the TWPA to which the qubit's feedline is connected to.

        Args:
            qubit (int): qubit whose local oscillator will be modified.
            freq (int): new value of the frequency in Hz.
        """

    @abstractmethod
    def get_lo_twpa_frequency(self, qubit):
        """Get frequency of the local oscillator of the TWPA to which the qubit's feedline is connected to in Hz."""

    @abstractmethod
    def set_lo_twpa_power(self, qubit, power):
        """Set power of the local oscillator of the TWPA to which the qubit's feedline is connected to.

        Args:
            qubit (int): qubit whose local oscillator will be modified.
            power (int): new value of the power in dBm.
        """

    @abstractmethod
    def get_lo_twpa_power(self, qubit):
        """Get power of the local oscillator of the TWPA to which the qubit's feedline is connected to in dBm."""

    @abstractmethod
    def set_attenuation(self, qubit, att):
        """Set attenuation value. Usefeul for calibration routines such as punchout.

        Args:
            qubit (int): qubit whose attenuation will be modified.
            att (int): new value of the attenuation (dB).
        Returns:
            None
        """

    @abstractmethod
    def get_attenuation(self, qubit):
        """Get attenuation value. Usefeul for calibration routines such as punchout."""

    @abstractmethod
    def set_gain(self, qubit, gain):
        """Set gain value. Usefeul for calibration routines such as Rabi oscillations.

        Args:
            qubit (int): qubit whose attenuation will be modified.
            gain (int): new value of the gain (dimensionless).
        Returns:
            None
        """

    @abstractmethod
    def get_gain(self, qubit):
        """Get gain value. Usefeul for calibration routines such as Rabi oscillations."""

    @abstractmethod
    def set_bias(self, qubit, bias):
        """Set bias value. Usefeul for calibration routines involving flux.

        Args:
            qubit (int): qubit whose attenuation will be modified.
            bias (int): new value of the bias (V).
        Returns:
            None
        """

    @abstractmethod
    def get_bias(self, qubit):
        """Get bias value. Usefeul for calibration routines involving flux."""<|MERGE_RESOLUTION|>--- conflicted
+++ resolved
@@ -74,15 +74,12 @@
     drive: Optional[Channel] = None
     flux: Optional[Channel] = None
     flux_coupler: Optional[List["Qubit"]] = None
-<<<<<<< HEAD
     alpha: Optional[float] = None
     
-=======
 
     classifiers_hpars: dict = field(default_factory=dict)
     native_gates: SingleQubitNatives = field(default_factory=SingleQubitNatives)
 
->>>>>>> a003e756
     def __post_init__(self):
         # register qubit in ``flux`` channel so that we can access
         # ``sweetspot`` and ``filters`` at the channel level
