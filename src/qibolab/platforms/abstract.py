--- conflicted
+++ resolved
@@ -3,11 +3,7 @@
 from collections import defaultdict
 from dataclasses import dataclass, field
 from pathlib import Path
-<<<<<<< HEAD
 from typing import List, Optional
-=======
-from typing import Any, List, Optional
->>>>>>> 2362ad03
 
 import numpy as np
 import yaml
@@ -177,13 +173,8 @@
 
         # native gates
         settings["native_gates"] = {}
-<<<<<<< HEAD
-        settings["native_gates"]["single_qubit"] = self.single_qubit_natives#native_single_qubit_gates
-        settings["native_gates"]["two_qubits"] = self.two_qubit_natives#native_two_qubit_gates
-=======
         settings["native_gates"]["single_qubit"] = self.single_qubit_natives
         settings["native_gates"]["two_qubits"] = self.two_qubit_natives
->>>>>>> 2362ad03
 
         settings["characterization"] = {}
         settings["characterization"]["single_qubit"] = {}
@@ -192,12 +183,8 @@
             for key, item in self.qubits[qubit].__dict__.items():
                 if isinstance(item, float) or isinstance(item, int) or isinstance(item, complex) and not key == "name":
                     settings["characterization"]["single_qubit"][qubit][key] = item
-<<<<<<< HEAD
                 elif key == "classifiers_hpars":
                     settings["characterization"]["single_qubit"][qubit][key] = item
-=======
-
->>>>>>> 2362ad03
         with open(path, "a") as file:
             yaml.dump(settings, file, sort_keys=False, indent=4, default_flow_style=False)
 
@@ -213,37 +200,20 @@
             for qubit, value in values.items():
                 if par == "readout_frequency":
                     freq = int(value * 1e9)
-<<<<<<< HEAD
-                    self.native_single_qubit_gates[qubit]["MZ"]["frequency"] = freq
-                    if "if_frequency" in self.native_single_qubit_gates[qubit]["MZ"]:
-                        self.native_single_qubit_gates[qubit]["MZ"][
-                            "if_frequency"
-                        ] = freq - self.get_lo_readout_frequency(qubit)
-=======
                     self.single_qubit_natives[qubit]["MZ"]["frequency"] = freq
                     if "if_frequency" in self.single_qubit_natives[qubit]["MZ"]:
                         self.single_qubit_natives[qubit]["MZ"]["if_frequency"] = freq - self.get_lo_readout_frequency(
                             qubit
                         )
->>>>>>> 2362ad03
                     self.qubits[qubit].readout_frequency = freq
 
                 elif par == "drive_frequency":
                     freq = int(value * 1e9)
-<<<<<<< HEAD
-                    self.native_single_qubit_gates[qubit]["RX"]["frequency"] = freq
-                    if "if_frequency" in self.native_single_qubit_gates[qubit]["RX"]:
-                        self.native_single_qubit_gates[qubit]["RX"][
-                            "if_frequency"
-                        ] = freq - self.get_lo_drive_frequency(qubit)
-                    self.qubits[qubit].readout_frequency = freq
-=======
                     self.single_qubit_natives[qubit]["RX"]["frequency"] = freq
                     if "if_frequency" in self.single_qubit_natives[qubit]["RX"]:
                         self.single_qubit_natives[qubit]["RX"]["if_frequency"] = freq - self.get_lo_drive_frequency(
                             qubit
                         )
->>>>>>> 2362ad03
                     self.qubits[qubit].drive_frequency = freq
                 elif par == "bare_resonator_frequency":
                     freq = int(value * 1e9)
@@ -251,15 +221,9 @@
                 elif "amplitude" in par:
                     amplitude = float(value)
                     if par == "readout_amplitude":
-<<<<<<< HEAD
-                        self.native_single_qubit_gates[qubit]["MZ"]["amplitude"] = amplitude
-                    if par == "drive_amplitude":
-                        self.native_single_qubit_gates[qubit]["RX"]["amplitude"] = amplitude
-=======
                         self.single_qubit_natives[qubit]["MZ"]["amplitude"] = amplitude
                     if par == "drive_amplitude":
                         self.single_qubit_natives[qubit]["RX"]["amplitude"] = amplitude
->>>>>>> 2362ad03
                 elif par == "t2":
                     self.qubits[qubit].T2 = float(value)
                 elif "t1" == par:
@@ -269,31 +233,18 @@
                 elif "iq_angle" == par:
                     self.qubits[qubit].iq_angle = float(value)
                 elif "beta" in par:
-<<<<<<< HEAD
-                    shape = self.native_single_qubit_gates[qubit]["RX"]["shape"]
+                    shape = self.single_qubit_natives[qubit]["RX"]["shape"]
                     rel_sigma = re.findall(r"[\d]+[.\d]+|[\d]*[.][\d]+|[\d]+", shape)[0]
-                    self.native_single_qubit_gates[qubit]["RX"]["shape"] = f"Drag({rel_sigma}, {float(value)})"
+                    self.single_qubit_natives[qubit]["RX"]["shape"] = f"Drag({rel_sigma}, {float(value)})"
 
                 elif "length" in par:  # assume only drive length
-                    self.native_single_qubit_gates[qubit]["RX"]["duration"] = int(value)
+                    self.single_qubit_natives[qubit]["RX"]["duration"] = int(value)
                 elif par == "t2_spin_echo":
                     self.qubits[qubit].T2_spin_echo = int(value)
                 elif par == "classifiers_hpars":
                     self.qubits[qubit].classifiers_hpars = value
                 elif par == "readout_attenuation":
-                    self.qubits[qubit].readout.attenuation = int(value)
-=======
-                    shape = self.single_qubit_natives[qubit]["RX"]["shape"]
-                    rel_sigma = re.findall(r"[\d]+[.\d]+|[\d]*[.][\d]+|[\d]+", shape)[0]
-                    self.single_qubit_natives[qubit]["RX"]["shape"] = f"Drag({rel_sigma}, {float(value)})"
-
-                elif "length" in par:  # assume only drive length
-                    self.single_qubit_natives[qubit]["RX"]["duration"] = int(value)
-                elif par == "t2_spin_echo":
-                    self.qubits[qubit].T2_spin_echo = int(value)
-                elif par == "readout_attenuation":
                     True
->>>>>>> 2362ad03
                 else:
                     raise_error(ValueError, f"Unknown parameter {par}.")
 
