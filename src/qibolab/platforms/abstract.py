from abc import ABC, abstractmethod
from dataclasses import dataclass

import yaml
from qibo import gates
from qibo.config import log, raise_error
from qibo.models import Circuit

from qibolab.pulses import (
    Drag,
    Gaussian,
    Pulse,
    PulseSequence,
    ReadoutPulse,
    Rectangular,
)


@dataclass
class Qubit:
    name: str
    readout_frequency: int = 0
    drive_frequency: int = 0
    sweetspot: float = 0
    peak_voltage: float = 0
    pi_pulse_amplitude: float = 0
    T1: int = 0
    T2: int = 0
    state0_voltage: int = 0
    state1_voltage: int = 0
    mean_gnd_states: complex = 0 + 0.0j
    mean_exc_states: complex = 0 + 0.0j


class AbstractPlatform(ABC):
    """Abstract platform for controlling quantum devices.

    Args:
        name (str): name of the platform.
        runcard (str): path to the yaml file containing the platform setup.
    """

    def __init__(self, name, runcard):
        log.info(f"Loading platform {name} from runcard {runcard}")
        self.name = name
        self.runcard = runcard
        self.is_connected = False
        self.settings = None
        self.reload_settings()

        self.instruments = {}
        # Instantiate instruments
        for name in self.settings["instruments"]:
            lib = self.settings["instruments"][name]["lib"]
            i_class = self.settings["instruments"][name]["class"]
            address = self.settings["instruments"][name]["address"]
            from importlib import import_module

            InstrumentClass = getattr(import_module(f"qibolab.instruments.{lib}"), i_class)
            instance = InstrumentClass(name, address)
            self.instruments[name] = instance

        # Generate qubit_instrument_map from qubit_channel_map and the instruments' channel_port_maps
        self.qubit_instrument_map = {}
        for qubit in self.qubit_channel_map:
            self.qubit_instrument_map[qubit] = [None, None, None, None]
            for name in self.instruments:
                if "channel_port_map" in self.settings["instruments"][name]["settings"]:
                    for channel in self.settings["instruments"][name]["settings"]["channel_port_map"]:
                        if channel in self.qubit_channel_map[qubit]:
                            self.qubit_instrument_map[qubit][self.qubit_channel_map[qubit].index(channel)] = name
                if "s4g_modules" in self.settings["instruments"][name]["settings"]:
                    for channel in self.settings["instruments"][name]["settings"]["s4g_modules"]:
                        if channel in self.qubit_channel_map[qubit]:
                            self.qubit_instrument_map[qubit][self.qubit_channel_map[qubit].index(channel)] = name

    def __repr__(self):
        return self.name

    def __getstate__(self):
        return {
            "name": self.name,
            "runcard": self.runcard,
            "settings": self.settings,
            "is_connected": self.is_connected,
        }

    def __setstate__(self, data):
        self.name = data.get("name")
        self.runcard = data.get("runcard")
        self.settings = data.get("settings")
        self.is_connected = data.get("is_connected")

    def _check_connected(self):
        if not self.is_connected:  # pragma: no cover
            raise_error(RuntimeError, "Cannot access instrument because it is not connected.")

    def reload_settings(self):
        with open(self.runcard) as file:
            self.settings = yaml.safe_load(file)
        self.nqubits = self.settings["nqubits"]
        self.resonator_type = "3D" if self.nqubits == 1 else "2D"
        self.topology = self.settings["topology"]
        self.qubit_channel_map = self.settings["qubit_channel_map"]

        self.hardware_avg = self.settings["settings"]["hardware_avg"]
        self.sampling_rate = self.settings["settings"]["sampling_rate"]
        self.repetition_duration = self.settings["settings"]["repetition_duration"]

        # Load Characterization settings
        self.characterization = self.settings["characterization"]
        self.qubits = {q: Qubit(q, **self.characterization["single_qubit"][q]) for q in self.settings["qubits"]}
        # Load single qubit Native Gates
        self.native_gates = self.settings["native_gates"]
        self.two_qubit_natives = set()
        # Load two qubit Native Gates, if multiqubit platform
        if "two_qubit" in self.native_gates.keys():
            for pairs, gates in self.native_gates["two_qubit"].items():
                self.two_qubit_natives &= set(gates.keys())
        else:
            self.two_qubit_natives = ["CZ"]

        # TODO: remove this
        if self.is_connected:
            self.setup()

    def connect(self):
        """Connects to lab instruments using the details specified in the calibration settings."""
        if not self.is_connected:
            try:
                for name in self.instruments:
                    log.info(f"Connecting to {self.name} instrument {name}.")
                    self.instruments[name].connect()
                self.is_connected = True
            except Exception as exception:
                raise_error(
                    RuntimeError,
                    "Cannot establish connection to " f"{self.name} instruments. " f"Error captured: '{exception}'",
                )

    def setup(self):
        raise_error(NotImplementedError)

    def start(self):
        if self.is_connected:
            for name in self.instruments:
                self.instruments[name].start()

    def stop(self):
        if self.is_connected:
            for name in self.instruments:
                self.instruments[name].stop()

    def disconnect(self):
        if self.is_connected:
            for name in self.instruments:
                self.instruments[name].disconnect()
            self.is_connected = False

    def transpile(self, circuit: Circuit):
        """Transforms a circuit to pulse sequence.

        Args:
            circuit (qibo.models.Circuit): Qibo circuit that respects the platform's
                connectivity and native gates.

        Returns:
            sequence (qibolab.pulses.PulseSequence): Pulse sequence that implements the
                circuit on the qubit.
        """
        import numpy as np

        from qibolab.transpilers import can_execute, transpile

        if not can_execute(circuit, self.two_qubit_natives):
            circuit, hardware_qubits = transpile(circuit, self.two_qubit_natives)

        sequence = PulseSequence()
        sequence.virtual_z_phases = {}
        for qubit in range(circuit.nqubits):
            sequence.virtual_z_phases[qubit] = 0

        for gate in circuit.queue:

            if isinstance(gate, gates.I):
                pass

            elif isinstance(gate, gates.Z):
                qubit = gate.target_qubits[0]
                sequence.virtual_z_phases[qubit] += np.pi

            elif isinstance(gate, gates.RZ):
                qubit = gate.target_qubits[0]
                sequence.virtual_z_phases[qubit] += gate.parameters[0]

            elif isinstance(gate, gates.U3):
                qubit = gate.target_qubits[0]
                # Transform gate to U3 and add pi/2-pulses
                theta, phi, lam = gate.parameters
                # apply RZ(lam)
                sequence.virtual_z_phases[qubit] += lam
                # Fetch pi/2 pulse from calibration
                RX90_pulse_1 = self.create_RX90_pulse(
                    qubit, sequence.finish, relative_phase=sequence.virtual_z_phases[qubit]
                )
                # apply RX(pi/2)
                sequence.append_at_end_of_channel(RX90_pulse_1)
                # apply RZ(theta)
                sequence.virtual_z_phases[qubit] += theta
                # Fetch pi/2 pulse from calibration
                RX90_pulse_2 = self.create_RX90_pulse(
                    qubit, sequence.finish, relative_phase=sequence.virtual_z_phases[qubit] - np.pi
                )
                # apply RX(-pi/2)
                sequence.append_at_end_of_channel(RX90_pulse_2)
                # apply RZ(phi)
                sequence.virtual_z_phases[qubit] += phi

            elif isinstance(gate, gates.M):
                # Add measurement pulse
                measurement_start = sequence.finish
                mz_pulses = []
                for qubit in gate.target_qubits:
                    MZ_pulse = self.create_MZ_pulse(qubit, measurement_start)
                    sequence.add(MZ_pulse)  # append_at_end_of_channel?
                    mz_pulses.append(MZ_pulse.serial)
                gate.pulses = tuple(mz_pulses)

            else:  # pragma: no cover
                raise_error(
                    NotImplementedError,
                    f"Transpilation of {gate.__class__.__name__} gate has not been implemented yet.",
                )

        return sequence

    @abstractmethod
    def execute_pulse_sequence(self, sequence, nshots=None):  # pragma: no cover
        """Executes a pulse sequence.

        Args:
            sequence (:class:`qibolab.pulses.PulseSequence`): Pulse sequence to execute.
            nshots (int): Number of shots to sample from the experiment.
                If ``None`` the default value provided as hardware_avg in the
                calibration yml will be used.

        Returns:
            Readout results acquired by after execution.
        """
        raise NotImplementedError

    def __call__(self, sequence, nshots=None):
        return self.execute_pulse_sequence(sequence, nshots)

    def create_RX90_pulse(self, qubit, start=0, relative_phase=0):
        qd_duration = self.settings["native_gates"]["single_qubit"][qubit]["RX"]["duration"]
        qd_frequency = self.settings["native_gates"]["single_qubit"][qubit]["RX"]["frequency"]
        qd_amplitude = self.settings["native_gates"]["single_qubit"][qubit]["RX"]["amplitude"] / 2
        qd_shape = self.settings["native_gates"]["single_qubit"][qubit]["RX"]["shape"]
        qd_channel = self.settings["qubit_channel_map"][qubit][1]
        from qibolab.pulses import Pulse

        return Pulse(start, qd_duration, qd_amplitude, qd_frequency, relative_phase, qd_shape, qd_channel, qubit=qubit)

    def create_RX_pulse(self, qubit, start=0, relative_phase=0):
        qd_duration = self.settings["native_gates"]["single_qubit"][qubit]["RX"]["duration"]
        qd_frequency = self.settings["native_gates"]["single_qubit"][qubit]["RX"]["frequency"]
        qd_amplitude = self.settings["native_gates"]["single_qubit"][qubit]["RX"]["amplitude"]
        qd_shape = self.settings["native_gates"]["single_qubit"][qubit]["RX"]["shape"]
        qd_channel = self.settings["qubit_channel_map"][qubit][1]
        from qibolab.pulses import Pulse

        return Pulse(start, qd_duration, qd_amplitude, qd_frequency, relative_phase, qd_shape, qd_channel, qubit=qubit)

    def create_MZ_pulse(self, qubit, start):
        ro_duration = self.settings["native_gates"]["single_qubit"][qubit]["MZ"]["duration"]
        ro_frequency = self.settings["native_gates"]["single_qubit"][qubit]["MZ"]["frequency"]
        ro_amplitude = self.settings["native_gates"]["single_qubit"][qubit]["MZ"]["amplitude"]
        ro_shape = self.settings["native_gates"]["single_qubit"][qubit]["MZ"]["shape"]
        ro_channel = self.settings["qubit_channel_map"][qubit][0]
        from qibolab.pulses import ReadoutPulse

        return ReadoutPulse(start, ro_duration, ro_amplitude, ro_frequency, 0, ro_shape, ro_channel, qubit=qubit)

    def create_qubit_drive_pulse(self, qubit, start, duration, relative_phase=0):
        qd_frequency = self.settings["native_gates"]["single_qubit"][qubit]["RX"]["frequency"]
        qd_amplitude = self.settings["native_gates"]["single_qubit"][qubit]["RX"]["amplitude"]
        qd_shape = self.settings["native_gates"]["single_qubit"][qubit]["RX"]["shape"]
        qd_channel = self.settings["qubit_channel_map"][qubit][1]
        from qibolab.pulses import Pulse

        return Pulse(start, duration, qd_amplitude, qd_frequency, relative_phase, qd_shape, qd_channel, qubit=qubit)

    def create_qubit_readout_pulse(self, qubit, start):
        ro_duration = self.settings["native_gates"]["single_qubit"][qubit]["MZ"]["duration"]
        ro_frequency = self.settings["native_gates"]["single_qubit"][qubit]["MZ"]["frequency"]
        ro_amplitude = self.settings["native_gates"]["single_qubit"][qubit]["MZ"]["amplitude"]
        ro_shape = self.settings["native_gates"]["single_qubit"][qubit]["MZ"]["shape"]
        ro_channel = self.settings["qubit_channel_map"][qubit][0]
        from qibolab.pulses import ReadoutPulse

        return ReadoutPulse(start, ro_duration, ro_amplitude, ro_frequency, 0, ro_shape, ro_channel, qubit=qubit)

    # TODO Remove RX90_drag_pulse and RX_drag_pulse, replace them with create_qubit_drive_pulse
    # TODO Add RY90 and RY pulses

    def create_RX90_drag_pulse(self, qubit, start, relative_phase=0, beta=None):
        # create RX pi/2 pulse with drag shape
        qd_duration = self.settings["native_gates"]["single_qubit"][qubit]["RX"]["duration"]
        qd_frequency = self.settings["native_gates"]["single_qubit"][qubit]["RX"]["frequency"]
        qd_amplitude = self.settings["native_gates"]["single_qubit"][qubit]["RX"]["amplitude"] / 2
        qd_shape = self.settings["native_gates"]["single_qubit"][qubit]["RX"]["shape"]
        if beta != None:
            qd_shape = "Drag(5," + str(beta) + ")"

        qd_channel = self.settings["qubit_channel_map"][qubit][1]
        from qibolab.pulses import Pulse

        return Pulse(start, qd_duration, qd_amplitude, qd_frequency, relative_phase, qd_shape, qd_channel, qubit=qubit)

    def create_RX_drag_pulse(self, qubit, start, relative_phase=0, beta=None):
        # create RX pi pulse with drag shape
        qd_duration = self.settings["native_gates"]["single_qubit"][qubit]["RX"]["duration"]
        qd_frequency = self.settings["native_gates"]["single_qubit"][qubit]["RX"]["frequency"]
        qd_amplitude = self.settings["native_gates"]["single_qubit"][qubit]["RX"]["amplitude"]
        qd_shape = self.settings["native_gates"]["single_qubit"][qubit]["RX"]["shape"]
        if beta != None:
            qd_shape = "Drag(5," + str(beta) + ")"

        qd_channel = self.settings["qubit_channel_map"][qubit][1]
        from qibolab.pulses import Pulse

        return Pulse(start, qd_duration, qd_amplitude, qd_frequency, relative_phase, qd_shape, qd_channel, qubit=qubit)

    def set_attenuation(self, qubit, att):
        raise_error(NotImplementedError)

    def get_attenuation(self, qubit):
        raise_error(NotImplementedError)

<<<<<<< HEAD
    def set_gain(self,qubit,gain):
=======
    def set_current(self, qubit, curr):
        raise_error(NotImplementedError)

    def get_current(self, qubit):
>>>>>>> 51ff0e59
        raise_error(NotImplementedError)<|MERGE_RESOLUTION|>--- conflicted
+++ resolved
@@ -338,12 +338,11 @@
     def get_attenuation(self, qubit):
         raise_error(NotImplementedError)
 
-<<<<<<< HEAD
     def set_gain(self,qubit,gain):
-=======
+        raise_error(NotImplementedError)
+        
     def set_current(self, qubit, curr):
         raise_error(NotImplementedError)
 
     def get_current(self, qubit):
->>>>>>> 51ff0e59
         raise_error(NotImplementedError)