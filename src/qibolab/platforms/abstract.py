from typing import List
from qibo.config import log
from abc import ABC, abstractmethod
import yaml
<<<<<<< HEAD
from qibo.core import circuit
from qibolab.circuit import PulseSequence
from qibolab.pulse.pulse import Pulse, ReadoutPulse, Rectangular, Gaussian, Drag
=======
from qibo import gates
from qibolab.pulses import Pulse, ReadoutPulse, Rectangular, Gaussian, Drag
from qibolab.platforms.u3params import U3Params

>>>>>>> 733565af

class AbstractPlatform(ABC):
    """Abstract platform for controlling quantum devices.

    Args:
        name (str): name of the platform.
        runcard (str): path to the yaml file containing the platform setup.
    """
    def __init__(self, name, runcard):
        log.info(f"Loading platform {name} from runcard {runcard}")
        self.name = name
        self.runcard = runcard
        self.is_connected = False
        self.u3params = U3Params()
        # Load platform settings
        with open(runcard, "r") as file:
            self.settings = yaml.safe_load(file)

        self.instruments = {}
        # Instantiate instruments
        for name in self.settings['instruments']:
            lib = self.settings['instruments'][name]['lib']
            i_class = self.settings['instruments'][name]['class']
            address = self.settings['instruments'][name]['address']
            from importlib import import_module
            InstrumentClass = getattr(import_module(f"qibolab.instruments.{lib}"), i_class)
            instance = InstrumentClass(name, address)
            self.instruments[name] = instance

    def __repr__(self):
        return self.name

    def __getstate__(self):
        return {
            "name": self.name,
            "runcard": self.runcard,
            "settings": self.settings,
            "is_connected": self.is_connected
        }

    def __setstate__(self, data):
        self.name = data.get("name")
        self.runcard = data.get("runcard")
        self.settings = data.get("settings")
        self.is_connected = data.get("is_connected")

    def _check_connected(self):
        if not self.is_connected:
            from qibo.config import raise_error
            raise_error(RuntimeError, "Cannot access instrument because it is not connected.")

    def reload_settings(self):
        with open(self.runcard, "r") as file:
            self.settings = yaml.safe_load(file)
        self.setup()

    @abstractmethod
    def run_calibration(self, show_plots=False):  # pragma: no cover
        """Executes calibration routines and updates the settings yml file"""
        from qibolab.calibration import calibration
        ac = calibration.Calibration(self)
        ac.auto_calibrate_plaform()
        # update instruments with new calibration settings
        self.reload_settings()

    def connect(self):
        """Connects to lab instruments using the details specified in the calibration settings."""
        if not self.is_connected:
            try:
                for name in self.instruments:
                    log.info(f"Connecting to {self.name} instrument {name}.")
                    self.instruments[name].connect()
                self.is_connected = True
            except Exception as exception:
                from qibo.config import raise_error
                raise_error(RuntimeError, "Cannot establish connection to "
                            f"{self.name} instruments. "
                            f"Error captured: '{exception}'")

    def setup(self):
        self.hardware_avg = self.settings['settings']['hardware_avg']
        self.sampling_rate = self.settings['settings']['sampling_rate']
        self.repetition_duration = self.settings['settings']['repetition_duration']
        self.minimum_delay_between_instructions = self.settings['settings']['minimum_delay_between_instructions']

        self.qubits = self.settings['qubits']
        self.topology = self.settings['topology']
        self.channels: List[int] = self.settings['channels']
        self.qubit_channel_map = self.settings['qubit_channel_map']

        # Generate qubit_instrument_map from qubit_channel_map and the instruments' channel_port_maps
        self.qubit_instrument_map = {}
        for qubit in self.qubit_channel_map:
            self.qubit_instrument_map[qubit] = [None, None, None]
            for name in self.instruments:
                if 'channel_port_map' in self.settings['instruments'][name]['settings']:
                    for channel in self.settings['instruments'][name]['settings']['channel_port_map']:
                        if channel in self.qubit_channel_map[qubit]:
                             self.qubit_instrument_map[qubit][self.qubit_channel_map[qubit].index(channel)] = name
        # Generate ro_channel[qubit], qd_channel[qubit], qf_channel[qubit], qrm[qubit], qcm[qubit], lo_qrm[qubit], lo_qcm[qubit]
        self.ro_channel = {}
        self.qd_channel = {}
        self.qf_channel = {}
        self.qrm = {}
        self.qcm = {}
        for qubit in self.qubit_channel_map:
            self.ro_channel[qubit] = self.qubit_channel_map[qubit][0]
            self.qd_channel[qubit] = self.qubit_channel_map[qubit][1]
            self.qf_channel[qubit] = self.qubit_channel_map[qubit][2]

            if not self.qubit_instrument_map[qubit][0] is None:
                self.qrm[qubit]  = self.instruments[self.qubit_instrument_map[qubit][0]]
            if not self.qubit_instrument_map[qubit][1] is None:
                self.qcm[qubit]  = self.instruments[self.qubit_instrument_map[qubit][1]]
            # TODO: implement qf modules


        # Load Native Gates
        self.native_gates = self.settings['native_gates']

        if self.is_connected:
            for name in self.instruments:
                # Set up every with the platform settings and the instrument settings
                self.instruments[name].setup(**self.settings['settings'], **self.settings['instruments'][name]['settings'])

        # Load Characterization settings
        self.characterization = self.settings['characterization']

    def start(self):
        if self.is_connected:
            for name in self.instruments:
                self.instruments[name].start()

    def stop(self):
        if self.is_connected:
            for name in self.instruments:
                self.instruments[name].stop()

    def disconnect(self):
        if self.is_connected:
            for name in self.instruments:
                self.instruments[name].disconnect()
            self.is_connected = False

    def asu3(self, gate):
        name = gate.__class__.__name__
        if isinstance(gate, gates.ParametrizedGate):
            return getattr(self.u3params, name)(*gate.parameters)
        else:
            return getattr(self.u3params, name)

    def to_sequence(self, sequence, gate):
        if isinstance(gate, gates.M):
            for q in gate.target_qubits:
                sequence.add_measurement(self, q)

        elif isinstance(gate, gates.I):
            pass

        elif isinstance(gate, gates.Z):
            sequence.phase += gate.parameters[0]

        else:
            q = gate.target_qubits[0]
            u3params = self.asu3(gate)
            sequence.add_u3(self, *u3params, q)

    @abstractmethod
    def execute_pulse_sequence(self, sequence, nshots=None):  # pragma: no cover
        """Executes a pulse sequence.

        Args:
            sequence (:class:`qibolab.pulses.PulseSequence`): Pulse sequence to execute.
            nshots (int): Number of shots to sample from the experiment.
                If ``None`` the default value provided as hardware_avg in the
                calibration yml will be used.

        Returns:
            Readout results acquired by after execution.
        """
        raise NotImplementedError

    def __call__(self, sequence, nshots=None):
        return self.execute_pulse_sequence(sequence, nshots)

    def RX90_pulse(self, qubit, start = 0, phase = 0):
        qd_duration = self.settings['native_gates']['single_qubit'][qubit]['RX']['duration']
        qd_frequency = self.settings['native_gates']['single_qubit'][qubit]['RX']['frequency']
        qd_amplitude = self.settings['native_gates']['single_qubit'][qubit]['RX']['amplitude'] / 2
        qd_shape = self.settings['native_gates']['single_qubit'][qubit]['RX']['shape']
        qd_channel = self.settings['qubit_channel_map'][qubit][1]
        from qibolab.pulse.pulse import Pulse
        return Pulse(start, qd_duration, qd_amplitude, qd_frequency, phase, qd_shape, qd_channel)

    def RX_pulse(self, qubit, start = 0, phase = 0):
        qd_duration = self.settings['native_gates']['single_qubit'][qubit]['RX']['duration']
        qd_frequency = self.settings['native_gates']['single_qubit'][qubit]['RX']['frequency']
        qd_amplitude = self.settings['native_gates']['single_qubit'][qubit]['RX']['amplitude']
        qd_shape = self.settings['native_gates']['single_qubit'][qubit]['RX']['shape']
        qd_channel = self.settings['qubit_channel_map'][qubit][1]
        from qibolab.pulse.pulse import Pulse
        return Pulse(start, qd_duration, qd_amplitude, qd_frequency, phase, qd_shape, qd_channel)

    def MZ_pulse(self, qubit, start, phase = 0):
        ro_duration = self.settings['native_gates']['single_qubit'][qubit]['MZ']['duration']
        ro_frequency = self.settings['native_gates']['single_qubit'][qubit]['MZ']['frequency']
        ro_amplitude = self.settings['native_gates']['single_qubit'][qubit]['MZ']['amplitude']
        ro_shape = self.settings['native_gates']['single_qubit'][qubit]['MZ']['shape']
        ro_channel = self.settings['qubit_channel_map'][qubit][0]
        from qibolab.pulse.pulse import ReadoutPulse
        return ReadoutPulse(start, ro_duration, ro_amplitude, ro_frequency, phase, ro_shape, ro_channel)

    def qubit_drive_pulse(self, qubit, start, duration, phase = 0):
        qd_frequency = self.settings['native_gates']['single_qubit'][qubit]['RX']['frequency']
        qd_amplitude = self.settings['native_gates']['single_qubit'][qubit]['RX']['amplitude']
        qd_shape = self.settings['native_gates']['single_qubit'][qubit]['RX']['shape']
        qd_channel = self.settings['qubit_channel_map'][qubit][1]
        from qibolab.pulse.pulse import Pulse
        return Pulse(start, duration, qd_amplitude, qd_frequency, phase, qd_shape, qd_channel)

    def qubit_readout_pulse(self, qubit, start, phase = 0):
        ro_duration = self.settings['native_gates']['single_qubit'][qubit]['MZ']['duration']
        ro_frequency = self.settings['native_gates']['single_qubit'][qubit]['MZ']['frequency']
        ro_amplitude = self.settings['native_gates']['single_qubit'][qubit]['MZ']['amplitude']
        ro_shape = self.settings['native_gates']['single_qubit'][qubit]['MZ']['shape']
        ro_channel = self.settings['qubit_channel_map'][qubit][0]
        from qibolab.pulse.pulse import ReadoutPulse
        return ReadoutPulse(start, ro_duration, ro_amplitude, ro_frequency, phase, ro_shape, ro_channel)<|MERGE_RESOLUTION|>--- conflicted
+++ resolved
@@ -2,16 +2,12 @@
 from qibo.config import log
 from abc import ABC, abstractmethod
 import yaml
-<<<<<<< HEAD
 from qibo.core import circuit
 from qibolab.circuit import PulseSequence
-from qibolab.pulse.pulse import Pulse, ReadoutPulse, Rectangular, Gaussian, Drag
-=======
 from qibo import gates
-from qibolab.pulses import Pulse, ReadoutPulse, Rectangular, Gaussian, Drag
+from qibolab.pulse import Pulse, ReadoutPulse, Rectangular, Gaussian
 from qibolab.platforms.u3params import U3Params
 
->>>>>>> 733565af
 
 class AbstractPlatform(ABC):
     """Abstract platform for controlling quantum devices.
