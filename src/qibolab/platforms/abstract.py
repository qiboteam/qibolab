from abc import ABC, abstractmethod
from collections import defaultdict
from dataclasses import dataclass, field
from typing import Any, List, Optional

import numpy as np
import yaml
from qibo import gates
from qibo.config import log, raise_error
from qibo.models import Circuit

from qibolab.designs.channels import Channel
from qibolab.pulses import FluxPulse, Pulse, PulseSequence, ReadoutPulse
from qibolab.transpilers import can_execute, transpile


@dataclass
class Qubit:
    """Representation of a physical qubit.

    Qubit objects are instantiated by :class:`qibolab.platforms.platform.Platform`
    but they are passed to instrument designs in order to play pulses.

    Args:
        name (int, str): Qubit number or name.
        readout (:class:`qibolab.platforms.utils.Channel`): Channel used to
            readout pulses to the qubit.
        feedback (:class:`qibolab.platforms.utils.Channel`): Channel used to
            get readout feedback from the qubit.
        drive (:class:`qibolab.platforms.utils.Channel`): Channel used to
            send drive pulses to the qubit.
        flux (:class:`qibolab.platforms.utils.Channel`): Channel used to
            send flux pulses to the qubit.
        Other characterization parameters for the qubit, loaded from the runcard.
    """

    name: str

    readout_frequency: int = 0
    drive_frequency: int = 0
    sweetspot: float = 0
    peak_voltage: float = 0
    pi_pulse_amplitude: float = 0
    T1: int = 0
    T2: int = 0
    state0_voltage: int = 0
    state1_voltage: int = 0
    mean_gnd_states: complex = 0 + 0.0j
    mean_exc_states: complex = 0 + 0.0j
    resonator_polycoef_flux: List[float] = field(default_factory=list)

    # filters used for applying CZ gate
    filter: dict = field(default_factory=dict)
    # parameters for single shot classification
    threshold: Optional[float] = None
    iq_angle: float = 0.0
    # required for integration weights (not sure if it should be here)
    rotation_angle: float = 0.0
    # required for mixers (not sure if it should be here)
    mixer_drive_g: float = 0.0
    mixer_drive_phi: float = 0.0
    mixer_readout_g: float = 0.0
    mixer_readout_phi: float = 0.0

    readout: Optional[Channel] = None
    feedback: Optional[Channel] = None
    twpa: Optional[Channel] = None
    drive: Optional[Channel] = None
    flux: Optional[Channel] = None

    def __post_init__(self):
        # register qubit in ``flux`` channel so that we can access
        # ``sweetspot`` and ``filters`` at the channel level
        if self.flux:
            self.flux.qubit = self

    @property
    def channels(self):
        for channel in [self.readout, self.feedback, self.drive, self.flux, self.twpa]:
            if channel is not None:
                yield channel


class AbstractPlatform(ABC):
    """Abstract platform for controlling quantum devices.

    Args:
        name (str): name of the platform.
        runcard (str): path to the yaml file containing the platform setup.
    """

    def __init__(self, name, runcard):
        log.info(f"Loading platform {name} from runcard {runcard}")
        self.name = name
        self.runcard = runcard

        self.qubits = {}

        # Values for the following are set from the runcard in ``reload_settings``
        self.settings = None
        self.is_connected = False
        self.nqubits = None
        self.resonator_type = None
        self.topology = None
        self.relaxation_time = None
        self.sampling_rate = None

        self.native_single_qubit_gates = {}
        self.native_two_qubit_gates = {}
        self.two_qubit_natives = set()
        # Load platform settings
        self.reload_settings()

    def __repr__(self):
        return self.name

    def _check_connected(self):
        if not self.is_connected:  # pragma: no cover
            raise_error(RuntimeError, "Cannot access instrument because it is not connected.")

    def reload_settings(self):
        # TODO: Remove ``self.settings``
        with open(self.runcard) as file:
            settings = self.settings = yaml.safe_load(file)

        self.nqubits = settings["nqubits"]
        self.resonator_type = "3D" if self.nqubits == 1 else "2D"
        self.topology = settings["topology"]

        self.relaxation_time = settings["settings"]["repetition_duration"]
        self.sampling_rate = settings["settings"]["sampling_rate"]

        # TODO: Create better data structures for native gates
        self.native_gates = settings["native_gates"]
        self.native_single_qubit_gates = self.native_gates["single_qubit"]
        if "two_qubit" in self.native_gates:
            self.native_two_qubit_gates = self.native_gates["two_qubit"]
            for gates in self.native_gates["two_qubit"].values():
                self.two_qubit_natives |= set(gates.keys())
        else:
            # dummy value to avoid transpiler failure for single qubit devices
            self.two_qubit_natives = {"CZ"}

        # Load characterization settings and create ``Qubit`` and ``Channel`` objects
        for q in settings["qubits"]:
            if q in self.qubits:
                for name, value in settings["characterization"]["single_qubit"][q].items():
                    setattr(self.qubits[q], name, value)
            else:
                self.qubits[q] = Qubit(q, **settings["characterization"]["single_qubit"][q])

    @abstractmethod
    def connect(self):
        """Connects to instruments."""

    @abstractmethod
    def setup(self):
        """Prepares instruments to execute experiments."""

    @abstractmethod
    def start(self):
        """Starts all the instruments."""

    @abstractmethod
    def stop(self):
        """Starts all the instruments."""

    @abstractmethod
    def disconnect(self):
        """Disconnects to instruments."""

    def transpile(self, circuit: Circuit):
        """Transforms a circuit to pulse sequence.

        Args:
            circuit (qibo.models.Circuit): Qibo circuit that respects the platform's
                connectivity and native gates.

        Returns:
            sequence (qibolab.pulses.PulseSequence): Pulse sequence that implements the
                circuit on the qubit.
        """
        if not can_execute(circuit, self.two_qubit_natives):
            circuit, _ = transpile(circuit, self.two_qubit_natives)

        sequence = PulseSequence()
        virtual_z_phases = defaultdict(int)

        # keep track of gates that were already added to avoid adding them twice
        already_processed = set()
        # process circuit gates
        for moment in circuit.queue.moments:
            moment_start = sequence.finish
            for gate in moment:
                if isinstance(gate, gates.I) or gate is None or gate in already_processed:
                    pass

                elif isinstance(gate, gates.Z):
                    qubit = gate.target_qubits[0]
                    virtual_z_phases[qubit] += np.pi

                elif isinstance(gate, gates.RZ):
                    qubit = gate.target_qubits[0]
                    virtual_z_phases[qubit] += gate.parameters[0]

                elif isinstance(gate, gates.U3):
                    qubit = gate.target_qubits[0]
                    # Transform gate to U3 and add pi/2-pulses
                    theta, phi, lam = gate.parameters
                    # apply RZ(lam)
                    virtual_z_phases[qubit] += lam
                    # Fetch pi/2 pulse from calibration
                    RX90_pulse_1 = self.create_RX90_pulse(
                        qubit,
                        start=max(sequence.get_qubit_pulses(qubit).finish, moment_start),
                        relative_phase=virtual_z_phases[qubit],
                    )
                    # apply RX(pi/2)
                    sequence.add(RX90_pulse_1)
                    # apply RZ(theta)
                    virtual_z_phases[qubit] += theta
                    # Fetch pi/2 pulse from calibration
                    RX90_pulse_2 = self.create_RX90_pulse(
                        qubit, start=RX90_pulse_1.finish, relative_phase=virtual_z_phases[qubit] - np.pi
                    )
                    # apply RX(-pi/2)
                    sequence.add(RX90_pulse_2)
                    # apply RZ(phi)
                    virtual_z_phases[qubit] += phi

                elif isinstance(gate, gates.M):
                    # Add measurement pulse
                    measurement_start = max(sequence.get_qubit_pulses(*gate.target_qubits).finish, moment_start)
                    gate.pulses = ()
                    for qubit in gate.target_qubits:
                        MZ_pulse = self.create_MZ_pulse(qubit, start=measurement_start)
                        sequence.add(MZ_pulse)
                        gate.pulses = (*gate.pulses, MZ_pulse.serial)

                elif isinstance(gate, gates.CZ):
                    # create CZ pulse sequence with start time = 0
                    cz_sequence, cz_virtual_z_phases = self.create_CZ_pulse_sequence(gate.qubits)

                    # determine the right start time based on the availability of the qubits involved
                    cz_qubits = {*cz_sequence.qubits, *gate.qubits}
                    cz_start = max(sequence.get_qubit_pulses(*cz_qubits).finish, moment_start)

                    # shift the pulses
                    for pulse in cz_sequence.pulses:
                        pulse.start += cz_start

                    # add pulses to the sequence
                    sequence.add(cz_sequence)

                    # update z_phases registers
                    for qubit in cz_virtual_z_phases:
                        virtual_z_phases[qubit] += cz_virtual_z_phases[qubit]

                else:  # pragma: no cover
                    raise_error(
                        NotImplementedError,
                        f"Transpilation of {gate.__class__.__name__} gate has not been implemented yet.",
                    )

                already_processed.add(gate)
        return sequence

    @abstractmethod
<<<<<<< HEAD
    def execute_pulse_sequence(self, sequence, nshots=None, wait_time=None):  # pragma: no cover
=======
    def execute_pulse_sequence(self, sequence, nshots=1024, relaxation_time=None):
>>>>>>> 7d13d208
        """Executes a pulse sequence.

        Args:
            sequence (:class:`qibolab.pulses.PulseSequence`): Pulse sequence to execute.
<<<<<<< HEAD
            nshots (int): Number of shots to sample from the experiment.
                If ``None`` the default value provided as hardware_avg in the
                calibration yml will be used.
            wait_time (int): Relaxation time. For more information see ``wait_time`` argument in :func:`qibolab.platforms.abstract.sweep`.
=======
            nshots (int): Number of shots to sample from the experiment. Default is 1024.
            relaxation_time (int): Time to wait for the qubit to relax to its ground state between shots in ns.
                If ``None`` the default value provided as ``repetition_duration`` in the runcard will be used.
>>>>>>> 7d13d208

        Returns:
            Readout results acquired by after execution.
        """

    def __call__(self, sequence, nshots=1024, relaxation_time=None):
        return self.execute_pulse_sequence(sequence, nshots, relaxation_time)

<<<<<<< HEAD
    def sweep(self, sequence, *sweepers, nshots=1024, average=True, wait_time=None):
        """Executes a pulse sequence for different values of sweeped parameters.
        Useful for performing chip characterization.

        Example:
            .. code-block:: python

                import numpy as np
                from qibolab.platform import Platform
                from qibolab.sweeper import Sweeper
                from qibolab.pulses import PulseSequence


                platform = Platform("dummy")
                sequence = PulseSequence()
                parameter = "frequency"
                pulse = platform.create_qubit_readout_pulse(qubit=0, start=0)
                sequence.add(pulse)
                parameter_range = np.random.randint(10, size=10)
                sweeper = Sweeper(parameter, parameter_range, [pulse])
                platform.sweep(sequence, sweeper)


        Args:
            sequence (:class:`qibolab.pulses.PulseSequence`): Pulse sequence to execute.
            sweepers (:class:`qibolab.sweeper.Sweeper`): Sweeper objects that specify which
                parameters are being sweeped.
            nshots (int): Number of shots to sample from the experiment.
                If ``None`` the default value provided as hardware_avg in the
                calibration yml will be used.
            average (bool): If ``True`` the IQ results of individual shots are averaged
                on hardware.
            wait_time (int): Relaxation time between shots (ns). If ``None`` the default value from the runcard will be used.

        Returns:
            Readout results acquired by after execution.
        """
        raise_error(NotImplementedError, f"Platform {self.name} does not support sweeping.")

    def create_RX90_pulse(self, qubit, start=0, relative_phase=0):
        qd_duration = self.settings["native_gates"]["single_qubit"][qubit]["RX"]["duration"]
        qd_frequency = self.settings["native_gates"]["single_qubit"][qubit]["RX"]["frequency"]
        qd_amplitude = self.settings["native_gates"]["single_qubit"][qubit]["RX"]["amplitude"] / 2
        qd_shape = self.settings["native_gates"]["single_qubit"][qubit]["RX"]["shape"]
        qd_channel = self.settings["qubit_channel_map"][qubit][1]
        from qibolab.pulses import Pulse
=======
    def sweep(self, sequence, *sweepers, nshots=1024, relaxation_time=None, average=True):
        """Executes a pulse sequence for different values of sweeped parameters.

        Useful for performing chip characterization.
>>>>>>> 7d13d208

        Args:
            sequence (:class:`qibolab.pulses.PulseSequence`): Pulse sequence to execute.
            sweepers (:class:`qibolab.sweeper.Sweeper`): Sweeper objects that specify which
                parameters are being sweeped.
            nshots (int): Number of shots to sample from the experiment. Default is 1024.
            relaxation_time (int): Time to wait for the qubit to relax to its ground state between shots in ns.
                If ``None`` the default value provided as ``repetition_duration`` in the runcard will be used.
            average (bool): If ``True`` the IQ results of individual shots are averaged on hardware.

        Returns:
            Readout results acquired by after execution.
        """
        raise_error(NotImplementedError, f"Platform {self.name} does not support sweeping.")

    def get_qd_channel(self, qubit):
        if self.qubits[qubit].drive:
            return self.qubits[qubit].drive.name
        else:
            return self.settings["qubit_channel_map"][qubit][1]

    # TODO: Maybe create a dataclass for native gates
    def create_RX90_pulse(self, qubit, start=0, relative_phase=0):
        pulse_kwargs = self.native_single_qubit_gates[qubit]["RX"]
        qd_duration = pulse_kwargs["duration"]
        qd_frequency = pulse_kwargs["frequency"]
        qd_amplitude = pulse_kwargs["amplitude"] / 2.0
        qd_shape = pulse_kwargs["shape"]
        qd_channel = self.get_qd_channel(qubit)
        return Pulse(start, qd_duration, qd_amplitude, qd_frequency, relative_phase, qd_shape, qd_channel, qubit=qubit)

    def create_RX_pulse(self, qubit, start=0, relative_phase=0):
        pulse_kwargs = self.native_single_qubit_gates[qubit]["RX"]
        qd_duration = pulse_kwargs["duration"]
        qd_frequency = pulse_kwargs["frequency"]
        qd_amplitude = pulse_kwargs["amplitude"]
        qd_shape = pulse_kwargs["shape"]
        qd_channel = self.get_qd_channel(qubit)
        return Pulse(start, qd_duration, qd_amplitude, qd_frequency, relative_phase, qd_shape, qd_channel, qubit=qubit)

    def create_CZ_pulse_sequence(self, qubits, start=0):
        # Check in the settings if qubits[0]-qubits[1] is a key
        if f"{qubits[0]}-{qubits[1]}" in self.settings["native_gates"]["two_qubit"]:
            pulse_sequence_settings = self.settings["native_gates"]["two_qubit"][f"{qubits[0]}-{qubits[1]}"]["CZ"]
        elif f"{qubits[1]}-{qubits[0]}" in self.settings["native_gates"]["two_qubit"]:
            pulse_sequence_settings = self.settings["native_gates"]["two_qubit"][f"{qubits[1]}-{qubits[0]}"]["CZ"]
        else:
            raise_error(
                ValueError,
                f"Calibration for CZ gate between qubits {qubits[0]} and {qubits[1]} not found.",
            )

        # If settings contains only one pulse dictionary, convert it into a list that can be iterated below
        if isinstance(pulse_sequence_settings, dict):
            pulse_sequence_settings = [pulse_sequence_settings]

        from qibolab.pulses import FluxPulse, PulseSequence

        sequence = PulseSequence()
        virtual_z_phases = defaultdict(int)

        for pulse_settings in pulse_sequence_settings:
            if pulse_settings["type"] == "qf":
                qf_duration = pulse_settings["duration"]
                qf_amplitude = pulse_settings["amplitude"]
                qf_shape = pulse_settings["shape"]
                qubit = pulse_settings["qubit"]
                if self.qubits[qubit].flux:
                    qf_channel = self.qubits[qubit].flux.name
                else:
                    qf_channel = self.settings["qubit_channel_map"][qubit][2]
                sequence.add(
                    FluxPulse(
                        start + pulse_settings["relative_start"], qf_duration, qf_amplitude, qf_shape, qf_channel, qubit
                    )
                )
            elif pulse_settings["type"] == "virtual_z":
                virtual_z_phases[pulse_settings["qubit"]] += pulse_settings["phase"]
            else:
                raise NotImplementedError(
                    "Implementation of CZ gates using pulses of types other than `qf` or `virtual_z` is not supported yet."
                )

        return sequence, virtual_z_phases

    def create_MZ_pulse(self, qubit, start):
        pulse_kwargs = self.native_single_qubit_gates[qubit]["MZ"]
        ro_duration = pulse_kwargs["duration"]
        ro_frequency = pulse_kwargs["frequency"]
        ro_amplitude = pulse_kwargs["amplitude"]
        ro_shape = pulse_kwargs["shape"]
        if self.qubits[qubit].readout:
            ro_channel = self.qubits[qubit].readout.name
        else:
            ro_channel = self.settings["qubit_channel_map"][qubit][0]
        return ReadoutPulse(start, ro_duration, ro_amplitude, ro_frequency, 0, ro_shape, ro_channel, qubit=qubit)

    def create_qubit_drive_pulse(self, qubit, start, duration, relative_phase=0):
        pulse_kwargs = self.native_single_qubit_gates[qubit]["RX"]
        qd_frequency = pulse_kwargs["frequency"]
        qd_amplitude = pulse_kwargs["amplitude"]
        qd_shape = pulse_kwargs["shape"]
        qd_channel = self.get_qd_channel(qubit)
        return Pulse(start, duration, qd_amplitude, qd_frequency, relative_phase, qd_shape, qd_channel, qubit=qubit)

    def create_qubit_readout_pulse(self, qubit, start):
        return self.create_MZ_pulse(qubit, start)

    # TODO Remove RX90_drag_pulse and RX_drag_pulse, replace them with create_qubit_drive_pulse
    # TODO Add RY90 and RY pulses

    def create_RX90_drag_pulse(self, qubit, start, relative_phase=0, beta=None):
        # create RX pi/2 pulse with drag shape
        pulse_kwargs = self.native_single_qubit_gates[qubit]["RX"]
        qd_duration = pulse_kwargs["duration"]
        qd_frequency = pulse_kwargs["frequency"]
        qd_amplitude = pulse_kwargs["amplitude"] / 2.0
        qd_shape = pulse_kwargs["shape"]
        if beta != None:
            qd_shape = "Drag(5," + str(beta) + ")"

        qd_channel = self.get_qd_channel(qubit)
        return Pulse(start, qd_duration, qd_amplitude, qd_frequency, relative_phase, qd_shape, qd_channel, qubit=qubit)

    def create_RX_drag_pulse(self, qubit, start, relative_phase=0, beta=None):
        # create RX pi pulse with drag shape
        pulse_kwargs = self.native_single_qubit_gates[qubit]["RX"]
        qd_duration = pulse_kwargs["duration"]
        qd_frequency = pulse_kwargs["frequency"]
        qd_amplitude = pulse_kwargs["amplitude"]
        qd_shape = pulse_kwargs["shape"]
        if beta != None:
            qd_shape = "Drag(5," + str(beta) + ")"

        qd_channel = self.get_qd_channel(qubit)
        return Pulse(start, qd_duration, qd_amplitude, qd_frequency, relative_phase, qd_shape, qd_channel, qubit=qubit)

    def set_attenuation(self, qubit, att):  # pragma: no cover
        """Set attenuation value. Usefeul for calibration routines such as punchout.

        Args:
            qubit (int): qubit whose attenuation will be modified.
            att (int): new value of the attenuation (dB).
        Returns:
            None
        """
        raise_error(NotImplementedError)

    def set_gain(self, qubit, gain):  # pragma: no cover
        """Set gain value. Usefeul for calibration routines such as Rabis.

        Args:
            qubit (int): qubit whose attenuation will be modified.
            gain (int): new value of the gain (dimensionless).
        Returns:
            None
        """
        raise_error(NotImplementedError)

    def set_current(self, qubit, curr):  # pragma: no cover
        """Set current value. Usefeul for calibration routines involving flux.

        Args:
            qubit (int): qubit whose attenuation will be modified.
            curr (int): new value of the current (A).
        Returns:
            None
        """
        raise_error(NotImplementedError)<|MERGE_RESOLUTION|>--- conflicted
+++ resolved
@@ -266,25 +266,14 @@
         return sequence
 
     @abstractmethod
-<<<<<<< HEAD
-    def execute_pulse_sequence(self, sequence, nshots=None, wait_time=None):  # pragma: no cover
-=======
     def execute_pulse_sequence(self, sequence, nshots=1024, relaxation_time=None):
->>>>>>> 7d13d208
         """Executes a pulse sequence.
 
         Args:
             sequence (:class:`qibolab.pulses.PulseSequence`): Pulse sequence to execute.
-<<<<<<< HEAD
-            nshots (int): Number of shots to sample from the experiment.
-                If ``None`` the default value provided as hardware_avg in the
-                calibration yml will be used.
-            wait_time (int): Relaxation time. For more information see ``wait_time`` argument in :func:`qibolab.platforms.abstract.sweep`.
-=======
             nshots (int): Number of shots to sample from the experiment. Default is 1024.
             relaxation_time (int): Time to wait for the qubit to relax to its ground state between shots in ns.
                 If ``None`` the default value provided as ``repetition_duration`` in the runcard will be used.
->>>>>>> 7d13d208
 
         Returns:
             Readout results acquired by after execution.
@@ -293,8 +282,7 @@
     def __call__(self, sequence, nshots=1024, relaxation_time=None):
         return self.execute_pulse_sequence(sequence, nshots, relaxation_time)
 
-<<<<<<< HEAD
-    def sweep(self, sequence, *sweepers, nshots=1024, average=True, wait_time=None):
+    def sweep(self, sequence, *sweepers, nshots=1024, average=True, relaxation_time=None):
         """Executes a pulse sequence for different values of sweeped parameters.
         Useful for performing chip characterization.
 
@@ -316,36 +304,6 @@
                 sweeper = Sweeper(parameter, parameter_range, [pulse])
                 platform.sweep(sequence, sweeper)
 
-
-        Args:
-            sequence (:class:`qibolab.pulses.PulseSequence`): Pulse sequence to execute.
-            sweepers (:class:`qibolab.sweeper.Sweeper`): Sweeper objects that specify which
-                parameters are being sweeped.
-            nshots (int): Number of shots to sample from the experiment.
-                If ``None`` the default value provided as hardware_avg in the
-                calibration yml will be used.
-            average (bool): If ``True`` the IQ results of individual shots are averaged
-                on hardware.
-            wait_time (int): Relaxation time between shots (ns). If ``None`` the default value from the runcard will be used.
-
-        Returns:
-            Readout results acquired by after execution.
-        """
-        raise_error(NotImplementedError, f"Platform {self.name} does not support sweeping.")
-
-    def create_RX90_pulse(self, qubit, start=0, relative_phase=0):
-        qd_duration = self.settings["native_gates"]["single_qubit"][qubit]["RX"]["duration"]
-        qd_frequency = self.settings["native_gates"]["single_qubit"][qubit]["RX"]["frequency"]
-        qd_amplitude = self.settings["native_gates"]["single_qubit"][qubit]["RX"]["amplitude"] / 2
-        qd_shape = self.settings["native_gates"]["single_qubit"][qubit]["RX"]["shape"]
-        qd_channel = self.settings["qubit_channel_map"][qubit][1]
-        from qibolab.pulses import Pulse
-=======
-    def sweep(self, sequence, *sweepers, nshots=1024, relaxation_time=None, average=True):
-        """Executes a pulse sequence for different values of sweeped parameters.
-
-        Useful for performing chip characterization.
->>>>>>> 7d13d208
 
         Args:
             sequence (:class:`qibolab.pulses.PulseSequence`): Pulse sequence to execute.
