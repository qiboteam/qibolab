from typing import List
from qibo.config import log
from abc import ABC, abstractmethod
import yaml
from qibo.core import circuit
from qibolab.circuit import PulseSequence
from qibo import gates
from qibolab.pulse import Pulse, ReadoutPulse, Rectangular, Gaussian
from qibolab.platforms.u3params import U3Params


class AbstractPlatform(ABC):
    """Abstract platform for controlling quantum devices.

    Args:
        name (str): name of the platform.
        runcard (str): path to the yaml file containing the platform setup.
    """
    def __init__(self, name, runcard):
        log.info(f"Loading platform {name} from runcard {runcard}")
        self.name = name
        self.runcard = runcard
        self.is_connected = False
        self.u3params = U3Params()
        # Load platform settings
        with open(runcard, "r") as file:
            self.settings = yaml.safe_load(file)

        self.instruments = {}
        # Instantiate instruments
        for name in self.settings['instruments']:
            lib = self.settings['instruments'][name]['lib']
            i_class = self.settings['instruments'][name]['class']
            address = self.settings['instruments'][name]['address']
            from importlib import import_module
            InstrumentClass = getattr(import_module(f"qibolab.instruments.{lib}"), i_class)
            instance = InstrumentClass(name, address)
            self.instruments[name] = instance

    def __repr__(self):
        return self.name

    def __getstate__(self):
        return {
            "name": self.name,
            "runcard": self.runcard,
            "settings": self.settings,
            "is_connected": self.is_connected
        }

    def __setstate__(self, data):
        self.name = data.get("name")
        self.runcard = data.get("runcard")
        self.settings = data.get("settings")
        self.is_connected = data.get("is_connected")

    def _check_connected(self):
        if not self.is_connected:
            from qibo.config import raise_error
            raise_error(RuntimeError, "Cannot access instrument because it is not connected.")

    def reload_settings(self):
        with open(self.runcard, "r") as file:
            self.settings = yaml.safe_load(file)
        self.setup()

    @abstractmethod
    def run_calibration(self, show_plots=False):  # pragma: no cover
        """Executes calibration routines and updates the settings yml file"""
        from qibolab.calibration import calibration
        ac = calibration.Calibration(self)
        ac.auto_calibrate_plaform()
        # update instruments with new calibration settings
        self.reload_settings()

    def connect(self):
        """Connects to lab instruments using the details specified in the calibration settings."""
        if not self.is_connected:
            try:
                for name in self.instruments:
                    log.info(f"Connecting to {self.name} instrument {name}.")
                    self.instruments[name].connect()
                self.is_connected = True
            except Exception as exception:
                from qibo.config import raise_error
                raise_error(RuntimeError, "Cannot establish connection to "
                            f"{self.name} instruments. "
                            f"Error captured: '{exception}'")

    def setup(self):
        self.hardware_avg = self.settings['settings']['hardware_avg']
        self.sampling_rate = self.settings['settings']['sampling_rate']
        self.repetition_duration = self.settings['settings']['repetition_duration']
        self.minimum_delay_between_instructions = self.settings['settings']['minimum_delay_between_instructions']

        self.qubits = self.settings['qubits']
        self.topology = self.settings['topology']
        self.channels: List[int] = self.settings['channels']
        self.qubit_channel_map = self.settings['qubit_channel_map']

        # Generate qubit_instrument_map from qubit_channel_map and the instruments' channel_port_maps
        self.qubit_instrument_map = {}
        for qubit in self.qubit_channel_map:
            self.qubit_instrument_map[qubit] = [None, None, None]
            for name in self.instruments:
                if 'channel_port_map' in self.settings['instruments'][name]['settings']:
                    for channel in self.settings['instruments'][name]['settings']['channel_port_map']:
                        if channel in self.qubit_channel_map[qubit]:
                             self.qubit_instrument_map[qubit][self.qubit_channel_map[qubit].index(channel)] = name
        # Generate ro_channel[qubit], qd_channel[qubit], qf_channel[qubit], qrm[qubit], qcm[qubit], lo_qrm[qubit], lo_qcm[qubit]
        self.ro_channel = {}
        self.qd_channel = {}
        self.qf_channel = {}
        self.qrm = {}
        self.qcm = {}
        for qubit in self.qubit_channel_map:
            self.ro_channel[qubit] = self.qubit_channel_map[qubit][0]
            self.qd_channel[qubit] = self.qubit_channel_map[qubit][1]
            self.qf_channel[qubit] = self.qubit_channel_map[qubit][2]

            if not self.qubit_instrument_map[qubit][0] is None:
                self.qrm[qubit]  = self.instruments[self.qubit_instrument_map[qubit][0]]
            if not self.qubit_instrument_map[qubit][1] is None:
                self.qcm[qubit]  = self.instruments[self.qubit_instrument_map[qubit][1]]
            # TODO: implement qf modules


        # Load Native Gates
        self.native_gates = self.settings['native_gates']

        if self.is_connected:
            for name in self.instruments:
                # Set up every with the platform settings and the instrument settings
                self.instruments[name].setup(**self.settings['settings'], **self.settings['instruments'][name]['settings'])

        # Load Characterization settings
        self.characterization = self.settings['characterization']

    def start(self):
        if self.is_connected:
            for name in self.instruments:
                self.instruments[name].start()

    def stop(self):
        if self.is_connected:
            for name in self.instruments:
                self.instruments[name].stop()

    def disconnect(self):
        if self.is_connected:
            for name in self.instruments:
                self.instruments[name].disconnect()
            self.is_connected = False

    def asu3(self, gate):
        name = gate.__class__.__name__
        if isinstance(gate, gates.ParametrizedGate):
            return getattr(self.u3params, name)(*gate.parameters)
        else:
            return getattr(self.u3params, name)

    def to_sequence(self, sequence, gate):
        if isinstance(gate, gates.M):
            for q in gate.target_qubits:
                sequence.add_measurement(self, q)

        elif isinstance(gate, gates.I):
            pass

        elif isinstance(gate, gates.Z):
            sequence.phase += gate.parameters[0]

        else:
            q = gate.target_qubits[0]
            u3params = self.asu3(gate)
            sequence.add_u3(self, *u3params, q)

    @abstractmethod
    def execute_pulse_sequence(self, sequence, nshots=None):  # pragma: no cover
        """Executes a pulse sequence.

        Args:
            sequence (:class:`qibolab.pulses.PulseSequence`): Pulse sequence to execute.
            nshots (int): Number of shots to sample from the experiment.
                If ``None`` the default value provided as hardware_avg in the
                calibration yml will be used.

        Returns:
            Readout results acquired by after execution.
        """
        raise NotImplementedError

    def __call__(self, sequence, nshots=None):
        return self.execute_pulse_sequence(sequence, nshots)

    def RX90_pulse(self, qubit, start = 0, phase = 0):
        qd_duration = self.settings['native_gates']['single_qubit'][qubit]['RX']['duration']
        qd_frequency = self.settings['native_gates']['single_qubit'][qubit]['RX']['frequency']
        qd_amplitude = self.settings['native_gates']['single_qubit'][qubit]['RX']['amplitude'] / 2
        qd_shape = self.settings['native_gates']['single_qubit'][qubit]['RX']['shape']
        qd_channel = self.settings['qubit_channel_map'][qubit][1]
        from qibolab.pulse.pulse import Pulse
        return Pulse(start, qd_duration, qd_amplitude, qd_frequency, phase, qd_shape, qd_channel)

    def RX_pulse(self, qubit, start = 0, phase = 0):
        qd_duration = self.settings['native_gates']['single_qubit'][qubit]['RX']['duration']
        qd_frequency = self.settings['native_gates']['single_qubit'][qubit]['RX']['frequency']
        qd_amplitude = self.settings['native_gates']['single_qubit'][qubit]['RX']['amplitude']
        qd_shape = self.settings['native_gates']['single_qubit'][qubit]['RX']['shape']
        qd_channel = self.settings['qubit_channel_map'][qubit][1]
        from qibolab.pulse.pulse import Pulse
        return Pulse(start, qd_duration, qd_amplitude, qd_frequency, phase, qd_shape, qd_channel)

    def MZ_pulse(self, qubit, start, phase = 0):
        ro_duration = self.settings['native_gates']['single_qubit'][qubit]['MZ']['duration']
        ro_frequency = self.settings['native_gates']['single_qubit'][qubit]['MZ']['frequency']
        ro_amplitude = self.settings['native_gates']['single_qubit'][qubit]['MZ']['amplitude']
        ro_shape = self.settings['native_gates']['single_qubit'][qubit]['MZ']['shape']
        ro_channel = self.settings['qubit_channel_map'][qubit][0]
        from qibolab.pulse.pulse import ReadoutPulse
        return ReadoutPulse(start, ro_duration, ro_amplitude, ro_frequency, phase, ro_shape, ro_channel)

    def qubit_drive_pulse(self, qubit, start, duration, phase = 0):
        qd_frequency = self.settings['native_gates']['single_qubit'][qubit]['RX']['frequency']
        qd_amplitude = self.settings['native_gates']['single_qubit'][qubit]['RX']['amplitude']
        qd_shape = self.settings['native_gates']['single_qubit'][qubit]['RX']['shape']
        qd_channel = self.settings['qubit_channel_map'][qubit][1]
        from qibolab.pulse.pulse import Pulse
        return Pulse(start, duration, qd_amplitude, qd_frequency, phase, qd_shape, qd_channel)

    def qubit_readout_pulse(self, qubit, start, phase = 0):
        ro_duration = self.settings['native_gates']['single_qubit'][qubit]['MZ']['duration']
        ro_frequency = self.settings['native_gates']['single_qubit'][qubit]['MZ']['frequency']
        ro_amplitude = self.settings['native_gates']['single_qubit'][qubit]['MZ']['amplitude']
        ro_shape = self.settings['native_gates']['single_qubit'][qubit]['MZ']['shape']
        ro_channel = self.settings['qubit_channel_map'][qubit][0]
<<<<<<< HEAD
        from qibolab.pulse.pulse import ReadoutPulse
        return ReadoutPulse(start, ro_duration, ro_amplitude, ro_frequency, phase, ro_shape, ro_channel)
=======
        from qibolab.pulses import ReadoutPulse
        return ReadoutPulse(start, ro_duration, ro_amplitude, ro_frequency, phase, ro_shape, ro_channel)

    def RX90_drag_pulse(self, qubit, start, phase=0, beta=None):
        #create RX pi/2 pulse with drag shape
        qd_duration = self.settings['native_gates']['single_qubit'][qubit]['RX']['duration'] 
        qd_frequency = self.settings['native_gates']['single_qubit'][qubit]['RX']['frequency']
        qd_amplitude = self.settings['native_gates']['single_qubit'][qubit]['RX']['amplitude'] / 2
        qd_shape = self.settings['native_gates']['single_qubit'][qubit]['RX']['drag_shape']
        #TODO: Replace with drag shape stored in Runcard when c
        if (beta != None):
            qd_shape = 'Drag(5,'+ str(beta)+')'        
        
        qd_channel = self.settings['qubit_channel_map'][qubit][1]
        from qibolab.pulses import Pulse
        return Pulse(start, qd_duration, qd_amplitude, qd_frequency, phase, qd_shape, qd_channel)

    def RX_drag_pulse(self, qubit, start, phase=0, beta=None):
        #create RX pi pulse with drag shape
        qd_duration = self.settings['native_gates']['single_qubit'][qubit]['RX']['duration'] 
        qd_frequency = self.settings['native_gates']['single_qubit'][qubit]['RX']['frequency']
        qd_amplitude = self.settings['native_gates']['single_qubit'][qubit]['RX']['amplitude']
        qd_shape = self.settings['native_gates']['single_qubit'][qubit]['RX']['drag_shape']
        #TODO: Replace with drag shape stored in Runcard when c
        if (beta != None):
            qd_shape = 'Drag(5,'+ str(beta)+')'

        qd_channel = self.settings['qubit_channel_map'][qubit][1]
        from qibolab.pulses import Pulse
        return Pulse(start, qd_duration, qd_amplitude, qd_frequency, phase, qd_shape, qd_channel)
>>>>>>> a01f6433
<|MERGE_RESOLUTION|>--- conflicted
+++ resolved
@@ -234,11 +234,7 @@
         ro_amplitude = self.settings['native_gates']['single_qubit'][qubit]['MZ']['amplitude']
         ro_shape = self.settings['native_gates']['single_qubit'][qubit]['MZ']['shape']
         ro_channel = self.settings['qubit_channel_map'][qubit][0]
-<<<<<<< HEAD
         from qibolab.pulse.pulse import ReadoutPulse
-        return ReadoutPulse(start, ro_duration, ro_amplitude, ro_frequency, phase, ro_shape, ro_channel)
-=======
-        from qibolab.pulses import ReadoutPulse
         return ReadoutPulse(start, ro_duration, ro_amplitude, ro_frequency, phase, ro_shape, ro_channel)
 
     def RX90_drag_pulse(self, qubit, start, phase=0, beta=None):
@@ -267,5 +263,4 @@
 
         qd_channel = self.settings['qubit_channel_map'][qubit][1]
         from qibolab.pulses import Pulse
-        return Pulse(start, qd_duration, qd_amplitude, qd_frequency, phase, qd_shape, qd_channel)
->>>>>>> a01f6433
+        return Pulse(start, qd_duration, qd_amplitude, qd_frequency, phase, qd_shape, qd_channel)