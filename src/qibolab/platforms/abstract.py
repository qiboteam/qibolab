--- conflicted
+++ resolved
@@ -354,7 +354,6 @@
                 qf_amplitude = pulse_settings["amplitude"]
                 qf_shape = pulse_settings["shape"]
                 qubits = pulse_settings["qubit"]
-<<<<<<< HEAD
                 if isinstance(qubits, list):
                     if self.characterization["single_qubit"][qubits[0]]["qubit_freq"] > self.characterization["single_qubit"][qubits[1]]["qubit_freq"]:
                         qf_channel = self.settings["qubit_channel_map"][qubits[0]][2]
@@ -362,15 +361,6 @@
                         qf_channel = self.settings["qubit_channel_map"][qubits[1]][2]
                 elif isinstance(qubits, int):
                     qf_channel = self.settings["qubit_channel_map"][qubits][2]
-=======
-                if (
-                    self.characterization["single_qubit"][qubits[0]]["qubit_freq"]
-                    > self.characterization["single_qubit"][qubits[1]]["qubit_freq"]
-                ):
-                    qf_channel = self.settings["qubit_channel_map"][qubits[0]][2]
-                else:
-                    qf_channel = self.settings["qubit_channel_map"][qubits[1]][2]
->>>>>>> ff7a246f
                 sequence.add(
                     FluxPulse(
                         start + pulse_settings["relative_start"],
