from abc import ABC, abstractmethod

import yaml
from qibo import gates
from qibo.config import log, raise_error
from qibo.models import Circuit

from qibolab.pulses import (
    Drag,
    Gaussian,
    Pulse,
    PulseSequence,
    ReadoutPulse,
    Rectangular,
)


class AbstractPlatform(ABC):
    """Abstract platform for controlling quantum devices.

    Args:
        name (str): name of the platform.
        runcard (str): path to the yaml file containing the platform setup.
    """

    def __init__(self, name, runcard):
        log.info(f"Loading platform {name} from runcard {runcard}")
        self.name = name
        self.runcard = runcard
        self.is_connected = False
        # Load platform settings
        with open(runcard) as file:
            self.settings = yaml.safe_load(file)

        self.nqubits = self.settings["nqubits"]
        if self.nqubits == 1:
            self.resonator_type = "3D"
        else:
            self.resonator_type = "2D"

        self.qubits = self.settings["qubits"]
        self.topology = self.settings["topology"]
        self.channels = self.settings["channels"]
        self.qubit_channel_map = self.settings["qubit_channel_map"]

        self.instruments = {}
        # Instantiate instruments
        for name in self.settings["instruments"]:
            lib = self.settings["instruments"][name]["lib"]
            i_class = self.settings["instruments"][name]["class"]
            address = self.settings["instruments"][name]["address"]
            from importlib import import_module

            InstrumentClass = getattr(import_module(f"qibolab.instruments.{lib}"), i_class)
            instance = InstrumentClass(name, address)
            self.instruments[name] = instance

        # Generate qubit_instrument_map from qubit_channel_map and the instruments' channel_port_maps
        self.qubit_instrument_map = {}
        for qubit in self.qubit_channel_map:
            self.qubit_instrument_map[qubit] = [None, None, None, None]
            for name in self.instruments:
                if "channel_port_map" in self.settings["instruments"][name]["settings"]:
                    for channel in self.settings["instruments"][name]["settings"]["channel_port_map"]:
                        if channel in self.qubit_channel_map[qubit]:
                            self.qubit_instrument_map[qubit][self.qubit_channel_map[qubit].index(channel)] = name
                if "s4g_modules" in self.settings["instruments"][name]["settings"]:
                    for channel in self.settings["instruments"][name]["settings"]["s4g_modules"]:
                        if channel in self.qubit_channel_map[qubit]:
                            self.qubit_instrument_map[qubit][self.qubit_channel_map[qubit].index(channel)] = name

        self.reload_settings()

    def __repr__(self):
        return self.name

    def __getstate__(self):
        return {
            "name": self.name,
            "runcard": self.runcard,
            "settings": self.settings,
            "is_connected": self.is_connected,
        }

    def __setstate__(self, data):
        self.name = data.get("name")
        self.runcard = data.get("runcard")
        self.settings = data.get("settings")
        self.is_connected = data.get("is_connected")

    def _check_connected(self):
        if not self.is_connected:  # pragma: no cover
            raise_error(RuntimeError, "Cannot access instrument because it is not connected.")

    def reload_settings(self):
        with open(self.runcard) as file:
            self.settings = yaml.safe_load(file)

        self.hardware_avg = self.settings["settings"]["hardware_avg"]
        self.sampling_rate = self.settings["settings"]["sampling_rate"]
        self.repetition_duration = self.settings["settings"]["repetition_duration"]

        # Load Characterization settings
        self.characterization = self.settings["characterization"]
        # Load single qubit Native Gates
        self.native_gates = self.settings["native_gates"]
        self.two_qubit_natives = set()
        # Load two qubit Native Gates, if multiqubit platform
        if "two_qubit" in self.native_gates.keys():
            for pairs, gates in self.native_gates["two_qubit"].items():
                self.two_qubit_natives |= set(gates.keys())
        else:
            self.two_qubit_natives = ["CZ"]

        if self.is_connected:
            self.setup()

    @abstractmethod
    def run_calibration(self, show_plots=False):  # pragma: no cover
        """Executes calibration routines and updates the settings yml file"""
        raise NotImplementedError

    def connect(self):
        """Connects to lab instruments using the details specified in the calibration settings."""
        if not self.is_connected:
            try:
                for name in self.instruments:
                    log.info(f"Connecting to {self.name} instrument {name}.")
                    self.instruments[name].connect()
                self.is_connected = True
            except Exception as exception:
                raise_error(
                    RuntimeError,
                    "Cannot establish connection to " f"{self.name} instruments. " f"Error captured: '{exception}'",
                )

    def setup(self):
        if not self.is_connected:
            raise_error(
                RuntimeError,
                "There is no connection to the instruments, the setup cannot be completed",
            )

        for name in self.instruments:
            # Set up every with the platform settings and the instrument settings
            self.instruments[name].setup(
                **self.settings["settings"],
                **self.settings["instruments"][name]["settings"],
            )

        # Generate ro_channel[qubit], qd_channel[qubit], qf_channel[qubit], qrm[qubit], qcm[qubit], lo_qrm[qubit], lo_qcm[qubit]
        self.ro_channel = {}  # readout
        self.qd_channel = {}  # qubit drive
        self.qf_channel = {}  # qubit flux
        self.qb_channel = {}  # qubit flux biassing
        self.qrm = {}  # qubit readout module
        self.qdm = {}  # qubit drive module
        self.qfm = {}  # qubit flux module
        self.qbm = {}  # qubit flux biassing module
        self.ro_port = {}
        self.qd_port = {}
        self.qf_port = {}
        self.qb_port = {}
        for qubit in self.qubit_channel_map:
            self.ro_channel[qubit] = self.qubit_channel_map[qubit][0]
            self.qd_channel[qubit] = self.qubit_channel_map[qubit][1]
            self.qb_channel[qubit] = self.qubit_channel_map[qubit][2]
            self.qf_channel[qubit] = self.qubit_channel_map[qubit][3]

            if not self.qubit_instrument_map[qubit][0] is None:
                self.qrm[qubit] = self.instruments[self.qubit_instrument_map[qubit][0]]
                self.ro_port[qubit] = self.qrm[qubit].ports[
                    self.qrm[qubit].channel_port_map[self.qubit_channel_map[qubit][0]]
                ]
            if not self.qubit_instrument_map[qubit][1] is None:
                self.qdm[qubit] = self.instruments[self.qubit_instrument_map[qubit][1]]
                self.qd_port[qubit] = self.qdm[qubit].ports[
                    self.qdm[qubit].channel_port_map[self.qubit_channel_map[qubit][1]]
                ]
            if not self.qubit_instrument_map[qubit][2] is None:
                self.qfm[qubit] = self.instruments[self.qubit_instrument_map[qubit][2]]
                self.qf_port[qubit] = self.qfm[qubit].ports[
                    self.qfm[qubit].channel_port_map[self.qubit_channel_map[qubit][2]]
                ]
            if not self.qubit_instrument_map[qubit][3] is None:
                self.qbm[qubit] = self.instruments[self.qubit_instrument_map[qubit][3]]
                self.qb_port[qubit] = self.qbm[qubit].dacs[self.qubit_channel_map[qubit][3]]

    def start(self):
        if self.is_connected:
            for name in self.instruments:
                self.instruments[name].start()

    def stop(self):
        if self.is_connected:
            for name in self.instruments:
                self.instruments[name].stop()

    def disconnect(self):
        if self.is_connected:
            for name in self.instruments:
                self.instruments[name].disconnect()
            self.is_connected = False

    def transpile(self, circuit: Circuit):
        """Transforms a circuit to pulse sequence.

        Args:
            circuit (qibo.models.Circuit): Qibo circuit that respects the platform's
                connectivity and native gates.

        Returns:
            sequence (qibolab.pulses.PulseSequence): Pulse sequence that implements the
                circuit on the qubit.
        """
        import numpy as np

        from qibolab.transpilers import can_execute, transpile

        if not can_execute(circuit, self.two_qubit_natives):
            circuit, hardware_qubits = transpile(circuit, self.two_qubit_natives)

        sequence = PulseSequence()
        sequence.virtual_z_phases = {}
        for qubit in range(circuit.nqubits):
            sequence.virtual_z_phases[qubit] = 0

        for gate in circuit.queue:

            if isinstance(gate, gates.I):
                pass

            elif isinstance(gate, gates.Z):
                qubit = gate.target_qubits[0]
                sequence.virtual_z_phases[qubit] += np.pi

<<<<<<< HEAD
            elif isinstance(gate, gates.CZ):
                # Get channel pulses for both qubits and get the latest finish time
                finish = 0
                for qubit in gate.qubits:
                    if sequence.get_qubit_finish_time(qubit) > finish:
                        finish = sequence.get_qubit_finish_time(qubit)
                sequence_cz = self.create_CZ_pulse(gate.qubits, finish, sequence.virtual_z_phases)
                for key in sequence_cz.virtual_z_phases:
                    sequence.virtual_z_phases[key] = sequence_cz.virtual_z_phases[key]
                sequence += sequence_cz

=======
>>>>>>> 08131da2
            elif isinstance(gate, gates.RZ):
                qubit = gate.target_qubits[0]
                sequence.virtual_z_phases[qubit] += gate.parameters[0]

            elif isinstance(gate, gates.U3):
                qubit = gate.target_qubits[0]
                finish = sequence.get_qubit_finish_time(qubit)
                # Transform gate to U3 and add pi/2-pulses
                theta, phi, lam = gate.parameters
                # apply RZ(lam)
                sequence.virtual_z_phases[qubit] += lam
                # Fetch pi/2 pulse from calibration
                RX90_pulse_1 = self.create_RX90_pulse(qubit, finish, relative_phase=sequence.virtual_z_phases[qubit])
                # apply RX(pi/2)
                sequence.append_at_end_of_channel(RX90_pulse_1)
                # apply RZ(theta)
                sequence.virtual_z_phases[qubit] += theta
                # Fetch pi/2 pulse from calibration
                RX90_pulse_2 = self.create_RX90_pulse(
                    qubit, RX90_pulse_1.finish, relative_phase=sequence.virtual_z_phases[qubit] - np.pi
                )
                # apply RX(-pi/2)
                sequence.append_at_end_of_channel(RX90_pulse_2)
                # apply RZ(phi)
                sequence.virtual_z_phases[qubit] += phi

            elif isinstance(gate, gates.M):
                # Add measurement pulse
                measurement_start = sequence.finish
                mz_pulses = []
                for qubit in gate.target_qubits:
                    MZ_pulse = self.create_MZ_pulse(qubit, measurement_start)
                    sequence.add(MZ_pulse)  # append_at_end_of_channel?
                    mz_pulses.append(MZ_pulse.serial)
                gate.pulses = tuple(mz_pulses)

            elif isinstance(gate, gates.CZ):
                cz_sequence = self.create_CZ_pulse_sequence(gate.qubits, sequence.finish)
                sequence.add(*cz_sequence.pulses)
                for key in cz_sequence.virtual_z_phases:
                    sequence.virtual_z_phases[key] += cz_sequence.virtual_z_phases[key]

            else:  # pragma: no cover
                raise_error(
                    NotImplementedError,
                    f"Transpilation of {gate.__class__.__name__} gate has not been implemented yet.",
                )

        return sequence

    @abstractmethod
    def execute_pulse_sequence(self, sequence, nshots=None):  # pragma: no cover
        """Executes a pulse sequence.

        Args:
            sequence (:class:`qibolab.pulses.PulseSequence`): Pulse sequence to execute.
            nshots (int): Number of shots to sample from the experiment.
                If ``None`` the default value provided as hardware_avg in the
                calibration yml will be used.

        Returns:
            Readout results acquired by after execution.
        """
        raise NotImplementedError

    def __call__(self, sequence, nshots=None):
        return self.execute_pulse_sequence(sequence, nshots)

    def create_RX90_pulse(self, qubit, start=0, relative_phase=0):
        qd_duration = self.settings["native_gates"]["single_qubit"][qubit]["RX"]["duration"]
        qd_frequency = self.settings["native_gates"]["single_qubit"][qubit]["RX"]["frequency"]
        qd_amplitude = self.settings["native_gates"]["single_qubit"][qubit]["RX"]["amplitude"] / 2
        qd_shape = self.settings["native_gates"]["single_qubit"][qubit]["RX"]["shape"]
        qd_channel = self.settings["qubit_channel_map"][qubit][1]
        from qibolab.pulses import Pulse

        return Pulse(start, qd_duration, qd_amplitude, qd_frequency, relative_phase, qd_shape, qd_channel, qubit=qubit)

    def create_RX_pulse(self, qubit, start=0, relative_phase=0):
        qd_duration = self.settings["native_gates"]["single_qubit"][qubit]["RX"]["duration"]
        qd_frequency = self.settings["native_gates"]["single_qubit"][qubit]["RX"]["frequency"]
        qd_amplitude = self.settings["native_gates"]["single_qubit"][qubit]["RX"]["amplitude"]
        qd_shape = self.settings["native_gates"]["single_qubit"][qubit]["RX"]["shape"]
        qd_channel = self.settings["qubit_channel_map"][qubit][1]
        from qibolab.pulses import Pulse

        return Pulse(start, qd_duration, qd_amplitude, qd_frequency, relative_phase, qd_shape, qd_channel, qubit=qubit)

<<<<<<< HEAD
    def create_CZ_pulse(self, qubits, start=0, virtual_z_phases=None):
=======
    def create_CZ_pulse_sequence(self, qubits, start=0):
>>>>>>> 08131da2
        # Check in the settings if qubits[0]-qubits[1] is a key
        if f"{qubits[0]}-{qubits[1]}" in self.settings["native_gates"]["two_qubit"]:
            pulse_sequence_settings = self.settings["native_gates"]["two_qubit"][f"{qubits[0]}-{qubits[1]}"]["CZ"]
        elif f"{qubits[1]}-{qubits[0]}" in self.settings["native_gates"]["two_qubit"]:
            pulse_sequence_settings = self.settings["native_gates"]["two_qubit"][f"{qubits[1]}-{qubits[0]}"]["CZ"]
        else:
            raise_error(
                ValueError,
                f"Calibration for CZ gate between qubits {qubits[0]} and {qubits[1]} not found.",
            )

<<<<<<< HEAD
        # Check if more than one pulse in settings
        if isinstance(settings, dict):
            settings = [settings]
=======
        # If settings contains only one pulse dictionary, convert it into a list that can be iterated below
        if isinstance(pulse_sequence_settings, dict):
            pulse_sequence_settings = [pulse_sequence_settings]
>>>>>>> 08131da2

        from qibolab.pulses import FluxPulse, PulseSequence

        sequence = PulseSequence()
<<<<<<< HEAD
        sequence.virtual_z_phases = virtual_z_phases
        for pulse_setting in settings:
            if pulse_setting["type"] == "qb":
                qd_duration = pulse_setting["duration"]
                qd_amplitude = pulse_setting["amplitude"]
                qd_shape = pulse_setting["shape"]
                qubits = pulse_setting["qubit"]
                # Get the channel for qubit with the highest frequency
                if self.characterization["single_qubit"][qubits[0]]["qubit_freq"] > self.characterization["single_qubit"][qubits[1]]["qubit_freq"]:
                    qd_channel = self.settings["qubit_channel_map"][qubits[0]][2]
                else:
                    qd_channel = self.settings["qubit_channel_map"][qubits[1]][2]

                sequence.add(
                    FluxPulse(
                        start + pulse_setting["relative_start"], qd_duration, qd_amplitude, qd_shape, qd_channel, qubits
                    )
                )
            elif pulse_setting["type"] == "virtual_z" and virtual_z_phases is not None:
                sequence.virtual_z_phases[pulse_setting["qubit"]] = (
                    virtual_z_phases[pulse_setting["qubit"]] + pulse_setting["phase"]
=======
        sequence.virtual_z_phases = {}

        for pulse_settings in pulse_sequence_settings:
            if pulse_settings["type"] == "qf":
                qf_duration = pulse_settings["duration"]
                qf_amplitude = pulse_settings["amplitude"]
                qf_shape = pulse_settings["shape"]
                qubit = pulse_settings["qubit"]
                qf_channel = self.settings["qubit_channel_map"][qubit][2]
                sequence.add(
                    FluxPulse(
                        start + pulse_settings["relative_start"], qf_duration, qf_amplitude, qf_shape, qf_channel, qubit
                    )
>>>>>>> 08131da2
                )
            elif pulse_settings["type"] == "virtual_z":
                if not pulse_settings["qubit"] in sequence.virtual_z_phases:
                    sequence.virtual_z_phases[pulse_settings["qubit"]] = 0
                else:
                    sequence.virtual_z_phases[pulse_settings["qubit"]] += pulse_settings["phase"]
        return sequence

    def create_MZ_pulse(self, qubit, start):
        ro_duration = self.settings["native_gates"]["single_qubit"][qubit]["MZ"]["duration"]
        ro_frequency = self.settings["native_gates"]["single_qubit"][qubit]["MZ"]["frequency"]
        ro_amplitude = self.settings["native_gates"]["single_qubit"][qubit]["MZ"]["amplitude"]
        ro_shape = self.settings["native_gates"]["single_qubit"][qubit]["MZ"]["shape"]
        ro_channel = self.settings["qubit_channel_map"][qubit][0]
        from qibolab.pulses import ReadoutPulse

        return ReadoutPulse(start, ro_duration, ro_amplitude, ro_frequency, 0, ro_shape, ro_channel, qubit=qubit)

    def create_qubit_drive_pulse(self, qubit, start, duration, relative_phase=0):
        qd_frequency = self.settings["native_gates"]["single_qubit"][qubit]["RX"]["frequency"]
        qd_amplitude = self.settings["native_gates"]["single_qubit"][qubit]["RX"]["amplitude"]
        qd_shape = self.settings["native_gates"]["single_qubit"][qubit]["RX"]["shape"]
        qd_channel = self.settings["qubit_channel_map"][qubit][1]
        from qibolab.pulses import Pulse

        return Pulse(start, duration, qd_amplitude, qd_frequency, relative_phase, qd_shape, qd_channel, qubit=qubit)

    def create_qubit_readout_pulse(self, qubit, start):
        ro_duration = self.settings["native_gates"]["single_qubit"][qubit]["MZ"]["duration"]
        ro_frequency = self.settings["native_gates"]["single_qubit"][qubit]["MZ"]["frequency"]
        ro_amplitude = self.settings["native_gates"]["single_qubit"][qubit]["MZ"]["amplitude"]
        ro_shape = self.settings["native_gates"]["single_qubit"][qubit]["MZ"]["shape"]
        ro_channel = self.settings["qubit_channel_map"][qubit][0]
        from qibolab.pulses import ReadoutPulse

        return ReadoutPulse(start, ro_duration, ro_amplitude, ro_frequency, 0, ro_shape, ro_channel, qubit=qubit)

    # TODO Remove RX90_drag_pulse and RX_drag_pulse, replace them with create_qubit_drive_pulse
    # TODO Add RY90 and RY pulses

    def create_RX90_drag_pulse(self, qubit, start, relative_phase=0, beta=None):
        # create RX pi/2 pulse with drag shape
        qd_duration = self.settings["native_gates"]["single_qubit"][qubit]["RX"]["duration"]
        qd_frequency = self.settings["native_gates"]["single_qubit"][qubit]["RX"]["frequency"]
        qd_amplitude = self.settings["native_gates"]["single_qubit"][qubit]["RX"]["amplitude"] / 2
        qd_shape = self.settings["native_gates"]["single_qubit"][qubit]["RX"]["shape"]
        if beta != None:
            qd_shape = "Drag(5," + str(beta) + ")"

        qd_channel = self.settings["qubit_channel_map"][qubit][1]
        from qibolab.pulses import Pulse

        return Pulse(start, qd_duration, qd_amplitude, qd_frequency, relative_phase, qd_shape, qd_channel, qubit=qubit)

    def create_RX_drag_pulse(self, qubit, start, relative_phase=0, beta=None):
        # create RX pi pulse with drag shape
        qd_duration = self.settings["native_gates"]["single_qubit"][qubit]["RX"]["duration"]
        qd_frequency = self.settings["native_gates"]["single_qubit"][qubit]["RX"]["frequency"]
        qd_amplitude = self.settings["native_gates"]["single_qubit"][qubit]["RX"]["amplitude"]
        qd_shape = self.settings["native_gates"]["single_qubit"][qubit]["RX"]["shape"]
        if beta != None:
            qd_shape = "Drag(5," + str(beta) + ")"

        qd_channel = self.settings["qubit_channel_map"][qubit][1]
        from qibolab.pulses import Pulse

        return Pulse(start, qd_duration, qd_amplitude, qd_frequency, relative_phase, qd_shape, qd_channel, qubit=qubit)<|MERGE_RESOLUTION|>--- conflicted
+++ resolved
@@ -234,20 +234,6 @@
                 qubit = gate.target_qubits[0]
                 sequence.virtual_z_phases[qubit] += np.pi
 
-<<<<<<< HEAD
-            elif isinstance(gate, gates.CZ):
-                # Get channel pulses for both qubits and get the latest finish time
-                finish = 0
-                for qubit in gate.qubits:
-                    if sequence.get_qubit_finish_time(qubit) > finish:
-                        finish = sequence.get_qubit_finish_time(qubit)
-                sequence_cz = self.create_CZ_pulse(gate.qubits, finish, sequence.virtual_z_phases)
-                for key in sequence_cz.virtual_z_phases:
-                    sequence.virtual_z_phases[key] = sequence_cz.virtual_z_phases[key]
-                sequence += sequence_cz
-
-=======
->>>>>>> 08131da2
             elif isinstance(gate, gates.RZ):
                 qubit = gate.target_qubits[0]
                 sequence.virtual_z_phases[qubit] += gate.parameters[0]
@@ -283,12 +269,17 @@
                     sequence.add(MZ_pulse)  # append_at_end_of_channel?
                     mz_pulses.append(MZ_pulse.serial)
                 gate.pulses = tuple(mz_pulses)
-
+                
             elif isinstance(gate, gates.CZ):
-                cz_sequence = self.create_CZ_pulse_sequence(gate.qubits, sequence.finish)
+                # Get channel pulses for both qubits and get the latest finish time
+                finish = 0
+                for qubit in gate.qubits:
+                    if sequence.get_qubit_finish_time(qubit) > finish:
+                        finish = sequence.get_qubit_finish_time(qubit)
+                sequence_cz = self.create_CZ_pulse(gate.qubits, finish)
                 sequence.add(*cz_sequence.pulses)
-                for key in cz_sequence.virtual_z_phases:
-                    sequence.virtual_z_phases[key] += cz_sequence.virtual_z_phases[key]
+                for key in sequence_cz.virtual_z_phases:
+                    sequence.virtual_z_phases[key] += sequence_cz.virtual_z_phases[key]
 
             else:  # pragma: no cover
                 raise_error(
@@ -336,11 +327,7 @@
 
         return Pulse(start, qd_duration, qd_amplitude, qd_frequency, relative_phase, qd_shape, qd_channel, qubit=qubit)
 
-<<<<<<< HEAD
-    def create_CZ_pulse(self, qubits, start=0, virtual_z_phases=None):
-=======
     def create_CZ_pulse_sequence(self, qubits, start=0):
->>>>>>> 08131da2
         # Check in the settings if qubits[0]-qubits[1] is a key
         if f"{qubits[0]}-{qubits[1]}" in self.settings["native_gates"]["two_qubit"]:
             pulse_sequence_settings = self.settings["native_gates"]["two_qubit"][f"{qubits[0]}-{qubits[1]}"]["CZ"]
@@ -352,42 +339,13 @@
                 f"Calibration for CZ gate between qubits {qubits[0]} and {qubits[1]} not found.",
             )
 
-<<<<<<< HEAD
-        # Check if more than one pulse in settings
-        if isinstance(settings, dict):
-            settings = [settings]
-=======
         # If settings contains only one pulse dictionary, convert it into a list that can be iterated below
         if isinstance(pulse_sequence_settings, dict):
             pulse_sequence_settings = [pulse_sequence_settings]
->>>>>>> 08131da2
 
         from qibolab.pulses import FluxPulse, PulseSequence
 
         sequence = PulseSequence()
-<<<<<<< HEAD
-        sequence.virtual_z_phases = virtual_z_phases
-        for pulse_setting in settings:
-            if pulse_setting["type"] == "qb":
-                qd_duration = pulse_setting["duration"]
-                qd_amplitude = pulse_setting["amplitude"]
-                qd_shape = pulse_setting["shape"]
-                qubits = pulse_setting["qubit"]
-                # Get the channel for qubit with the highest frequency
-                if self.characterization["single_qubit"][qubits[0]]["qubit_freq"] > self.characterization["single_qubit"][qubits[1]]["qubit_freq"]:
-                    qd_channel = self.settings["qubit_channel_map"][qubits[0]][2]
-                else:
-                    qd_channel = self.settings["qubit_channel_map"][qubits[1]][2]
-
-                sequence.add(
-                    FluxPulse(
-                        start + pulse_setting["relative_start"], qd_duration, qd_amplitude, qd_shape, qd_channel, qubits
-                    )
-                )
-            elif pulse_setting["type"] == "virtual_z" and virtual_z_phases is not None:
-                sequence.virtual_z_phases[pulse_setting["qubit"]] = (
-                    virtual_z_phases[pulse_setting["qubit"]] + pulse_setting["phase"]
-=======
         sequence.virtual_z_phases = {}
 
         for pulse_settings in pulse_sequence_settings:
@@ -401,7 +359,6 @@
                     FluxPulse(
                         start + pulse_settings["relative_start"], qf_duration, qf_amplitude, qf_shape, qf_channel, qubit
                     )
->>>>>>> 08131da2
                 )
             elif pulse_settings["type"] == "virtual_z":
                 if not pulse_settings["qubit"] in sequence.virtual_z_phases:
