--- conflicted
+++ resolved
@@ -3,12 +3,8 @@
 from abc import ABC, abstractmethod
 from collections import defaultdict
 from dataclasses import dataclass, field
-<<<<<<< HEAD
+from pathlib import Path
 from typing import Dict, List, Optional, Union
-=======
-from pathlib import Path
-from typing import Any, List, Optional
->>>>>>> 59a77487
 
 import networkx as nx
 import numpy as np
@@ -18,14 +14,8 @@
 from qibo.models import Circuit
 
 from qibolab.designs.channels import Channel
-<<<<<<< HEAD
 from qibolab.platforms.native import NativeTypes, SingleQubitNatives, TwoQubitNatives
 from qibolab.pulses import PulseSequence
-from qibolab.transpilers import can_execute, transpile
-=======
-from qibolab.pulses import FluxPulse, Pulse, PulseSequence, ReadoutPulse
-from qibolab.transpilers.gate_decompositions import TwoQubitNatives
->>>>>>> 59a77487
 
 
 @dataclass
@@ -48,15 +38,10 @@
         Other characterization parameters for the qubit, loaded from the runcard.
     """
 
-<<<<<<< HEAD
     name: Union[str, int]
 
-    readout_frequency: int = 0
-=======
-    name: str
     bare_resonator_frequency: int = 0
     readout_frequency: int = 0  # this is the dressed frequency
->>>>>>> 59a77487
     drive_frequency: int = 0
     sweetspot: float = 0
     peak_voltage: float = 0
@@ -171,13 +156,7 @@
         else:
             self.resonator_type = "3D" if self.nqubits == 1 else "2D"
 
-<<<<<<< HEAD
-        self.relaxation_time = settings["settings"]["repetition_duration"]
-=======
-        self.topology = settings["topology"]
-
         self.relaxation_time = settings["settings"]["relaxation_time"]
->>>>>>> 59a77487
         self.sampling_rate = settings["settings"]["sampling_rate"]
         self.native_gates = settings["native_gates"]
 
@@ -410,12 +389,6 @@
             sequence (qibolab.pulses.PulseSequence): Pulse sequence that implements the
                 circuit on the qubit.
         """
-<<<<<<< HEAD
-        if not can_execute(circuit, self.two_qubit_native_types):
-            circuit, _ = transpile(circuit, self.two_qubit_native_types)
-
-=======
->>>>>>> 59a77487
         sequence = PulseSequence()
         virtual_z_phases = defaultdict(int)
 
