--- conflicted
+++ resolved
@@ -231,14 +231,8 @@
                     cz_sequence = self.create_CZ_pulse_sequence(gate.qubits)
 
                     # determine the right start time based on the availability of the qubits involved
-<<<<<<< HEAD
                     cz_qubits = set((*cz_sequence.qubits, *gate.qubits))
                     cz_start = max(sequence.get_qubit_pulses(*cz_qubits).finish, moment_start)
-=======
-                    cz_start = max(
-                        sequence.get_qubit_pulses(*{*cz_sequence.qubits, *gate.qubits}).finish, moment_start
-                    )
->>>>>>> 70559436
 
                     # shift the pulses
                     for pulse in cz_sequence.pulses:
