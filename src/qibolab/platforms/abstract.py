--- conflicted
+++ resolved
@@ -123,11 +123,7 @@
         self.is_connected = False
         self.nqubits = None
         self.resonator_type = None
-<<<<<<< HEAD
-=======
-        self.topology = None
         self.nshots = None
->>>>>>> 1a00c690
         self.relaxation_time = None
         self.sampling_rate = None
 
