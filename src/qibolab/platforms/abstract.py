--- conflicted
+++ resolved
@@ -470,17 +470,15 @@
         """Get frequency of the qubit readout local oscillator in Hz."""
 
     @abstractmethod
-<<<<<<< HEAD
     def get_lo_drive_shared(self, qubits):
         """Get the local oscillators shared by the qubits.
-        
+
         Args:
             qubits (list): list of qubits.
         Returns:
             dict: dictionary with keys being the local oscillators names and values being a tuple with (local_oscillator, qubits: list)
         """
-        
-=======
+
     def set_lo_twpa_frequency(self, qubit, freq):
         """Set frequency of the local oscillator of the TWPA to which the qubit's feedline is connected to.
 
@@ -506,7 +504,6 @@
     def get_lo_twpa_power(self, qubit):
         """Get power of the local oscillator of the TWPA to which the qubit's feedline is connected to in dBm."""
 
->>>>>>> a13fd1f5
     @abstractmethod
     def set_attenuation(self, qubit, att):
         """Set attenuation value. Usefeul for calibration routines such as punchout.
