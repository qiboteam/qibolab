--- conflicted
+++ resolved
@@ -211,13 +211,8 @@
                     # Fetch pi/2 pulse from calibration
                     RX90_pulse_2 = self.create_RX90_pulse(
                         qubit,
-<<<<<<< HEAD
                         start=RX90_pulse_1.finish,
                         relative_phase=sequence.virtual_z_phases[qubit] - np.pi
-=======
-                        start=max(sequence.get_qubit_pulses(qubit).finish, moment_start),
-                        relative_phase=sequence.virtual_z_phases[qubit] - np.pi,
->>>>>>> fc2c9073
                     )
                     # apply RX(-pi/2)
                     sequence.add(RX90_pulse_2)
