from abc import ABC, abstractmethod
from collections import defaultdict
from dataclasses import dataclass, field
from typing import Dict, List, Optional, Union

import numpy as np
import yaml
from qibo import gates
from qibo.config import log, raise_error
from qibo.models import Circuit

from qibolab.designs.channels import Channel
from qibolab.platforms.native import NativeSequence, NativeSingleQubitGates
from qibolab.pulses import PulseSequence
from qibolab.transpilers import can_execute, transpile
from qibolab.transpilers.gate_decompositions import TwoQubitNatives


@dataclass
class Qubit:
    """Representation of a physical qubit.

    Qubit objects are instantiated by :class:`qibolab.platforms.platform.Platform`
    but they are passed to instrument designs in order to play pulses.

    Args:
        name (int, str): Qubit number or name.
        readout (:class:`qibolab.platforms.utils.Channel`): Channel used to
            readout pulses to the qubit.
        feedback (:class:`qibolab.platforms.utils.Channel`): Channel used to
            get readout feedback from the qubit.
        drive (:class:`qibolab.platforms.utils.Channel`): Channel used to
            send drive pulses to the qubit.
        flux (:class:`qibolab.platforms.utils.Channel`): Channel used to
            send flux pulses to the qubit.
        Other characterization parameters for the qubit, loaded from the runcard.
    """

    name: Union[str, int]

    readout_frequency: int = 0
    drive_frequency: int = 0
    sweetspot: float = 0
    peak_voltage: float = 0
    pi_pulse_amplitude: float = 0
    T1: int = 0
    T2: int = 0
    state0_voltage: int = 0
    state1_voltage: int = 0
    mean_gnd_states: complex = 0 + 0.0j
    mean_exc_states: complex = 0 + 0.0j
    resonator_polycoef_flux: List[float] = field(default_factory=list)

    # filters used for applying CZ gate
    filter: dict = field(default_factory=dict)
    # parameters for single shot classification
    threshold: Optional[float] = None
    iq_angle: float = 0.0
    # required for integration weights (not sure if it should be here)
    rotation_angle: float = 0.0
    # required for mixers (not sure if it should be here)
    mixer_drive_g: float = 0.0
    mixer_drive_phi: float = 0.0
    mixer_readout_g: float = 0.0
    mixer_readout_phi: float = 0.0

    readout: Optional[Channel] = None
    feedback: Optional[Channel] = None
    twpa: Optional[Channel] = None
    drive: Optional[Channel] = None
    flux: Optional[Channel] = None

    native_gates: Optional[NativeSingleQubitGates] = None

    def __post_init__(self):
        # register qubit in ``flux`` channel so that we can access
        # ``sweetspot`` and ``filters`` at the channel level
        if self.flux:
            self.flux.qubit = self

    @property
    def channels(self):
        for channel in [self.readout, self.feedback, self.drive, self.flux, self.twpa]:
            if channel is not None:
                yield channel


class AbstractPlatform(ABC):
    """Abstract platform for controlling quantum devices.

    Args:
        name (str): name of the platform.
        runcard (str): path to the yaml file containing the platform setup.
    """

    def __init__(self, name, runcard):
        log.info(f"Loading platform {name} from runcard {runcard}")
        self.name = name
        self.runcard = runcard

        self.qubits = {}

        # Values for the following are set from the runcard in ``reload_settings``
        self.settings = None
        self.is_connected = False
        self.nqubits = None
        self.resonator_type = None
        self.topology = None
        self.relaxation_time = None
        self.sampling_rate = None

<<<<<<< HEAD
        # TODO: Remove this (needed for the multiqubit platform)
        self.native_gates = {}
        self.two_qubit_natives: Dict[tuple, Dict[str, NativeSequence]] = {}
=======
        self.single_qubit_natives = {}
        self.two_qubit_natives = TwoQubitNatives(0)
>>>>>>> dc453507
        # Load platform settings
        self.reload_settings()

    def __repr__(self):
        return self.name

    def _check_connected(self):
        if not self.is_connected:  # pragma: no cover
            raise_error(RuntimeError, "Cannot access instrument because it is not connected.")

    def reload_settings(self):
        # TODO: Remove ``self.settings``
        with open(self.runcard) as file:
            settings = self.settings = yaml.safe_load(file)

        self.nqubits = settings["nqubits"]
        if "resonator_type" in self.settings:
            self.resonator_type = self.settings["resonator_type"]
        else:
            self.resonator_type = "3D" if self.nqubits == 1 else "2D"

        self.topology = settings["topology"]

        self.relaxation_time = settings["settings"]["repetition_duration"]
        self.sampling_rate = settings["settings"]["sampling_rate"]

        # Load native gates
        self.native_gates = settings["native_gates"]
<<<<<<< HEAD
=======
        self.single_qubit_natives = self.native_gates["single_qubit"]
        if "two_qubit" in self.native_gates:
            for gate in self.native_gates["two_qubit"].values():
                self.two_qubit_natives |= TwoQubitNatives[list(gate)[0]]
        else:
            # dummy value to avoid transpiler failure for single qubit devices
            self.two_qubit_natives = TwoQubitNatives.CZ

>>>>>>> dc453507
        # Load characterization settings and create ``Qubit`` and ``Channel`` objects
        for q in settings["qubits"]:
            if q in self.qubits:
                for name, value in settings["characterization"]["single_qubit"][q].items():
                    setattr(self.qubits[q], name, value)
            else:
                self.qubits[q] = qubit = Qubit(q, **settings["characterization"]["single_qubit"][q])
                # register channels to qubits when we are using the old format
                # needed for ``NativeGates`` to work
                if "qubit_channel_map" in self.settings:
                    ro, qd, qf, _ = self.settings["qubit_channel_map"][q]
                    if ro is not None:
                        qubit.readout = Channel(ro)
                    if qd is not None:
                        qubit.drive = Channel(qd)
                    if qf is not None:
                        qubit.flux = Channel(qf)
                # register single qubit native gates to Qubit objects
                qubit.native_gates = NativeSingleQubitGates.from_dict(qubit, self.native_gates["single_qubit"][q])
        if "two_qubit" in self.native_gates:
            for pair, gatedict in self.native_gates["two_qubit"].items():
                qubit1, qubit2 = pair.split("-")
                if qubit1.isdigit():
                    qubit1 = int(qubit1)
                if qubit2.isdigit():
                    qubit2 = int(qubit2)
                sequences = {n: NativeSequence.from_dict(n, self.qubits, seq) for n, seq in gatedict.items()}
                self.two_qubit_natives[tuple(sorted((qubit1, qubit2)))] = sequences

    @property
    def two_qubit_native_types(self):
        """Set with names of all different two qubit native gates.

        Used in the gate-to-gate transpiler.
        """
        native_types = {name for gates in self.two_qubit_natives.values() for name in gates.keys()}
        if len(native_types) == 0:
            native_types = {"CZ"}
        return native_types

    @abstractmethod
    def connect(self):
        """Connects to instruments."""

    @abstractmethod
    def setup(self):
        """Prepares instruments to execute experiments."""

    @abstractmethod
    def start(self):
        """Starts all the instruments."""

    @abstractmethod
    def stop(self):
        """Starts all the instruments."""

    @abstractmethod
    def disconnect(self):
        """Disconnects to instruments."""

    def transpile(self, circuit: Circuit):
        """Transforms a circuit to pulse sequence.

        Args:
            circuit (qibo.models.Circuit): Qibo circuit that respects the platform's
                connectivity and native gates.

        Returns:
            sequence (qibolab.pulses.PulseSequence): Pulse sequence that implements the
                circuit on the qubit.
        """
        if not can_execute(circuit, self.two_qubit_native_types):
            circuit, _ = transpile(circuit, self.two_qubit_native_types)

        sequence = PulseSequence()
        virtual_z_phases = defaultdict(int)

        # keep track of gates that were already added to avoid adding them twice
        already_processed = set()
        # process circuit gates
        for moment in circuit.queue.moments:
            moment_start = sequence.finish
            for gate in moment:
                if isinstance(gate, gates.I) or gate is None or gate in already_processed:
                    pass

                elif isinstance(gate, gates.Z):
                    qubit = gate.target_qubits[0]
                    virtual_z_phases[qubit] += np.pi

                elif isinstance(gate, gates.RZ):
                    qubit = gate.target_qubits[0]
                    virtual_z_phases[qubit] += gate.parameters[0]

                elif isinstance(gate, gates.U3):
                    qubit = gate.target_qubits[0]
                    # Transform gate to U3 and add pi/2-pulses
                    theta, phi, lam = gate.parameters
                    # apply RZ(lam)
                    virtual_z_phases[qubit] += lam
                    # Fetch pi/2 pulse from calibration
                    RX90_pulse_1 = self.create_RX90_pulse(
                        qubit,
                        start=max(sequence.get_qubit_pulses(qubit).finish, moment_start),
                        relative_phase=virtual_z_phases[qubit],
                    )
                    # apply RX(pi/2)
                    sequence.add(RX90_pulse_1)
                    # apply RZ(theta)
                    virtual_z_phases[qubit] += theta
                    # Fetch pi/2 pulse from calibration
                    RX90_pulse_2 = self.create_RX90_pulse(
                        qubit, start=RX90_pulse_1.finish, relative_phase=virtual_z_phases[qubit] - np.pi
                    )
                    # apply RX(-pi/2)
                    sequence.add(RX90_pulse_2)
                    # apply RZ(phi)
                    virtual_z_phases[qubit] += phi

                elif isinstance(gate, gates.M):
                    # Add measurement pulse
                    measurement_start = max(sequence.get_qubit_pulses(*gate.target_qubits).finish, moment_start)
                    gate.pulses = ()
                    for qubit in gate.target_qubits:
                        MZ_pulse = self.create_MZ_pulse(qubit, start=measurement_start)
                        sequence.add(MZ_pulse)
                        gate.pulses = (*gate.pulses, MZ_pulse.serial)

                elif isinstance(gate, gates.CZ):
                    # create CZ pulse sequence with start time = 0
                    cz_sequence, cz_virtual_z_phases = self.create_CZ_pulse_sequence(gate.qubits)

                    # determine the right start time based on the availability of the qubits involved
                    cz_qubits = {*cz_sequence.qubits, *gate.qubits}
                    cz_start = max(sequence.get_qubit_pulses(*cz_qubits).finish, moment_start)

                    # shift the pulses
                    for pulse in cz_sequence.pulses:
                        pulse.start += cz_start

                    # add pulses to the sequence
                    sequence.add(cz_sequence)

                    # update z_phases registers
                    for qubit in cz_virtual_z_phases:
                        virtual_z_phases[qubit] += cz_virtual_z_phases[qubit]

                else:  # pragma: no cover
                    raise_error(
                        NotImplementedError,
                        f"Transpilation of {gate.__class__.__name__} gate has not been implemented yet.",
                    )

                already_processed.add(gate)
        return sequence

    @abstractmethod
    def execute_pulse_sequence(self, sequence, nshots=1024, relaxation_time=None, raw_adc=False):
        """Executes a pulse sequence.

        Args:
            sequence (:class:`qibolab.pulses.PulseSequence`): Pulse sequence to execute.
            nshots (int): Number of shots to sample from the experiment. Default is 1024.
            relaxation_time (int): Time to wait for the qubit to relax to its ground state between shots in ns.
                If ``None`` the default value provided as ``repetition_duration`` in the runcard will be used.

        Returns:
            Readout results acquired by after execution.
        """

    def __call__(self, sequence, nshots=1024, relaxation_time=None, raw_adc=False):
        return self.execute_pulse_sequence(sequence, nshots, relaxation_time, raw_adc=raw_adc)

    def sweep(self, sequence, *sweepers, nshots=1024, average=True, relaxation_time=None):
        """Executes a pulse sequence for different values of sweeped parameters.
        Useful for performing chip characterization.

        Example:
            .. testcode::

                import numpy as np
                from qibolab.platform import Platform
                from qibolab.sweeper import Sweeper, Parameter
                from qibolab.pulses import PulseSequence


                platform = Platform("dummy")
                sequence = PulseSequence()
                parameter = Parameter.frequency
                pulse = platform.create_qubit_readout_pulse(qubit=0, start=0)
                sequence.add(pulse)
                parameter_range = np.random.randint(10, size=10)
                sweeper = Sweeper(parameter, parameter_range, [pulse])
                platform.sweep(sequence, sweeper)


        Args:
            sequence (:class:`qibolab.pulses.PulseSequence`): Pulse sequence to execute.
            sweepers (:class:`qibolab.sweeper.Sweeper`): Sweeper objects that specify which
                parameters are being sweeped.
            nshots (int): Number of shots to sample from the experiment. Default is 1024.
            relaxation_time (int): Time to wait for the qubit to relax to its ground state between shots in ns.
                If ``None`` the default value provided as ``repetition_duration`` in the runcard will be used.
            average (bool): If ``True`` the IQ results of individual shots are averaged on hardware.

        Returns:
            Readout results acquired by after execution.
        """
        raise_error(NotImplementedError, f"Platform {self.name} does not support sweeping.")

<<<<<<< HEAD
    def create_RX90_pulse(self, qubit, start=0, relative_phase=0):
        return self.qubits[qubit].native_gates.RX90.pulse(start, relative_phase)

    def create_RX_pulse(self, qubit, start=0, relative_phase=0):
        return self.qubits[qubit].native_gates.RX.pulse(start, relative_phase)
=======
    def get_qd_channel(self, qubit):
        if self.qubits[qubit].drive:
            return self.qubits[qubit].drive.name
        else:
            return self.settings["qubit_channel_map"][qubit][1]

    def create_RX90_pulse(self, qubit, start=0, relative_phase=0):
        pulse_kwargs = self.single_qubit_natives[qubit]["RX"]
        qd_duration = pulse_kwargs["duration"]
        qd_frequency = pulse_kwargs["frequency"]
        qd_amplitude = pulse_kwargs["amplitude"] / 2.0
        qd_shape = pulse_kwargs["shape"]
        qd_channel = self.get_qd_channel(qubit)
        return Pulse(start, qd_duration, qd_amplitude, qd_frequency, relative_phase, qd_shape, qd_channel, qubit=qubit)

    def create_RX_pulse(self, qubit, start=0, relative_phase=0):
        pulse_kwargs = self.single_qubit_natives[qubit]["RX"]
        qd_duration = pulse_kwargs["duration"]
        qd_frequency = pulse_kwargs["frequency"]
        qd_amplitude = pulse_kwargs["amplitude"]
        qd_shape = pulse_kwargs["shape"]
        qd_channel = self.get_qd_channel(qubit)
        return Pulse(start, qd_duration, qd_amplitude, qd_frequency, relative_phase, qd_shape, qd_channel, qubit=qubit)
>>>>>>> dc453507

    def create_CZ_pulse_sequence(self, qubits, start=0):
        # Check in the settings if qubits[0]-qubits[1] is a key
        qubits = tuple(sorted(qubits))
        if qubits not in self.two_qubit_natives:
            raise_error(
                ValueError,
                f"Calibration for CZ gate between qubits {qubits[0]} and {qubits[1]} not found.",
            )
        return self.two_qubit_natives[qubits]["CZ"].sequence(start)

    def create_MZ_pulse(self, qubit, start):
<<<<<<< HEAD
        return self.qubits[qubit].native_gates.MZ.pulse(start)

    def create_qubit_drive_pulse(self, qubit, start, duration, relative_phase=0):
        pulse = self.qubits[qubit].native_gates.RX.pulse(start, relative_phase)
        pulse.duration = duration
        return pulse
=======
        pulse_kwargs = self.single_qubit_natives[qubit]["MZ"]
        ro_duration = pulse_kwargs["duration"]
        ro_frequency = pulse_kwargs["frequency"]
        ro_amplitude = pulse_kwargs["amplitude"]
        ro_shape = pulse_kwargs["shape"]
        if self.qubits[qubit].readout:
            ro_channel = self.qubits[qubit].readout.name
        else:
            ro_channel = self.settings["qubit_channel_map"][qubit][0]
        return ReadoutPulse(start, ro_duration, ro_amplitude, ro_frequency, 0, ro_shape, ro_channel, qubit=qubit)

    def create_qubit_drive_pulse(self, qubit, start, duration, relative_phase=0):
        pulse_kwargs = self.single_qubit_natives[qubit]["RX"]
        qd_frequency = pulse_kwargs["frequency"]
        qd_amplitude = pulse_kwargs["amplitude"]
        qd_shape = pulse_kwargs["shape"]
        qd_channel = self.get_qd_channel(qubit)
        return Pulse(start, duration, qd_amplitude, qd_frequency, relative_phase, qd_shape, qd_channel, qubit=qubit)
>>>>>>> dc453507

    def create_qubit_readout_pulse(self, qubit, start):
        return self.create_MZ_pulse(qubit, start)

    # TODO Remove RX90_drag_pulse and RX_drag_pulse, replace them with create_qubit_drive_pulse
    # TODO Add RY90 and RY pulses

    def create_RX90_drag_pulse(self, qubit, start, relative_phase=0, beta=None):
<<<<<<< HEAD
        pulse = self.qubits[qubit].native_gates.RX90.pulse(start, relative_phase)
        if beta is not None:
            pulse.shape = "Drag(5," + str(beta) + ")"
        return pulse

    def create_RX_drag_pulse(self, qubit, start, relative_phase=0, beta=None):
        pulse = self.qubits[qubit].native_gates.RX.pulse(start, relative_phase)
        if beta is not None:
            pulse.shape = "Drag(5," + str(beta) + ")"
        return pulse
=======
        # create RX pi/2 pulse with drag shape
        pulse_kwargs = self.single_qubit_natives[qubit]["RX"]
        qd_duration = pulse_kwargs["duration"]
        qd_frequency = pulse_kwargs["frequency"]
        qd_amplitude = pulse_kwargs["amplitude"] / 2.0
        qd_shape = pulse_kwargs["shape"]
        if beta != None:
            qd_shape = "Drag(5," + str(beta) + ")"

        qd_channel = self.get_qd_channel(qubit)
        return Pulse(start, qd_duration, qd_amplitude, qd_frequency, relative_phase, qd_shape, qd_channel, qubit=qubit)

    def create_RX_drag_pulse(self, qubit, start, relative_phase=0, beta=None):
        # create RX pi pulse with drag shape
        pulse_kwargs = self.single_qubit_natives[qubit]["RX"]
        qd_duration = pulse_kwargs["duration"]
        qd_frequency = pulse_kwargs["frequency"]
        qd_amplitude = pulse_kwargs["amplitude"]
        qd_shape = pulse_kwargs["shape"]
        if beta != None:
            qd_shape = "Drag(5," + str(beta) + ")"

        qd_channel = self.get_qd_channel(qubit)
        return Pulse(start, qd_duration, qd_amplitude, qd_frequency, relative_phase, qd_shape, qd_channel, qubit=qubit)
>>>>>>> dc453507

    @abstractmethod
    def set_lo_drive_frequency(self, qubit, freq):
        """Set frequency of the qubit drive local oscillator.

        Args:
            qubit (int): qubit whose local oscillator will be modified.
            freq (int): new value of the frequency in Hz.
        """

    @abstractmethod
    def get_lo_drive_frequency(self, qubit):
        """Get frequency of the qubit drive local oscillator in Hz."""

    @abstractmethod
    def set_lo_readout_frequency(self, qubit, freq):
        """Set frequency of the qubit drive local oscillator.

        Args:
            qubit (int): qubit whose local oscillator will be modified.
            freq (int): new value of the frequency in Hz.
        """

    @abstractmethod
    def get_lo_readout_frequency(self, qubit):
        """Get frequency of the qubit readout local oscillator in Hz."""

    @abstractmethod
    def set_lo_twpa_frequency(self, qubit, freq):
        """Set frequency of the local oscillator of the TWPA to which the qubit's feedline is connected to.

        Args:
            qubit (int): qubit whose local oscillator will be modified.
            freq (int): new value of the frequency in Hz.
        """

    @abstractmethod
    def get_lo_twpa_frequency(self, qubit):
        """Get frequency of the local oscillator of the TWPA to which the qubit's feedline is connected to in Hz."""

    @abstractmethod
    def set_lo_twpa_power(self, qubit, power):
        """Set power of the local oscillator of the TWPA to which the qubit's feedline is connected to.

        Args:
            qubit (int): qubit whose local oscillator will be modified.
            power (int): new value of the power in dBm.
        """

    @abstractmethod
    def get_lo_twpa_power(self, qubit):
        """Get power of the local oscillator of the TWPA to which the qubit's feedline is connected to in dBm."""

    @abstractmethod
    def set_attenuation(self, qubit, att):
        """Set attenuation value. Usefeul for calibration routines such as punchout.

        Args:
            qubit (int): qubit whose attenuation will be modified.
            att (int): new value of the attenuation (dB).
        Returns:
            None
        """

    @abstractmethod
    def get_attenuation(self, qubit):
        """Get attenuation value. Usefeul for calibration routines such as punchout."""

    @abstractmethod
    def set_gain(self, qubit, gain):
        """Set gain value. Usefeul for calibration routines such as Rabi oscillations.

        Args:
            qubit (int): qubit whose attenuation will be modified.
            gain (int): new value of the gain (dimensionless).
        Returns:
            None
        """

    @abstractmethod
    def get_gain(self, qubit):
        """Get gain value. Usefeul for calibration routines such as Rabi oscillations."""

    @abstractmethod
    def set_bias(self, qubit, bias):
        """Set bias value. Usefeul for calibration routines involving flux.

        Args:
            qubit (int): qubit whose attenuation will be modified.
            bias (int): new value of the bias (V).
        Returns:
            None
        """

    @abstractmethod
    def get_bias(self, qubit):
        """Get bias value. Usefeul for calibration routines involving flux."""<|MERGE_RESOLUTION|>--- conflicted
+++ resolved
@@ -3,6 +3,7 @@
 from dataclasses import dataclass, field
 from typing import Dict, List, Optional, Union
 
+import networkx as nx
 import numpy as np
 import yaml
 from qibo import gates
@@ -10,10 +11,13 @@
 from qibo.models import Circuit
 
 from qibolab.designs.channels import Channel
-from qibolab.platforms.native import NativeSequence, NativeSingleQubitGates
+from qibolab.platforms.native import (
+    SingleQubitNatives,
+    TwoQubitNatives,
+    TwoQubitNativeTypes,
+)
 from qibolab.pulses import PulseSequence
 from qibolab.transpilers import can_execute, transpile
-from qibolab.transpilers.gate_decompositions import TwoQubitNatives
 
 
 @dataclass
@@ -70,7 +74,7 @@
     drive: Optional[Channel] = None
     flux: Optional[Channel] = None
 
-    native_gates: Optional[NativeSingleQubitGates] = None
+    native_gates: Optional[SingleQubitNatives] = None
 
     def __post_init__(self):
         # register qubit in ``flux`` channel so that we can access
@@ -85,6 +89,13 @@
                 yield channel
 
 
+@dataclass
+class QubitPair:
+    qubit1: Qubit
+    qubit2: Qubit
+    native_gates: TwoQubitNatives = field(default_factory=TwoQubitNatives)
+
+
 class AbstractPlatform(ABC):
     """Abstract platform for controlling quantum devices.
 
@@ -98,25 +109,20 @@
         self.name = name
         self.runcard = runcard
 
-        self.qubits = {}
+        self.qubits: Dict[Union[str, int], Qubit] = {}
+        self.pairs: Dict[Union[str, int], QubitPair] = {}
 
         # Values for the following are set from the runcard in ``reload_settings``
         self.settings = None
         self.is_connected = False
         self.nqubits = None
         self.resonator_type = None
-        self.topology = None
         self.relaxation_time = None
         self.sampling_rate = None
 
-<<<<<<< HEAD
         # TODO: Remove this (needed for the multiqubit platform)
         self.native_gates = {}
-        self.two_qubit_natives: Dict[tuple, Dict[str, NativeSequence]] = {}
-=======
-        self.single_qubit_natives = {}
-        self.two_qubit_natives = TwoQubitNatives(0)
->>>>>>> dc453507
+        self.two_qubit_native_types = TwoQubitNativeTypes(0)
         # Load platform settings
         self.reload_settings()
 
@@ -138,24 +144,10 @@
         else:
             self.resonator_type = "3D" if self.nqubits == 1 else "2D"
 
-        self.topology = settings["topology"]
-
         self.relaxation_time = settings["settings"]["repetition_duration"]
         self.sampling_rate = settings["settings"]["sampling_rate"]
-
-        # Load native gates
         self.native_gates = settings["native_gates"]
-<<<<<<< HEAD
-=======
-        self.single_qubit_natives = self.native_gates["single_qubit"]
-        if "two_qubit" in self.native_gates:
-            for gate in self.native_gates["two_qubit"].values():
-                self.two_qubit_natives |= TwoQubitNatives[list(gate)[0]]
-        else:
-            # dummy value to avoid transpiler failure for single qubit devices
-            self.two_qubit_natives = TwoQubitNatives.CZ
-
->>>>>>> dc453507
+
         # Load characterization settings and create ``Qubit`` and ``Channel`` objects
         for q in settings["qubits"]:
             if q in self.qubits:
@@ -174,27 +166,30 @@
                     if qf is not None:
                         qubit.flux = Channel(qf)
                 # register single qubit native gates to Qubit objects
-                qubit.native_gates = NativeSingleQubitGates.from_dict(qubit, self.native_gates["single_qubit"][q])
+                qubit.native_gates = SingleQubitNatives.from_dict(qubit, self.native_gates["single_qubit"][q])
+
+        if len(self.qubits) > 1:
+            for pair in settings["topology"]:
+                pair = tuple(sorted(pair))
+                if pair not in self.pairs:
+                    self.pairs[pair] = QubitPair(self.qubits[pair[0]], self.qubits[pair[1]])
+
+        # Load native two-qubit gates
         if "two_qubit" in self.native_gates:
             for pair, gatedict in self.native_gates["two_qubit"].items():
-                qubit1, qubit2 = pair.split("-")
-                if qubit1.isdigit():
-                    qubit1 = int(qubit1)
-                if qubit2.isdigit():
-                    qubit2 = int(qubit2)
-                sequences = {n: NativeSequence.from_dict(n, self.qubits, seq) for n, seq in gatedict.items()}
-                self.two_qubit_natives[tuple(sorted((qubit1, qubit2)))] = sequences
+                pair = tuple(sorted(int(q) if q.isdigit() else q for q in pair.split("-")))
+                self.pairs[pair].native_gates = TwoQubitNatives.from_dict(self.qubits, gatedict)
+                self.two_qubit_native_types |= self.pairs[pair].native_gates.types
+        else:
+            # dummy value to avoid transpiler failure for single qubit devices
+            self.two_qubit_native_types = TwoQubitNativeTypes.CZ
 
     @property
-    def two_qubit_native_types(self):
-        """Set with names of all different two qubit native gates.
-
-        Used in the gate-to-gate transpiler.
-        """
-        native_types = {name for gates in self.two_qubit_natives.values() for name in gates.keys()}
-        if len(native_types) == 0:
-            native_types = {"CZ"}
-        return native_types
+    def topology(self):
+        chip = nx.Graph()
+        chip.add_nodes_from(self.qubits.keys())
+        chip.add_edges_from([(pair.qubit1.name, pair.qubit2.name) for pair in self.pairs])
+        return chip
 
     @abstractmethod
     def connect(self):
@@ -366,76 +361,29 @@
         """
         raise_error(NotImplementedError, f"Platform {self.name} does not support sweeping.")
 
-<<<<<<< HEAD
     def create_RX90_pulse(self, qubit, start=0, relative_phase=0):
         return self.qubits[qubit].native_gates.RX90.pulse(start, relative_phase)
 
     def create_RX_pulse(self, qubit, start=0, relative_phase=0):
         return self.qubits[qubit].native_gates.RX.pulse(start, relative_phase)
-=======
-    def get_qd_channel(self, qubit):
-        if self.qubits[qubit].drive:
-            return self.qubits[qubit].drive.name
-        else:
-            return self.settings["qubit_channel_map"][qubit][1]
-
-    def create_RX90_pulse(self, qubit, start=0, relative_phase=0):
-        pulse_kwargs = self.single_qubit_natives[qubit]["RX"]
-        qd_duration = pulse_kwargs["duration"]
-        qd_frequency = pulse_kwargs["frequency"]
-        qd_amplitude = pulse_kwargs["amplitude"] / 2.0
-        qd_shape = pulse_kwargs["shape"]
-        qd_channel = self.get_qd_channel(qubit)
-        return Pulse(start, qd_duration, qd_amplitude, qd_frequency, relative_phase, qd_shape, qd_channel, qubit=qubit)
-
-    def create_RX_pulse(self, qubit, start=0, relative_phase=0):
-        pulse_kwargs = self.single_qubit_natives[qubit]["RX"]
-        qd_duration = pulse_kwargs["duration"]
-        qd_frequency = pulse_kwargs["frequency"]
-        qd_amplitude = pulse_kwargs["amplitude"]
-        qd_shape = pulse_kwargs["shape"]
-        qd_channel = self.get_qd_channel(qubit)
-        return Pulse(start, qd_duration, qd_amplitude, qd_frequency, relative_phase, qd_shape, qd_channel, qubit=qubit)
->>>>>>> dc453507
 
     def create_CZ_pulse_sequence(self, qubits, start=0):
         # Check in the settings if qubits[0]-qubits[1] is a key
-        qubits = tuple(sorted(qubits))
-        if qubits not in self.two_qubit_natives:
+        pair = tuple(sorted(qubits))
+        if pair not in self.pairs or self.pairs[pair].native_gates.CZ is None:
             raise_error(
                 ValueError,
                 f"Calibration for CZ gate between qubits {qubits[0]} and {qubits[1]} not found.",
             )
-        return self.two_qubit_natives[qubits]["CZ"].sequence(start)
+        return self.pairs[pair].native_gates.CZ.sequence(start)
 
     def create_MZ_pulse(self, qubit, start):
-<<<<<<< HEAD
         return self.qubits[qubit].native_gates.MZ.pulse(start)
 
     def create_qubit_drive_pulse(self, qubit, start, duration, relative_phase=0):
         pulse = self.qubits[qubit].native_gates.RX.pulse(start, relative_phase)
         pulse.duration = duration
         return pulse
-=======
-        pulse_kwargs = self.single_qubit_natives[qubit]["MZ"]
-        ro_duration = pulse_kwargs["duration"]
-        ro_frequency = pulse_kwargs["frequency"]
-        ro_amplitude = pulse_kwargs["amplitude"]
-        ro_shape = pulse_kwargs["shape"]
-        if self.qubits[qubit].readout:
-            ro_channel = self.qubits[qubit].readout.name
-        else:
-            ro_channel = self.settings["qubit_channel_map"][qubit][0]
-        return ReadoutPulse(start, ro_duration, ro_amplitude, ro_frequency, 0, ro_shape, ro_channel, qubit=qubit)
-
-    def create_qubit_drive_pulse(self, qubit, start, duration, relative_phase=0):
-        pulse_kwargs = self.single_qubit_natives[qubit]["RX"]
-        qd_frequency = pulse_kwargs["frequency"]
-        qd_amplitude = pulse_kwargs["amplitude"]
-        qd_shape = pulse_kwargs["shape"]
-        qd_channel = self.get_qd_channel(qubit)
-        return Pulse(start, duration, qd_amplitude, qd_frequency, relative_phase, qd_shape, qd_channel, qubit=qubit)
->>>>>>> dc453507
 
     def create_qubit_readout_pulse(self, qubit, start):
         return self.create_MZ_pulse(qubit, start)
@@ -444,7 +392,6 @@
     # TODO Add RY90 and RY pulses
 
     def create_RX90_drag_pulse(self, qubit, start, relative_phase=0, beta=None):
-<<<<<<< HEAD
         pulse = self.qubits[qubit].native_gates.RX90.pulse(start, relative_phase)
         if beta is not None:
             pulse.shape = "Drag(5," + str(beta) + ")"
@@ -455,32 +402,6 @@
         if beta is not None:
             pulse.shape = "Drag(5," + str(beta) + ")"
         return pulse
-=======
-        # create RX pi/2 pulse with drag shape
-        pulse_kwargs = self.single_qubit_natives[qubit]["RX"]
-        qd_duration = pulse_kwargs["duration"]
-        qd_frequency = pulse_kwargs["frequency"]
-        qd_amplitude = pulse_kwargs["amplitude"] / 2.0
-        qd_shape = pulse_kwargs["shape"]
-        if beta != None:
-            qd_shape = "Drag(5," + str(beta) + ")"
-
-        qd_channel = self.get_qd_channel(qubit)
-        return Pulse(start, qd_duration, qd_amplitude, qd_frequency, relative_phase, qd_shape, qd_channel, qubit=qubit)
-
-    def create_RX_drag_pulse(self, qubit, start, relative_phase=0, beta=None):
-        # create RX pi pulse with drag shape
-        pulse_kwargs = self.single_qubit_natives[qubit]["RX"]
-        qd_duration = pulse_kwargs["duration"]
-        qd_frequency = pulse_kwargs["frequency"]
-        qd_amplitude = pulse_kwargs["amplitude"]
-        qd_shape = pulse_kwargs["shape"]
-        if beta != None:
-            qd_shape = "Drag(5," + str(beta) + ")"
-
-        qd_channel = self.get_qd_channel(qubit)
-        return Pulse(start, qd_duration, qd_amplitude, qd_frequency, relative_phase, qd_shape, qd_channel, qubit=qubit)
->>>>>>> dc453507
 
     @abstractmethod
     def set_lo_drive_frequency(self, qubit, freq):
