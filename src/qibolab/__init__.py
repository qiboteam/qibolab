--- conflicted
+++ resolved
@@ -7,17 +7,10 @@
 from qibolab.result import (
     AveragedIntegratedResults,
     AveragedRawWaveformResults,
-<<<<<<< HEAD
-    AveragedStateResults,
-    IntegratedResults,
-    RawWaveformResults,
-    StateResults,
-=======
     AveragedSampleResults,
     IntegratedResults,
     RawWaveformResults,
     SampleResults,
->>>>>>> 1a00c690
 )
 
 __version__ = im.version(__package__)
@@ -51,20 +44,12 @@
     AveragingMode.CYCLIC: {
         AcquisitionType.INTEGRATION: AveragedIntegratedResults,
         AcquisitionType.RAW: AveragedRawWaveformResults,
-<<<<<<< HEAD
-        AcquisitionType.DISCRIMINATION: AveragedStateResults,
-=======
         AcquisitionType.DISCRIMINATION: AveragedSampleResults,
->>>>>>> 1a00c690
     },
     AveragingMode.SINGLESHOT: {
         AcquisitionType.INTEGRATION: IntegratedResults,
         AcquisitionType.RAW: RawWaveformResults,
-<<<<<<< HEAD
-        AcquisitionType.DISCRIMINATION: StateResults,
-=======
         AcquisitionType.DISCRIMINATION: SampleResults,
->>>>>>> 1a00c690
     },
 }
 
@@ -76,11 +61,7 @@
     nshots: Optional[int] = None
     """Number of shots to sample from the experiment. Default is the runcard value."""
     relaxation_time: Optional[int] = None
-<<<<<<< HEAD
-    """Time to wait for the qubit to relax to its ground state between shots in ns. Default is the runcard value."""
-=======
     """Time to wait for the qubit to relax to its ground Sample between shots in ns. Default is the runcard value."""
->>>>>>> 1a00c690
     fast_reset: bool = False
     """Enable or disable fast reset"""
     acquisition_type: AcquisitionType = AcquisitionType.DISCRIMINATION
