--- conflicted
+++ resolved
@@ -9,20 +9,6 @@
 
     platform = Platform(platform_name)
     assert isinstance(platform, MultiqubitPlatform)
-<<<<<<< HEAD
-    platform = Platform("tii1q")
-    assert isinstance(platform, MultiqubitPlatform)
-
-
-@pytest.mark.skip(
-    "Loading the platform requires access to one of the instrument's driver dll"
-)
-def test_platform_icarusq():
-    from qibolab.platforms.multiqubit import MultiqubitPlatform
-    platform = Platform("icarusq")
-    assert isinstance(platform, MultiqubitPlatform)
-=======
->>>>>>> 40dcedda
 
 
 def test_platform():
