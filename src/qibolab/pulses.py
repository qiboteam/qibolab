--- conflicted
+++ resolved
@@ -101,11 +101,7 @@
         pulse (Pulse): the pulse associated with it. Its parameters are used to generate pulse waveforms.
     """
 
-<<<<<<< HEAD
-    SAMPLING_RATE = 1e9
-=======
     SAMPLING_RATE = 1e9  # 1GSaPS
->>>>>>> ef5db59e
     pulse = None
 
     @property
