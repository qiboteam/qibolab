# -*- coding: utf-8 -*-
from qibo.backends import NumpyBackend
from qibo.config import raise_error
from qibo.states import CircuitResult


class QibolabBackend(NumpyBackend):
    def __init__(self, platform, runcard=None):
        from qibolab.platform import Platform

        super().__init__()
        self.name = "qibolab"
        self.platform = Platform(platform, runcard)

    def apply_gate(self, gate, state, nqubits):  # pragma: no cover
        raise_error(NotImplementedError, "Qibolab cannot apply gates directly.")

    def apply_gate_density_matrix(self, gate, state, nqubits):  # pragma: no cover
        raise_error(NotImplementedError, "Qibolab cannot apply gates directly.")

    def execute_circuit(
        self, circuit, initial_state=None, nshots=None
    ):  # pragma: no cover
        """Executes a quantum circuit.

        Args:
            circuit (:class:`qibo.core.circuit.Circuit`): Circuit to execute.
            nshots (int): Number of shots to sample from the experiment.
                If ``None`` the default value provided as hardware_avg in the
                calibration yml will be used.

        Returns:
            Readout results acquired by after execution.
        """
        from qibolab.pulses import PulseSequence

        if initial_state is not None:
            raise_error(
                ValueError,
                "Hardware backend does not support " "initial state in circuits.",
            )

        # Translate gates to pulses and create a ``PulseSequence``
        if circuit.measurement_gate is None:
            raise_error(RuntimeError, "No measurement register assigned.")

        sequence = self.platform.transpile(circuit)

        # Execute the pulse sequence on the platform
        self.platform.connect()
        self.platform.setup()
        self.platform.start()
        readout = self.platform(sequence, nshots)
        self.platform.stop()
        return CircuitResult(self, circuit, readout, nshots)

    def circuit_result_tensor(self, result):
        raise_error(
            NotImplementedError,
            "Qibolab cannot return state vector in tensor representation.",
        )

    def circuit_result_representation(self, result):
        # TODO: Consider changing this to a more readable format.
        # this must return a ``str`` because it is used in ``CircuitResult.__repr__``.
        return str(result.execution_result)

    def circuit_result_probabilities(self, result, qubits=None):
        # Returns the probability of the qubit being in state 0
        if qubits is None:  # pragma: no cover
            qubits = result.circuit.measurement_gate.qubits
        # naive normalization
        qubit = qubits[0]
        readout = list(list(result.execution_result.values())[0].values())[0]
<<<<<<< HEAD
        state1_voltage = self.platform.settings['characterization']['single_qubit'][qubit]['state1_voltage']
        state0_voltage = self.platform.settings['characterization']['single_qubit'][qubit]['state0_voltage']
        import numpy as np
        p = np.abs(readout[0] * 1e6 - state1_voltage) / np.abs(state1_voltage - state0_voltage)
=======
        state1_voltage = (
            1e-6
            * self.platform.settings["characterization"]["single_qubit"][qubit][
                "state1_voltage"
            ]
        )
        state0_voltage = (
            1e-6
            * self.platform.settings["characterization"]["single_qubit"][qubit][
                "state0_voltage"
            ]
        )
        import numpy as np

        p = np.abs(readout[0] * 1e6 - state0_voltage) / np.abs(
            state1_voltage - state0_voltage
        )
>>>>>>> cc05885b
        return [p, 1 - p]<|MERGE_RESOLUTION|>--- conflicted
+++ resolved
@@ -72,28 +72,8 @@
         # naive normalization
         qubit = qubits[0]
         readout = list(list(result.execution_result.values())[0].values())[0]
-<<<<<<< HEAD
         state1_voltage = self.platform.settings['characterization']['single_qubit'][qubit]['state1_voltage']
         state0_voltage = self.platform.settings['characterization']['single_qubit'][qubit]['state0_voltage']
         import numpy as np
         p = np.abs(readout[0] * 1e6 - state1_voltage) / np.abs(state1_voltage - state0_voltage)
-=======
-        state1_voltage = (
-            1e-6
-            * self.platform.settings["characterization"]["single_qubit"][qubit][
-                "state1_voltage"
-            ]
-        )
-        state0_voltage = (
-            1e-6
-            * self.platform.settings["characterization"]["single_qubit"][qubit][
-                "state0_voltage"
-            ]
-        )
-        import numpy as np
-
-        p = np.abs(readout[0] * 1e6 - state0_voltage) / np.abs(
-            state1_voltage - state0_voltage
-        )
->>>>>>> cc05885b
         return [p, 1 - p]