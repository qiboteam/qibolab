# -*- coding: utf-8 -*-
import numpy as np
from qibo.backends import NumpyBackend
from qibo.config import raise_error
from qibo.states import CircuitResult


class QibolabBackend(NumpyBackend):
    def __init__(self, platform, runcard=None):
        from qibo import __version__ as qibo_version

        from qibolab import __version__
        from qibolab.platform import Platform

        super().__init__()
        self.name = "qibolab"
        self.platform = Platform(platform, runcard)
<<<<<<< HEAD
        self.platform.connect()
        self.platform.setup()
=======
        self.versions = {
            "qibo": qibo_version,
            "numpy": self.np.__version__,
            "qibolab": __version__,
        }
>>>>>>> 7851708c

    def apply_gate(self, gate, state, nqubits):  # pragma: no cover
        raise_error(NotImplementedError, "Qibolab cannot apply gates directly.")

    def apply_gate_density_matrix(self, gate, state, nqubits):  # pragma: no cover
        raise_error(NotImplementedError, "Qibolab cannot apply gates directly.")

    def execute_circuit(self, circuit, initial_state=None, nshots=None):  # pragma: no cover
        """Executes a quantum circuit.

        Args:
            circuit (:class:`qibo.core.circuit.Circuit`): Circuit to execute.
            nshots (int): Number of shots to sample from the experiment.
                If ``None`` the default value provided as hardware_avg in the
                calibration yml will be used.

        Returns:
            CircuitResult object containing the results acquired from the execution.
        """
        from qibolab.pulses import PulseSequence

        if initial_state is not None:
            raise_error(
                ValueError,
                "Hardware backend does not support " "initial state in circuits.",
            )

        if circuit.measurement_gate is None:
            raise_error(RuntimeError, "No measurement register assigned.")

        # Transpile a circuit into a sequence of pulses ``PulseSequence``
        sequence: PulseSequence = self.platform.transpile(circuit)

        # Execute the pulse sequence on the platform
        self.platform.start()
        readout = self.platform(sequence, nshots)
        self.platform.stop()
        return CircuitResult(self, circuit, readout, nshots)

    def circuit_result_tensor(self, result):
        raise_error(
            NotImplementedError,
            "Qibolab cannot return state vector in tensor representation.",
        )

    def circuit_result_representation(self, result: CircuitResult):
        # TODO: Consider changing this to a more readable format.
        # this must return a ``str`` because it is used in ``CircuitResult.__repr__``.
        return str(result.execution_result)

    def circuit_result_probabilities(self, result: CircuitResult, qubits=None):
        """Returns the probability of the qubit being in state |0>"""
        if qubits is None:  # pragma: no cover
            qubits = result.circuit.measurement_gate.qubits

        # basic classification
        probabilities = []
        for qubit in qubits:
            mean_state0: complex = complex(self.platform.characterization["single_qubit"][qubit]["mean_gnd_states"])
            mean_state1: complex = complex(self.platform.characterization["single_qubit"][qubit]["mean_exc_states"])
            i = result.execution_result[qubit][2]  # execution_result[qubit] provides the latest
            q = result.execution_result[qubit][3]  # acquisition data for the corresponding qubit
            measurement: complex = complex(i, q)
            d0 = abs(measurement - mean_state0)
            d1 = abs(measurement - mean_state1)
            d01 = abs(mean_state0 - mean_state1)
            p = (d1**2 + d01**2 - d0**2) / 2 / d01**2
            probabilities.append([p, 1 - p])
        return probabilities<|MERGE_RESOLUTION|>--- conflicted
+++ resolved
@@ -15,16 +15,13 @@
         super().__init__()
         self.name = "qibolab"
         self.platform = Platform(platform, runcard)
-<<<<<<< HEAD
         self.platform.connect()
         self.platform.setup()
-=======
         self.versions = {
             "qibo": qibo_version,
             "numpy": self.np.__version__,
             "qibolab": __version__,
         }
->>>>>>> 7851708c
 
     def apply_gate(self, gate, state, nqubits):  # pragma: no cover
         raise_error(NotImplementedError, "Qibolab cannot apply gates directly.")
