--- conflicted
+++ resolved
@@ -26,7 +26,7 @@
             "numpy": self.np.__version__,
             "qibolab": qibolab_version,
         }
-        self.transpiler = Pipeline.default(self.platform.two_qubit_natives)
+        self.transpiler = Pipeline.default(self.platform.two_qubit_native_types)
 
     def apply_gate(self, gate, state, nqubits):  # pragma: no cover
         raise_error(NotImplementedError, "Qibolab cannot apply gates directly.")
@@ -67,12 +67,7 @@
                 "Hardware backend only supports circuits as initial states.",
             )
 
-<<<<<<< HEAD
-        two_qubit_natives = self.platform.two_qubit_native_types
-        if can_execute(circuit, two_qubit_natives, verbose=False):
-=======
         if self.transpiler is None or self.transpiler.is_satisfied(circuit):
->>>>>>> 59a77487
             native_circuit = circuit
         else:
             # Transform a circuit into proper connectivity and native gates
