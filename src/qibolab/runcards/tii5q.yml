--- conflicted
+++ resolved
@@ -181,11 +181,7 @@
             MZ:
                 duration: 2000
                 amplitude: 0.1
-<<<<<<< HEAD
-                frequency: -300_000_000 # -577_015_000
-=======
                 frequency: -200_000_000 # -577_015_000
->>>>>>> f6fc1993
 
                 shape: Rectangular()
                 type: ro # readout
