nqubits: 1
qubits: [0]
resonator_type: 3D
topology:
- [1]
settings:
<<<<<<< HEAD
    relaxation_time: 100000
=======
    repetition_duration: 100000
>>>>>>> d47ed440
    sampling_rate: 9830400000
    adc_trig_offset: 200
    max_gain: 32000
native_gates:
    single_qubit:
        0:
            RX:
                duration: 30
<<<<<<< HEAD
                amplitude: 0.052343268843492725
                frequency: 5542428973
=======
                amplitude: 0.05202077615028646
                frequency: 5542358040
>>>>>>> d47ed440
                shape: Rectangular()
                type: qd
                start: 0
                phase: 0
            MZ:
                duration: 600
<<<<<<< HEAD
                amplitude: 0.025
                frequency: 7371829002
=======
                amplitude: 0.027
                frequency: 7371797810
>>>>>>> d47ed440
                shape: Rectangular()
                type: ro
                start: 0
                phase: 0
    two_qubits: {}
characterization:
    single_qubit:
        0:
<<<<<<< HEAD
            readout_frequency: 7371829002
            drive_frequency: 5542428973
            T1: 11653.795459601864
            T2: 0.0
            threshold: -1.0516933330936724
            iq_angle: 2.9285317284820516
=======
            readout_frequency: 7371797810
            drive_frequency: 5542358040
            pi_pulse_amplitude: 0.052
            T1: 5950.374891358031
            T2: 3117.141967028255
            threshold: -1.0614826586800015
            iq_angle: 0.378264523650832
>>>>>>> d47ed440
<|MERGE_RESOLUTION|>--- conflicted
+++ resolved
@@ -4,11 +4,7 @@
 topology:
 - [1]
 settings:
-<<<<<<< HEAD
     relaxation_time: 100000
-=======
-    repetition_duration: 100000
->>>>>>> d47ed440
     sampling_rate: 9830400000
     adc_trig_offset: 200
     max_gain: 32000
@@ -17,26 +13,16 @@
         0:
             RX:
                 duration: 30
-<<<<<<< HEAD
-                amplitude: 0.052343268843492725
-                frequency: 5542428973
-=======
                 amplitude: 0.05202077615028646
                 frequency: 5542358040
->>>>>>> d47ed440
                 shape: Rectangular()
                 type: qd
                 start: 0
                 phase: 0
             MZ:
                 duration: 600
-<<<<<<< HEAD
-                amplitude: 0.025
-                frequency: 7371829002
-=======
                 amplitude: 0.027
                 frequency: 7371797810
->>>>>>> d47ed440
                 shape: Rectangular()
                 type: ro
                 start: 0
@@ -45,19 +31,10 @@
 characterization:
     single_qubit:
         0:
-<<<<<<< HEAD
-            readout_frequency: 7371829002
-            drive_frequency: 5542428973
-            T1: 11653.795459601864
-            T2: 0.0
-            threshold: -1.0516933330936724
-            iq_angle: 2.9285317284820516
-=======
             readout_frequency: 7371797810
             drive_frequency: 5542358040
             pi_pulse_amplitude: 0.052
             T1: 5950.374891358031
             T2: 3117.141967028255
             threshold: -1.0614826586800015
-            iq_angle: 0.378264523650832
->>>>>>> d47ed440
+            iq_angle: 0.378264523650832