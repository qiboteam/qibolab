--- conflicted
+++ resolved
@@ -3,11 +3,7 @@
 
 settings:
     hardware_avg: 1024
-<<<<<<< HEAD
-    relaxation_time: 200_000 # 200_000
-=======
     relaxation_time: 20_000 # 200_000
->>>>>>> 2362ad03
     sampling_rate: 1_000_000_000
 
 qubits: [0, 1, 2, 3, 4, 5]
@@ -92,19 +88,11 @@
 
             classification_parameters:
                 0:  # qubit id
-<<<<<<< HEAD
-                    rotation_angle              : 262.308                   # in degrees 0.0<=v<=360.0
-                    threshold                   : 0.030                 # in V
-                1:  # qubit id
-                    rotation_angle              : 249.614                   # in degrees 0.0<=v<=360.0
-                    threshold                   : 0.060                 # in V
-=======
                     rotation_angle              : 99.772                   # in degrees 0.0<=v<=360.0
                     threshold                   : 0.005800                  # in V
                 1:  # qubit id
                     rotation_angle              : 109.202                   # in degrees 0.0<=v<=360.0
                     threshold                   : 0.023372                  # in V
->>>>>>> 2362ad03
 
 
             channel_port_map:   # Refrigerator Channel : Instrument port
@@ -131,16 +119,6 @@
 
             classification_parameters:
                 2:  # qubit id
-<<<<<<< HEAD
-                    rotation_angle              : 57.163                    # in degrees 0.0<=v<=360.0
-                    threshold                   : 0.002                  # in V
-                3:  # qubit id
-                    rotation_angle              : 48.932                    # in degrees 0.0<=v<=360.0
-                    threshold                   : 0.003                  # in V
-                4:  # qubit id
-                    rotation_angle              : 292.292                 # in degrees 0.0<=v<=360.0
-                    threshold                   : 0.000                # in V
-=======
                     rotation_angle              : 296.887                    # in degrees 0.0<=v<=360.0
                     threshold                   : 0.001114                  # in V
                 3:  # qubit id
@@ -149,7 +127,6 @@
                 4:  # qubit id
                     rotation_angle              : 63.762                   # in degrees 0.0<=v<=360.0
                     threshold                   : 0.000371                  # in V
->>>>>>> 2362ad03
 
             channel_port_map:   # Refrigerator Channel : Instrument port
                 'L3-25b' : o1    # IQ Port = out0 & out1
@@ -359,7 +336,6 @@
         0:
             readout_frequency: 7_212_407_558 # 7_225_820_798 # 7_218_000_000
             drive_frequency: 5_046_600_000
-            pi_pulse_amplitude: 0.5
             T1: 0
             T2: 0
             state0_voltage: 0.0
@@ -370,7 +346,6 @@
         1:
             readout_frequency: 7_453_190_140
             drive_frequency: 4_852_013_000
-            pi_pulse_amplitude: 0.5
             T1: 1_283
             T2: 130
             state0_voltage: 0.0
@@ -381,7 +356,6 @@
         2:
             readout_frequency: 7_655_148_879
             drive_frequency: 5_795_026_000
-            pi_pulse_amplitude: 0.5
             T1: 1_807
             T2: 0
             state0_voltage: 0.0
@@ -392,7 +366,6 @@
         3:
             readout_frequency: 7_803_437_704
             drive_frequency: 6_761_250_000
-            pi_pulse_amplitude: 0.5
             T1: 3529
             T2: 0
             state0_voltage: 0.0
@@ -403,7 +376,6 @@
         4:
             readout_frequency: 8_058_673_359
             drive_frequency: 6_588_003_000
-            pi_pulse_amplitude: 0.5
             T1: 469
             T2: 0
             state0_voltage: 0.0
