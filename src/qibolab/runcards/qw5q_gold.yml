--- conflicted
+++ resolved
@@ -161,90 +161,37 @@
             MZ: {duration: 4000, amplitude: 0.6, frequency: -35747474.74747467, shape: Rectangular(),
                 type: ro, start: 0, phase: 0}
     two_qubit:
-<<<<<<< HEAD
-        2-3: # qubit numbers
-            CZ_rectangular:
-                duration: 160
-                amplitude: 0.1121 #Sweep 0.1 to 0.12 in 0.0001 steps
-                shape: Rectangular()
-                qubit:
-                - 3
-                - 2
-                relative_start: 0
-                type: qb
-
-            CZ_NZ:
-=======
         0-1: # qubit numbers
             CZ:
->>>>>>> 08131da2
             - duration: 160
               amplitude: 0.818
               shape: Rectangular()
-<<<<<<< HEAD
-              qubit:
-              - 3
-              - 2
-=======
-              qubit: 0
->>>>>>> 08131da2
+              qubit: 
+                - 0
+                - 1
               relative_start: 0
               type: qf
             - duration: 160
               amplitude: -0.818
               shape: Rectangular()
-<<<<<<< HEAD
-              qubit:
-              - 3
-              - 2
-              relative_start: 160
-              type: qb
-            - duration: 320 # Park Qubit 4
-              amplitude: 0.02
-=======
-              qubit: 0
+              qubit: 
+                - 0
+                - 1
               relative_start: 160
               type: qf
             - duration: 320
               amplitude: 0.5
->>>>>>> 08131da2
-              shape: Rectangular()
-              qubit: 1
+              shape: Rectangular()
+              qubit: 
+                - 1
+                - 0
               relative_start: 0
-<<<<<<< HEAD
-              type: qb
-=======
-              type: qf
->>>>>>> 08131da2
+              type: qf
             - duration: 20 # Z correction on Qubit 2 (eg)
               amplitude: 0.1
               shape: Rectangular()
               qubit: 0
               relative_start: 320
-<<<<<<< HEAD
-              type: qb
-            - type: virtual_z # Better Z correction
-              phase: 0
-              qubit: 3
-
-            CZ:
-            - duration: 20
-              amplitude: 0.1088
-              shape: Rectangular()
-              qubit:
-              - 3
-              - 2
-              relative_start: 0
-              type: qb
-            - duration: 20
-              amplitude: -0.1088
-              shape: Rectangular()
-              qubit:
-              - 3
-              - 2
-              relative_start: 24
-              type: qb
-=======
               type: qf
             - type: virtual_z # Better Z correction
               phase: 0.015
@@ -252,7 +199,6 @@
             - type: virtual_z # Better Z correction
               phase: 0.035
               qubit: 1
->>>>>>> 08131da2
 
 characterization:
     single_qubit:
