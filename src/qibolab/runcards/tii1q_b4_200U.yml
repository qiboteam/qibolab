nqubits: 1
description: 1-qubit device from TII at SD fridge, controlled with qblox cluster rf.

settings:
    hardware_avg: 1024
    repetition_duration: 200_000
    sampling_rate: 1_000_000_000

qubits: [0]


topology: # qubit - qubit connections
-   [ 1]

channels: ['w4_qd', 'w4_ro', 'v2']

qubit_channel_map: # [ReadOut, QubitDrive, QubitFlux, QubitBias]
    0: ['W4_ro', 'W4_qd', null, null]

instruments:
    cluster:
        lib: qblox
        class: Cluster
        address: 192.168.0.3
        roles: [other]
        settings:
            reference_clock_source      : internal                      # external or internal

    qrm_rf: # 0
        lib: qblox
        class: ClusterQRM_RF
        address: 192.168.0.3:5
        roles: [readout]
        settings:
            ports:
                o1:
                    attenuation                 : 56
                    lo_enabled                  : true
                    lo_frequency                : 7_275_180_000                   # (Hz) from 2e9 to 18e9
                    gain                        : 0.4                              # for path0 and path1 -1.0<=v<=1.0
                    hardware_mod_en             : false
                i1:
                    hardware_demod_en           : false

            acquisition_hold_off        : 200
            acquisition_duration        : 2000

            channel_port_map:   # Refrigerator Channel : Instrument port
                'w4_ro' : o1    # IQ Port = out0 & out1
                'v2'    : i1

    qcm_rf:
        lib: qblox
        class: ClusterQCM_RF
        address: 192.168.0.3:13
        roles: [control]
        settings:
            ports:
                o1:
                    attenuation                  : 8 # (dB)
                    lo_enabled                   : true
                    lo_frequency                 : 5_035_460_000 # (Hz) from 2e9 to 18e9
                    gain                         : 0.68 # for path0 and path1 -1.0<=v<=1.0
                    hardware_mod_en              : false
                o2:
                    attenuation                  : 8 # (dB)
                    lo_enabled                   : true
                    lo_frequency                 : 6_691_100_000 # (Hz) from 2e9 to 18e9
                    gain                         : 0.5 # for path0 and path1 -1.0<=v<=1.0
                    hardware_mod_en              : false

            channel_port_map:
                'w4_qd': o1 # 1
                99: o2 # 3

native_gates:
    single_qubit:
        0: # qubit id
            RX:
                duration: 56                   # should be multiple of 4
                amplitude: 0.675
                frequency: -200_000_000
                shape: Gaussian(5)
                type: qd # qubit drive
            MZ:
                duration: 2000
                amplitude: 0.4
                frequency: 20_000_000
                shape: Rectangular()
                type: ro # readout

characterization:
    single_qubit:
        0:
<<<<<<< HEAD
            resonator_freq: 7_295_180_000
            qubit_freq: 5_235_460_000
            T1: 8401
            T2: 0
            state0_voltage: 980.0526149089349
            state1_voltage: 71.62920482865404
            mean_gnd_states: (-0.0008611160959753611+0.00046795533680255605j)
            mean_exc_states: (3.254111797580043e-05+6.381080335860311e-05j)
=======
            readout_frequency: 7_295_166_285
            drive_frequency: 5_235_141_908
            T1: 21785
            T2: 8385
            state0_voltage: 1000
            state1_voltage: 200
            mean_gnd_states: (0+0j)
            mean_exc_states: (0+0j)
>>>>>>> 687fd882
<|MERGE_RESOLUTION|>--- conflicted
+++ resolved
@@ -1,18 +1,17 @@
 nqubits: 1
-description: 1-qubit device from TII at SD fridge, controlled with qblox cluster rf.
+description: 1-qubit device TII0 in XLD fridge, controlled with qblox cluster rf.
 
 settings:
-    hardware_avg: 1024
+    hardware_avg: 4096
     repetition_duration: 200_000
     sampling_rate: 1_000_000_000
 
 qubits: [0]
 
+topology: # qubit - qubit connections
+-   [1]
 
-topology: # qubit - qubit connections
--   [ 1]
-
-channels: ['w4_qd', 'w4_ro', 'v2']
+channels: ['W4_qd', 'W4_ro', 'V2']
 
 qubit_channel_map: # [ReadOut, QubitDrive, QubitFlux, QubitBias]
     0: ['W4_ro', 'W4_qd', null, null]
@@ -26,18 +25,18 @@
         settings:
             reference_clock_source      : internal                      # external or internal
 
-    qrm_rf: # 0
+    qrm_rf:
         lib: qblox
         class: ClusterQRM_RF
-        address: 192.168.0.3:5
+        address: 192.168.0.3:5 #:7 for loopback
         roles: [readout]
         settings:
             ports:
                 o1:
-                    attenuation                 : 56
+                    attenuation                 : 44
                     lo_enabled                  : true
-                    lo_frequency                : 7_275_180_000                   # (Hz) from 2e9 to 18e9
-                    gain                        : 0.4                              # for path0 and path1 -1.0<=v<=1.0
+                    lo_frequency                : 7_275_166_285                    # (Hz) from 2e9 to 18e9
+                    gain                        : 0.45                           # for path0 and path1 -1.0<=v<=1.0
                     hardware_mod_en             : false
                 i1:
                     hardware_demod_en           : false
@@ -45,9 +44,9 @@
             acquisition_hold_off        : 200
             acquisition_duration        : 2000
 
-            channel_port_map:   # Refrigerator Channel : Instrument port
-                'w4_ro' : o1    # IQ Port = out0 & out1
-                'v2'    : i1
+            channel_port_map:  # Refrigerator Channel : Instrument port
+                'W4_ro': o1 # IQ Port = out0 & out1
+                'V2': i1
 
     qcm_rf:
         lib: qblox
@@ -57,51 +56,49 @@
         settings:
             ports:
                 o1:
-                    attenuation                  : 8 # (dB)
+                    attenuation                  : 0 # (dB)
                     lo_enabled                   : true
-                    lo_frequency                 : 5_035_460_000 # (Hz) from 2e9 to 18e9
-                    gain                         : 0.68 # for path0 and path1 -1.0<=v<=1.0
+                    lo_frequency                 : 5_385_141_908 # (Hz) from 2e9 to 18e9
+                    gain                         : 0.51 # for path0 and path1 -1.0<=v<=1.0
                     hardware_mod_en              : false
                 o2:
-                    attenuation                  : 8 # (dB)
+                    attenuation                  : 60 # (dB)
                     lo_enabled                   : true
-                    lo_frequency                 : 6_691_100_000 # (Hz) from 2e9 to 18e9
-                    gain                         : 0.5 # for path0 and path1 -1.0<=v<=1.0
+                    lo_frequency                 : 6_000_000_000 # (Hz) from 2e9 to 18e9
+                    gain                         : 0 # for path0 and path1 -1.0<=v<=1.0
                     hardware_mod_en              : false
 
             channel_port_map:
-                'w4_qd': o1 # 1
-                99: o2 # 3
+                'W4_qd': o1 # IQ Port = out0 & out1
+                99: o2
+    # twpa_pump:
+    #     lib: rohde_schwarz
+    #     class: SGS100A
+    #     address: 192.168.0.37
+    #     roles: [other]
+    #     settings:
+    #         frequency: 6_837_500_000 # Hz
+    #         power: 0 # dBm
 
 native_gates:
     single_qubit:
-        0: # qubit id
+        0: # qubit number
             RX:
-                duration: 56                   # should be multiple of 4
-                amplitude: 0.675
-                frequency: -200_000_000
+                duration: 40                    # should be multiple of 4
+                amplitude: 0.455
+                frequency: -150_000_000          # difference in qubit frequency
                 shape: Gaussian(5)
                 type: qd # qubit drive
             MZ:
                 duration: 2000
-                amplitude: 0.4
-                frequency: 20_000_000
+                amplitude: 0.3
+                frequency: 20_000_000           # Difference in resonator frequency
                 shape: Rectangular()
                 type: ro # readout
 
 characterization:
     single_qubit:
         0:
-<<<<<<< HEAD
-            resonator_freq: 7_295_180_000
-            qubit_freq: 5_235_460_000
-            T1: 8401
-            T2: 0
-            state0_voltage: 980.0526149089349
-            state1_voltage: 71.62920482865404
-            mean_gnd_states: (-0.0008611160959753611+0.00046795533680255605j)
-            mean_exc_states: (3.254111797580043e-05+6.381080335860311e-05j)
-=======
             readout_frequency: 7_295_166_285
             drive_frequency: 5_235_141_908
             T1: 21785
@@ -109,5 +106,4 @@
             state0_voltage: 1000
             state1_voltage: 200
             mean_gnd_states: (0+0j)
-            mean_exc_states: (0+0j)
->>>>>>> 687fd882
+            mean_exc_states: (0+0j)