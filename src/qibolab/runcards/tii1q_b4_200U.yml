--- conflicted
+++ resolved
@@ -14,13 +14,8 @@
 
 channels: ['w4_qd', 'w4_ro', 'v2']
 
-<<<<<<< HEAD
-qubit_channel_map: # [ReadOut, QubitDrive, QubitFlux]
-    0:   [w4_ro, w4_qd, null]
-=======
 qubit_channel_map: # [ReadOut, QubitDrive, QubitFlux, QubitBias]
     0: ['W4_ro', 'W4_qd', null, null]
->>>>>>> de3a63fa
 
 instruments:
     cluster:
