[build-system]
requires = ["poetry-core>=1.0.0"]
build-backend = "poetry.core.masonry.api"

[tool.poetry]
name = "qibolab"
version = "0.0.5"
description = "Quantum hardware module and drivers for Qibo"
authors = ["The Qibo team"]
license = "Apache License 2.0"
readme = "README.md"
homepage = "https://qibo.science/"
repository = "https://github.com/qiboteam/qibolab/"
documentation = "https://qibo.science/docs/qibolab/stable"
keywords = []
classifiers = [
  "Programming Language :: Python :: 3",
  "Topic :: Scientific/Engineering :: Physics",
]
packages = [{ include = "qibolab", from = "src" }]
include = ["*.out", "*.yml"]

[tool.poetry.dependencies]
python = ">=3.9,<3.12"
qibo = "^0.1.12"
networkx = "^3.0"
more-itertools = "^9.1.0"
pyyaml = "^6.0"
<<<<<<< HEAD
qblox-instruments = {version = "0.9.0", optional = true}
qcodes = {version ="^0.37.0", optional = true}
qcodes_contrib_drivers = {version ="0.18.0", optional = true}
pyvisa-py = {version ="0.5.3", optional = true}
qm-qua = {version ="==1.1.1", optional = true}
qualang-tools = {version ="==0.14.0", optional = true}
laboneq = {version ="==2.4.0", optional = true}
qibosoq = { git = "https://github.com/qiboteam/qibosoq.git", branch = "zcu111-flux-single-q" }
=======
qblox-instruments = { version = "0.9.0", optional = true }
qcodes = { version = "^0.37.0", optional = true }
qcodes_contrib_drivers = { version = "0.18.0", optional = true }
pyvisa-py = { version = "0.5.3", optional = true }
qm-qua = { version = "==1.1.1", optional = true }
qualang-tools = { version = "==0.14.0", optional = true }
laboneq = {  version ="==2.5.0", optional = true  }
>>>>>>> 7a5b3314

[tool.poetry.group.docs]
optional = true

[tool.poetry.group.docs.dependencies]
sphinx = "^6.1.3"
furo = "^2023.3.27"
recommonmark = "^0.7.1"
sphinxcontrib-bibtex = "^2.5.0"
sphinx-markdown-tables = "^0.0.17"
nbsphinx = "^0.9.1"
ipython = "^8.12.0"
sphinx-copybutton = "^0.5.1"

[tool.poetry.group.tests]
optional = true

[tool.poetry.group.tests.dependencies]
pytest = ">=7.2.2"
pytest-cov = "^4.0.0"
pytest-env = ">=0.8.1"

[tool.poetry.group.analysis]
optional = true

[tool.poetry.group.analysis.dependencies]
pylint = ">=2.16.0"

[tool.poetry.extras]
qblox = ["qblox-instruments", "qcodes", "qcodes_contrib_drivers", "pyvisa-py"]
qm = ["qm-qua", "qualang-tools"]
zh = ["laboneq"]
rfsoc = ["qibosoq", "qcodes", "qcodes_contrib_drivers"]


[tool.poe.tasks]
test = "pytest"
lint = "pylint src --errors-only"
lint-warnings = "pylint src --exit-zero"
docs = "make -C doc html"
docs-clean = "make -C doc clean"
test-docs = "make -C doc doctest"

[tool.pylint.master]
output-format = "colorized"
disable = ["E1123", "E1120"]

[tool.pytest.ini_options]
testpaths = ['tests/']
markers = ["qpu: mark tests that require qpu"]
addopts = [
  '--cov=qibolab',
  '--cov-report=xml',
  '--cov-report=html',
  '-m not qpu',
]<|MERGE_RESOLUTION|>--- conflicted
+++ resolved
@@ -26,24 +26,14 @@
 networkx = "^3.0"
 more-itertools = "^9.1.0"
 pyyaml = "^6.0"
-<<<<<<< HEAD
 qblox-instruments = {version = "0.9.0", optional = true}
 qcodes = {version ="^0.37.0", optional = true}
 qcodes_contrib_drivers = {version ="0.18.0", optional = true}
 pyvisa-py = {version ="0.5.3", optional = true}
 qm-qua = {version ="==1.1.1", optional = true}
 qualang-tools = {version ="==0.14.0", optional = true}
-laboneq = {version ="==2.4.0", optional = true}
+laboneq = {  version ="==2.5.0", optional = true  }
 qibosoq = { git = "https://github.com/qiboteam/qibosoq.git", branch = "zcu111-flux-single-q" }
-=======
-qblox-instruments = { version = "0.9.0", optional = true }
-qcodes = { version = "^0.37.0", optional = true }
-qcodes_contrib_drivers = { version = "0.18.0", optional = true }
-pyvisa-py = { version = "0.5.3", optional = true }
-qm-qua = { version = "==1.1.1", optional = true }
-qualang-tools = { version = "==0.14.0", optional = true }
-laboneq = {  version ="==2.5.0", optional = true  }
->>>>>>> 7a5b3314
 
 [tool.poetry.group.docs]
 optional = true
