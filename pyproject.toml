--- conflicted
+++ resolved
@@ -88,13 +88,9 @@
 qm = ["qm-qua", "qualang-tools"]
 zh = ["laboneq"]
 rfsoc = ["qibosoq"]
-<<<<<<< HEAD
-los = ["qcodes", "qcodes_contrib_drivers"]
 icarusq = ["qcodes_contrib_drivers", "pyvisa-py"]
-=======
 los = ["qcodes", "qcodes_contrib_drivers", "pyvisa-py"]
 emulator = ["qutip", "scipy"]
->>>>>>> 2b68ee2b
 
 
 [tool.poe.tasks]
