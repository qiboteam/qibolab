[build-system]
requires = ["poetry-core>=1.0.0"]
build-backend = "poetry.core.masonry.api"

[tool.poetry]
name = "qibolab"
version = "0.2.12"
description = "Quantum hardware module and drivers for Qibo"
authors = ["The Qibo team"]
license = "Apache License 2.0"
readme = "README.md"
homepage = "https://qibo.science/"
repository = "https://github.com/qiboteam/qibolab/"
documentation = "https://qibo.science/docs/qibolab/stable"
keywords = []
classifiers = [
  "Programming Language :: Python :: 3",
  "Topic :: Scientific/Engineering :: Physics",
]
packages = [{ include = "qibolab", from = "src" }]
include = ["src/*.lark"]

[tool.poetry.dependencies]
python = ">=3.10,<3.14"
<<<<<<< HEAD
qibo = { git="https://github.com/qiboteam/qibo" , branch = "backends" }
numpy = ">=1.26.4,<3"
=======
numpy = ">=1.26.0,<3"
>>>>>>> b6f71e06
scipy = "^1.13.0"
pydantic = "^2.4.0"
qibo = { version = "^0.2.16", optional = true }
qutip = { version = "^5.0.2", optional = true }
pyserial = { version = "^3.5", optional = true }

[tool.poetry.group.dev]
optional = true

[tool.poetry.group.dev.dependencies]
pudb = "^2025.1"
ipython = "^8.12.0"

[tool.poetry.group.docs]
optional = true

[tool.poetry.group.docs.dependencies]
sphinx = "^8.0"
furo = "^2025.7.19"
recommonmark = "^0.7.1"
sphinxcontrib-bibtex = "^2.5.0"
sphinx-markdown-tables = "^0.0.17"
nbsphinx = "^0.9.1"
ipython = "^8.12.0"
sphinx-copybutton = "^0.5.1"
# extras
qcodes = "^0.52.0"
qcodes_contrib_drivers = "^0.23.0"
qutip = "^5.0.2"
sphinx-design = "^0.6.1"

[tool.poetry.group.tests]
optional = true

[tool.poetry.group.tests.dependencies]
pytest = ">=7.2.2"
pytest-cov = "^4.0.0"
pytest-env = ">=0.8.1"
pytest-mock = ">=3.10.0"
qcodes = "^0.52.0"
qcodes_contrib_drivers = "^0.23.0"
requests = "^2.32.0"

[tool.poetry.group.analysis]
optional = true

[tool.poetry.group.analysis.dependencies]
ruff = "^0.9.1"

[tool.poetry.extras]
backend = ["qibo"]
emulator = ["qutip"]
qrng = ["pyserial"]

[tool.poe.tasks]
test = "pytest"
lint = "ruff check"
lint-warnings = """
  ruff check --exit-zero \
  --select F,E,W,C90,N,UP,BLE,FBT,B,A,C4,T10,EM,EXE,ISC,ICN,LOG,G,INP,PIE,T20,PT,Q,RSE,\
           RET,SLF,SLOT,SIM,TC,INT,ARG,PTH,ERA,NPY,PERF,RUF
"""
types = "true"
docs = "make -C doc html"
docs-clean = "make -C doc clean"
test-docs = "make -C doc doctest"

[tool.pytest.ini_options]
testpaths = ['tests/']
markers = ["qpu: mark tests that require qpu"]
addopts = [
  '--cov=qibolab',
  '--cov-report=xml',
  '--cov-report=html',
  '-m not qpu',
  "--ignore=tests/qblox", # TODO: move tests to qibolab-qblox
]

[tool.ruff.lint.per-file-ignores]
"__init__.py" = ["F403"]

[tool.pycln]
all = true
exclude = "__init__.py"<|MERGE_RESOLUTION|>--- conflicted
+++ resolved
@@ -22,15 +22,10 @@
 
 [tool.poetry.dependencies]
 python = ">=3.10,<3.14"
-<<<<<<< HEAD
-qibo = { git="https://github.com/qiboteam/qibo" , branch = "backends" }
 numpy = ">=1.26.4,<3"
-=======
-numpy = ">=1.26.0,<3"
->>>>>>> b6f71e06
 scipy = "^1.13.0"
 pydantic = "^2.4.0"
-qibo = { version = "^0.2.16", optional = true }
+qibo = { git="https://github.com/qiboteam/qibo" , optional = true}
 qutip = { version = "^5.0.2", optional = true }
 pyserial = { version = "^3.5", optional = true }
 
