--- conflicted
+++ resolved
@@ -8,11 +8,7 @@
 bare_resonator_frequency = 5.045e9
 nshots = 100
 
-<<<<<<< HEAD
 SNR = 40 # dB
-=======
-SNR = 50  # dB
->>>>>>> 23e1b796
 READOUT_AMPLITUDE = 1
 NOISE_AMP = np.power(10, -SNR/20)
 AWGN = lambda t: np.random.normal(loc=0, scale=NOISE_AMP, size=len(t))*4.5e1
@@ -33,15 +29,11 @@
 )
 
 
-<<<<<<< HEAD
 #demonstrates effect of state dependent dispersive shift on amplitude of reflected microwave from resonator; 
 #we first prepare a centre frequency for frequency sweeping, which may be modified during analysis, to search for the dispersive shift 
 #note that dispersive shift and lamb shift depends on detuning(i.e.: drive_frequency - bare_resonator_frequency)
 #lamb shifted frequncy would then be shifted dispersively depending on ground_state or excited state of qubit
 #fitting of |S21| is discussed here: https://github.com/qiboteam/qibocal/pull/917
-=======
-# demonstrates effect of state dependent dispersive shift on amplitude of reflected microwave from resonator;
->>>>>>> 23e1b796
 span = 1e6
 center_frequency = bare_resonator_frequency
 freq_sweep = np.linspace(center_frequency - span / 2, center_frequency + span / 2, 1000)
@@ -61,7 +53,6 @@
 
 freq_sweep *= 1e9
 
-<<<<<<< HEAD
 
 
 #demonstrates effect of state dependent dispersive shift on phase of reflected microwave from resonator; (for codomain of [-pi/2,pi/2])
@@ -69,9 +60,6 @@
 #this means that we can shift the positive angles downwards by subtracting them with pi, resulting in codomain of [0,-2pi]
 #for a clearer picture (using codomain of [0,-2pi] @see https://arxiv.org/pdf/1904.06560), we can see that 
 #the phase response of resonator shall be maximally separated when resonator is probed just in-between two qubit-state dependent resonance frequencies.
-=======
-# demonstrates effect of state dependent dispersive shift on phase of reflected microwave from resonator; (for domain of [-pi/2,pi/2])
->>>>>>> 23e1b796
 y_gnd1 = np.angle(readout.ground_s21(freq_sweep))
 y_exc1 = np.angle(readout.excited_s21(freq_sweep))
 freq_sweep /= 1e9
@@ -85,7 +73,6 @@
 # plt.savefig("phase.png", dpi=300)
 plt.show()
 
-<<<<<<< HEAD
 
 
 #demonstrates the separation of V_I/V_Q data of reflected microwave on V_I/V_Q plane
@@ -93,9 +80,6 @@
 #so that we can inspect the phase response of resonator (being plotted on V_I/V_Q plane),
 #which shall be maximally separated when resonator is probed just in-between two qubit-state dependent resonance frequencies.
 #in other words, the data probed from resonator for particular qubit states should be well separated as demonstrated previously
-=======
-# demonstrates the separation of V_I/V_Q data of reflected microwave on V_I/V_Q plane
->>>>>>> 23e1b796
 ro_frequency = 5.0450e9 + readout.lambshift
 ro_pulse = ReadoutPulse(
     start=0,
@@ -117,14 +101,5 @@
 plt.ylabel(r"$V_Q$")
 plt.legend()
 plt.tight_layout()
-<<<<<<< HEAD
 plt.savefig("IQ.png", dpi=300)
-plt.show()
-
-
-
-
-=======
-# plt.savefig("IQ.png", dpi=300)
-plt.show()
->>>>>>> 23e1b796
+plt.show()