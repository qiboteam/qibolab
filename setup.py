--- conflicted
+++ resolved
@@ -59,10 +59,7 @@
         "tiiq": [
             "qblox-instruments",    # 0.6.1
             "quantify-core",        # 0.6.0
-<<<<<<< HEAD
-=======
             "dash",                 # Live plotting
->>>>>>> 733565af
         ]
     },
     python_requires=">=3.6.0",
