# Installation script for python
import os
import re

from setuptools import find_packages, setup

PACKAGE = "qibolab"


# Returns the version
def get_version():
    """Gets the version from the package's __init__ file
    if there is some problem, let it happily fail"""
    VERSIONFILE = os.path.join("src", PACKAGE, "__init__.py")
    initfile_lines = open(VERSIONFILE).readlines()
    VSRE = r"^__version__ = ['\"]([^'\"]*)['\"]"
    for line in initfile_lines:
        mo = re.search(VSRE, line, re.M)
        if mo:
            return mo.group(1)


# load long description from README
this_directory = os.path.abspath(os.path.dirname(__file__))
with open(os.path.join(this_directory, "README.md"), encoding="utf-8") as f:
    long_description = f.read()


setup(
    name=PACKAGE,
    version=get_version(),
    description="Quantum hardware module and drivers for Qibo",
    author="The Qibo team",
    author_email="",
    url="https://github.com/qiboteam/qibolab",
    packages=find_packages("src"),
    package_dir={"": "src"},
    package_data={"": ["runcards/*.yml", "tests/*.yml"]},
    zip_safe=False,
    classifiers=[
        "Programming Language :: Python :: 3",
        "Topic :: Scientific/Engineering :: Physics",
    ],
    install_requires=[
        "qibo>=0.1.8",
    ],
    extras_require={
        "docs": [
            "sphinx",
            "furo",
            "recommonmark",
            "sphinxcontrib-bibtex",
            "sphinx_markdown_tables",
            "nbsphinx",
            "IPython",
        ],
        # TII system dependencies
        "tiiq": [
            "qblox-instruments==0.6.1",
            "qcodes",
<<<<<<< HEAD
            "qm-qua",
            # "qualang-tools",
=======
            "pyvisa-py==0.5.3",
>>>>>>> ced90bcc
        ],
    },
    python_requires=">=3.8.0",
    long_description=long_description,
    long_description_content_type="text/markdown",
)<|MERGE_RESOLUTION|>--- conflicted
+++ resolved
@@ -58,12 +58,9 @@
         "tiiq": [
             "qblox-instruments==0.6.1",
             "qcodes",
-<<<<<<< HEAD
+            "pyvisa-py==0.5.3",
             "qm-qua",
             # "qualang-tools",
-=======
-            "pyvisa-py==0.5.3",
->>>>>>> ced90bcc
         ],
     },
     python_requires=">=3.8.0",
