--- conflicted
+++ resolved
@@ -1,19 +1,12 @@
 import copy
 import bisect
 import numpy as np
-<<<<<<< HEAD
 import tensorflow as tf
 from qibo import K, gates
 from qibo.abstractions import circuit
 from qibo.config import raise_error
 from qibo.hardware import pulses, tomography
 from qibo.core import measurements
-=======
-from qibo import K
-from qibo.abstractions import circuit
-from qibo.config import raise_error
-from qibo.hardware import pulses
->>>>>>> b2f83527
 
 
 class PulseSequence:
@@ -37,10 +30,7 @@
             self.duration = self.sample_size / self.sampling_rate
         else:
             self.duration = duration
-<<<<<<< HEAD
             self.sample_size = int(duration * self.sampling_rate)
-=======
->>>>>>> b2f83527
         end = K.experiment.static.readout_pulse_duration + 1e-6
         self.time = np.linspace(end - self.duration, end, num=self.sample_size)
 
@@ -96,13 +86,10 @@
 
 class Circuit(circuit.AbstractCircuit):
 
-<<<<<<< HEAD
-=======
     def __init__(self, nqubits):
         super().__init__(nqubits)
         self.param_tensor_types = K.tensor_types
 
->>>>>>> b2f83527
     def _add_layer(self):
         raise_error(NotImplementedError)
 
@@ -129,7 +116,6 @@
             new_data[0] = new_refer_1[0]
         return new_data[0]/new_refer_1[0]
 
-<<<<<<< HEAD
     def execute(self, nshots, measurement_level=2):
 
         qubit_phases = np.zeros(self.nqubits)
@@ -229,19 +215,6 @@
 
                 self._final_state = output
 
-=======
-    def execute(self, nshots):
-        qubit_times = np.zeros(self.nqubits)
-        qubit_phases = np.zeros(self.nqubits)
-        # Get calibration data
-        self.qubit_config = K.scheduler.fetch_config()
-        # compile pulse sequence
-        pulse_sequence = [pulse for gate in self.queue
-            for pulse in gate.pulse_sequence(self.qubit_config, qubit_times, qubit_phases)]
-        pulse_sequence = PulseSequence(pulse_sequence)
-        # execute using the scheduler
-        self._final_state = K.scheduler.execute_pulse_sequence(pulse_sequence, nshots)
->>>>>>> b2f83527
         return self._final_state
 
     def __call__(self, nshots):
@@ -253,17 +226,10 @@
             raise_error(RuntimeError)
         return self._final_state
 
-<<<<<<< HEAD
     def _parse_result(self, qubit, raw_data):
         final = K.experiment.static.ADC_length / K.experiment.static.ADC_sampling_rate
         step = 1 / K.experiment.static.ADC_sampling_rate
         ADC_time_array = np.arange(0, final, step)[50:]
-=======
-    def parse_result(self, qubit):
-        final = K.experiment.static.sample_size / K.experiment.static.ADC_sampling_rate
-        step = 1 / K.experiment.static.ADC_sampling_rate
-        ADC_time_array = np.arange(0, final, step)
->>>>>>> b2f83527
 
         static_data = K.experiment.static.qubit_static_parameters[self.qubit_config[qubit]["id"]]
         ro_channel = static_data["channel"][2]
