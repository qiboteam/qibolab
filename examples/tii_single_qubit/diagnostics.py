--- conflicted
+++ resolved
@@ -137,13 +137,6 @@
     return dataset
 
 
-<<<<<<< HEAD
-def run_rabi_pulse_length():
-    with open("tii_single_qubit_settings.json", "r") as file:
-        settings = json.load(file)
-    tiiq = TIIq()
-    tiiq.setup(settings) # TODO: Give settings json directory here
-=======
 def run_qubit_spectroscopy(fast_start, fast_end, fast_step,
                            precision_start, precision_end, precision_step):
     with open("tii_single_qubit_settings.json", "r") as file:
@@ -152,61 +145,23 @@
     tiiq = TIIq()
     tiiq.setup(settings) # TODO: Give settings json directory here
 
->>>>>>> 183602db
     ro_pulse = pulses.TIIReadoutPulse(name="ro_pulse",
                                       start=70,
                                       frequency=20000000.0,
                                       amplitude=0.5,
-<<<<<<< HEAD
-                                      length=3000,
-=======
                                       length=4040,
->>>>>>> 183602db
                                       shape="Block",
                                       delay_before_readout=4)
     qc_pulse = pulses.TIIPulse(name="qc_pulse",
                                start=0,
                                frequency=200000000.0,
                                amplitude=0.3,
-<<<<<<< HEAD
-                               length=60,
-=======
                                length=4000,
->>>>>>> 183602db
                                shape="Gaussian")
     qrm_sequence = pulses.PulseSequence()
     qrm_sequence.add(ro_pulse)
     qcm_sequence = pulses.PulseSequence()
     qcm_sequence.add(qc_pulse)
-<<<<<<< HEAD
-    tiiq.LO_QRM.set_frequency(tiiq.resonator_freq - ro_pulse.frequency)
-    tiiq.LO_QCM.set_frequency(tiiq.qubit_freq + qc_pulse.frequency)
-    mc = MeasurementControl('MC')
-    mc.settables(QCPulseLengthParameter(qrm_sequence, qcm_sequence))
-    mc.setpoints(np.arange(1, 2000, 5))
-    mc.gettables(Gettable(ROController(tiiq.qrm, tiiq.qcm, qrm_sequence, qcm_sequence)))
-    tiiq.LO_qrm.on()
-    tiiq.LO_qcm.on()
-    dataset = mc.run('Rabi Pulse Length', soft_avg = tiiq.software_averages)
-    tiiq.stop()
-
-
-class QCPulseLengthParameter():
-
-    label = 'Qubit Control Pulse Length'
-    unit = 'ns'
-    name = 'qc_pulse_length'
-
-    def __init__(self,
-                 qrm_sequence: pulses.PulseSequence,
-                 qcm_sequence: pulses.PulseSequence):
-        self.qrm_sequence = qrm_sequence
-        self.qcm_sequence = qcm_sequence
-
-    def set(self, value):
-        self.qcm_sequence[0].length = value
-        self.qrm_sequence.readout_pulse.start = value + 4
-=======
 
     mc = MeasurementControl('MC')
     # Fast Sweep
@@ -251,7 +206,57 @@
     ax.plot(dataset['x0'].values[smooth_dataset.argmin()], smooth_dataset[smooth_dataset.argmin()], 'o', color='C2')
     plt.savefig("run_qubit_spectroscopy.pdf")
     return dataset
->>>>>>> 183602db
+
+
+def run_rabi_pulse_length():
+    with open("tii_single_qubit_settings.json", "r") as file:
+        settings = json.load(file)
+    tiiq = TIIq()
+    tiiq.setup(settings) # TODO: Give settings json directory here
+    ro_pulse = pulses.TIIReadoutPulse(name="ro_pulse",
+                                      start=70,
+                                      frequency=20000000.0,
+                                      amplitude=0.5,
+                                      length=3000,
+                                      shape="Block",
+                                      delay_before_readout=4)
+    qc_pulse = pulses.TIIPulse(name="qc_pulse",
+                               start=0,
+                               frequency=200000000.0,
+                               amplitude=0.3,
+                               length=60,
+                               shape="Gaussian")
+    qrm_sequence = pulses.PulseSequence()
+    qrm_sequence.add(ro_pulse)
+    qcm_sequence = pulses.PulseSequence()
+    qcm_sequence.add(qc_pulse)
+    tiiq.LO_QRM.set_frequency(tiiq.resonator_freq - ro_pulse.frequency)
+    tiiq.LO_QCM.set_frequency(tiiq.qubit_freq + qc_pulse.frequency)
+    mc = MeasurementControl('MC')
+    mc.settables(QCPulseLengthParameter(qrm_sequence, qcm_sequence))
+    mc.setpoints(np.arange(1, 2000, 5))
+    mc.gettables(Gettable(ROController(tiiq.qrm, tiiq.qcm, qrm_sequence, qcm_sequence)))
+    tiiq.LO_qrm.on()
+    tiiq.LO_qcm.on()
+    dataset = mc.run('Rabi Pulse Length', soft_avg = tiiq.software_averages)
+    tiiq.stop()
+
+
+class QCPulseLengthParameter():
+
+    label = 'Qubit Control Pulse Length'
+    unit = 'ns'
+    name = 'qc_pulse_length'
+
+    def __init__(self,
+                 qrm_sequence: pulses.PulseSequence,
+                 qcm_sequence: pulses.PulseSequence):
+        self.qrm_sequence = qrm_sequence
+        self.qcm_sequence = qcm_sequence
+
+    def set(self, value):
+        self.qcm_sequence[0].length = value
+        self.qrm_sequence.readout_pulse.start = value + 4
 
 
 if __name__ == "__main__":
