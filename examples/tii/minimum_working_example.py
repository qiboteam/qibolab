from qibolab import Platform
from qibolab.paths import qibolab_folder
<<<<<<< HEAD
from qibolab.pulses import Pulse, ReadoutPulse
from qibolab.circuit import PulseSequence
=======
from qibolab.pulses import Pulse, ReadoutPulse, PulseSequence
>>>>>>> 733565af

# Define PulseSequence
sequence = PulseSequence()
# Add some pulses to the pulse sequence
sequence.add(Pulse(start=0,
                   amplitude=0.3,
                   duration=4000,
                   frequency=200_000_000,
                   phase=0,
                   shape='Gaussian(5)', # Gaussian shape with std = duration / 5
                   channel=21)) 

sequence.add(ReadoutPulse(start=4004,
                          amplitude=0.9,
                          duration=2000,
                          frequency=20_000_000,
                          phase=0,
                          shape='Rectangular', 
                          channel=10)) 

# Define platform and load specific runcard
runcard = qibolab_folder / 'runcards' / 'qw5q.yml' 

platform = Platform("multiqubit", runcard)
# Connects to lab instruments using the details specified in the calibration settings.
platform.connect()
# Configures instruments using the loaded calibration settings.
platform.setup()
# Turns on the local oscillators
platform.start()
# Executes a pulse sequence.
results = platform.execute_pulse_sequence(sequence, nshots=3000)
print(f"results (amplitude, phase, i, q): {results}")
# Turn off lab instruments
platform.stop()
# Disconnect from the instruments
platform.disconnect()<|MERGE_RESOLUTION|>--- conflicted
+++ resolved
@@ -1,11 +1,6 @@
 from qibolab import Platform
 from qibolab.paths import qibolab_folder
-<<<<<<< HEAD
-from qibolab.pulses import Pulse, ReadoutPulse
-from qibolab.circuit import PulseSequence
-=======
 from qibolab.pulses import Pulse, ReadoutPulse, PulseSequence
->>>>>>> 733565af
 
 # Define PulseSequence
 sequence = PulseSequence()
