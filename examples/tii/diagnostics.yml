--- conflicted
+++ resolved
@@ -1,25 +1,12 @@
 name: tiiq_single_qubit_diagnostics
 description: Settings for characterization scripts.
 software_averages: 1
-<<<<<<< HEAD
-software_averages_precision: 1
-max_num_plots: 10
-=======
 software_averages_precision: 0
 max_num_plots: 2
->>>>>>> a01f6433
 
 # Single qubit experiments
 
 resonator_spectroscopy:
-<<<<<<< HEAD
-  lowres_width: 20_000_000
-  lowres_step: 400_000
-  highres_width: 5_000_000
-  highres_step: 100_000
-  precision_width: 1_000_000
-  precision_step: 50_000
-=======
   lowres_width: 3_000_000
   lowres_step: 500_000
   highres_width: 1_000_000
@@ -42,7 +29,6 @@
   precision_start: -600_000
   precision_end: 600_000
   precision_step: 10_000
->>>>>>> a01f6433
 
 qubit_spectroscopy:
   fast_start: -100_000_000
